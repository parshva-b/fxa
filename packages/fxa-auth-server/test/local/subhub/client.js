--- conflicted
+++ resolved
@@ -125,12 +125,8 @@
           cancel_at_period_end: false,
           current_period_start: 1557161022,
           current_period_end: 1557361022,
-<<<<<<< HEAD
           cancel_at_period_end: false,
-          ended_at: null,
-=======
           end_at: null,
->>>>>>> ed602791
           plan_name: 'Example',
           plan_id: 'firefox_pro_basic_823',
           status: 'active',
