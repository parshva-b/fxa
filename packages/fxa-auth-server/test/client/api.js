/* This Source Code Form is subject to the terms of the Mozilla Public
 * License, v. 2.0. If a copy of the MPL was not distributed with this
 * file, You can obtain one at http://mozilla.org/MPL/2.0/. */

'use strict'

module.exports = config => {
  var EventEmitter = require('events').EventEmitter
  var util = require('util')

  var hawk = require('hawk')
  var P = require('../../lib/promise')
  var request = require('request')

  const tokens = require('../../lib/tokens')({ trace: function() {}}, config)

  util.inherits(ClientApi, EventEmitter)
  function ClientApi(origin) {
    EventEmitter.call(this)
    this.origin = origin
    this.baseURL = origin + '/v1'
    this.timeOffset = 0
  }

  ClientApi.prototype.Token = tokens

  function hawkHeader(token, method, url, payload, offset) {
    var verify = {
      credentials: token
    }
    if (payload) {
      verify.contentType = 'application/json'
      verify.payload = JSON.stringify(payload)
    }
    if (offset) {
      verify.localtimeOffsetMsec = offset
    }
    return hawk.client.header(url, method, verify).field
  }

  ClientApi.prototype.doRequest = function (method, url, token, payload, headers) {
    var d = P.defer()
    if (typeof headers === 'undefined') {
      headers = {}
    }
    // We do a shallow clone to avoid tainting the caller's copy of `headers`.
    headers = JSON.parse(JSON.stringify(headers))
    if (token && ! headers.Authorization) {
      headers.Authorization = hawkHeader(token, method, url, payload, this.timeOffset)
    }
    var options = {
      url: url,
      method: method,
      headers: headers,
      json: payload || true
    }
    if (headers['accept-language'] === undefined) { delete headers['accept-language']}
    this.emit('startRequest', options)
    request(options, function (err, res, body) {
      if (res && res.headers.timestamp) {
        // Record time skew
        this.timeOffset = Date.now() - parseInt(res.headers.timestamp, 10) * 1000
      }

      this.emit('endRequest', options, err, res)
      if (err || body.error || res.statusCode !== 200) {
        return d.reject(err || body)
      }

      var allowedOrigin = res.headers['access-control-allow-origin']
      if (allowedOrigin) {
        // Requiring config outside this condition causes the local tests to fail
        // because tokenLifetimes.passwordChangeToken is -1
        var config = require('../../config')
        if (config.get('corsOrigin').indexOf(allowedOrigin) < 0) {
          return d.reject(new Error('Unexpected allowed origin: ' + allowedOrigin))
        }
      }

      d.resolve(body)
    }.bind(this))
    return d.promise
  }

  /*
   *  Creates a user account.
   *
   *  ___Parameters___
   *
   *  * email - the primary email for this account
   *  * verifier - the derived SRP verifier
   *  * salt - SPR salt
   *  * params
   *      * srp
   *          * alg - hash function for SRP (sha256)
   *          * N_bits - SPR group bits (2048)
   *      * stretch
   *          * rounds - number of rounds of password stretching
   *
   *   ___Response___
   *   {}
   *
   */
  ClientApi.prototype.accountCreate = function (email, authPW, options = {}) {

    var url = this.baseURL + '/account/create' + getQueryString(options)
    return this.doRequest(
      'POST',
      url,
      null,
      {
        email: email,
        authPW: authPW.toString('hex'),
        preVerified: options.preVerified || undefined,
        service: options.service || undefined,
        redirectTo: options.redirectTo || undefined,
        resume: options.resume || undefined,
        device: options.device || undefined,
        metricsContext: options.metricsContext || undefined
      },
      {
        'accept-language': options.lang
      }
    )
  }

  ClientApi.prototype.accountLogin = function (email, authPW, options) {
    if (! options) {
      options = { keys: true }
    }

    return this.doRequest(
      'POST',
      this.baseURL + '/account/login' + getQueryString(options),
      null,
      {
        email: email,
        authPW: authPW.toString('hex'),
        service: options.service || undefined,
        resume: options.resume || undefined,
        reason: options.reason || undefined,
        device: options.device || undefined,
        metricsContext: options.metricsContext || undefined,
        originalLoginEmail: options.originalLoginEmail || undefined,
        verificationMethod: options.verificationMethod || undefined
      },
      {
        'accept-language': options.lang
      }
    )
  }

  ClientApi.prototype.accountKeys = function (keyFetchTokenHex) {
    return tokens.KeyFetchToken.fromHex(keyFetchTokenHex)
      .then(
        function (token) {
          return this.doRequest(
            'GET',
            this.baseURL + '/account/keys',
            token
          )
        }.bind(this)
      )
  }

  ClientApi.prototype.accountDevices = function (sessionTokenHex) {
    return tokens.SessionToken.fromHex(sessionTokenHex)
      .then(
        function (token) {
          return this.doRequest(
            'GET',
            this.baseURL + '/account/devices',
            token
          )
        }.bind(this)
      )
  }

  ClientApi.prototype.accountDevice = function (sessionTokenHex, info) {
    return tokens.SessionToken.fromHex(sessionTokenHex)
      .then(
        function (token) {
          return this.doRequest(
            'POST',
            this.baseURL + '/account/device',
            token,
            info
          )
        }.bind(this)
      )
  }

  ClientApi.prototype.deviceDestroy = function (sessionTokenHex, id) {
    return tokens.SessionToken.fromHex(sessionTokenHex)
      .then(
        function (token) {
          return this.doRequest(
            'POST',
            this.baseURL + '/account/device/destroy',
            token,
            {
              id: id
            }
          )
        }.bind(this)
      )
  }


  ClientApi.prototype.accountStatusByEmail = function (email) {
    if (email) {
      return this.doRequest(
        'POST',
        this.baseURL + '/account/status',
        null,
        {
          email: email
        }
      )
    }
    else {
      return this.doRequest('POST', this.baseURL + '/account/status')
    }
  }

  ClientApi.prototype.accountStatus = function (uid, sessionTokenHex) {
    if (sessionTokenHex) {
      return tokens.SessionToken.fromHex(sessionTokenHex)
        .then(
          function (token) {
            return this.doRequest(
              'GET',
              this.baseURL + '/account/status',
              token
            )
          }.bind(this)
        )
    }
    else if (uid) {
      return this.doRequest(
        'GET',
        this.baseURL + '/account/status?uid=' + uid
      )
    }
    else {
      // for testing the error response only
      return this.doRequest('GET', this.baseURL + '/account/status')
    }
  }

  ClientApi.prototype.accountReset = function (accountResetTokenHex, authPW, headers, options = {}) {
    var qs = getQueryString(options)

    // Default behavior is to request sessionToken
    if (options.sessionToken === undefined) {
      options.sessionToken = true
    }

    return tokens.AccountResetToken.fromHex(accountResetTokenHex)
      .then(
        function (token) {
          return this.doRequest(
            'POST',
            this.baseURL + '/account/reset' + qs,
            token,
            {
              authPW: authPW.toString('hex'),
              sessionToken: options.sessionToken
            },
            headers
          )
        }.bind(this)
      )
  }

  ClientApi.prototype.accountDestroy = function (email, authPW) {
    return this.doRequest(
      'POST',
      this.baseURL + '/account/destroy',
      null,
      {
        email: email,
        authPW: authPW.toString('hex')
      }
    )
  }

  ClientApi.prototype.recoveryEmailStatus = function (sessionTokenHex) {
    return tokens.SessionToken.fromHex(sessionTokenHex)
      .then(
        function (token) {
          return this.doRequest(
            'GET',
            this.baseURL + '/recovery_email/status',
            token
          )
        }.bind(this)
      )
  }

  ClientApi.prototype.recoveryEmailResendCode = function (sessionTokenHex, options = {}) {

    return tokens.SessionToken.fromHex(sessionTokenHex)
      .then(
        function (token) {
          return this.doRequest(
            'POST',
            this.baseURL + '/recovery_email/resend_code',
            token,
            {
              service: options.service || undefined,
              redirectTo: options.redirectTo || undefined,
              resume: options.resume || undefined,
              email: options.email || undefined,
              type: options.type || undefined
            }
          )
        }.bind(this)
      )
  }

  ClientApi.prototype.recoveryEmailVerifyCode = function (uid, code, options = {}) {
    return this.doRequest(
      'POST',
      this.baseURL + '/recovery_email/verify_code',
      null,
      {
        uid: uid,
        code: code,
        service: options.service || undefined,
        type: options.type || undefined,
        verifiedEmail: options.verifiedEmail || undefined,
      },
      {
        'accept-language': options.lang
      }
    )
  }

  ClientApi.prototype.certificateSign = function (sessionTokenHex, publicKey, duration, locale, options = {}) {
    return tokens.SessionToken.fromHex(sessionTokenHex)
      .then(
        function (token) {
          let url = this.baseURL + '/certificate/sign'
          if (options.service) {
            url += '?service=' + options.service
          }
          return this.doRequest(
            'POST',
            url,
            token,
            {
              publicKey: publicKey,
              duration: duration
            },
            {
              'accept-language': locale
            }
          )
        }.bind(this)
      )
  }

  ClientApi.prototype.getRandomBytes = function () {
    return this.doRequest(
      'POST',
      this.baseURL + '/get_random_bytes'
    )
  }

  ClientApi.prototype.passwordChangeStart = function (email, oldAuthPW, headers) {
    return this.doRequest(
      'POST',
      this.baseURL + '/password/change/start',
      null,
      {
        email: email,
        oldAuthPW: oldAuthPW.toString('hex')
      },
      headers
    )
  }

  ClientApi.prototype.passwordChangeFinish = function (passwordChangeTokenHex, authPW, wrapKb, headers, sessionToken) {
    var options = {}
    return tokens.PasswordChangeToken.fromHex(passwordChangeTokenHex)
      .then(
        function (token) {
          var requestData = {
            authPW: authPW.toString('hex'),
            wrapKb: wrapKb.toString('hex')
          }

          if (sessionToken) {
            // Support legacy clients and new clients
            requestData.sessionToken = sessionToken
            options.keys = true
          }

          return this.doRequest(
            'POST',
            this.baseURL + '/password/change/finish' + getQueryString(options),
            token,
            requestData,
            headers
          )
        }.bind(this)
      )
  }


  ClientApi.prototype.passwordForgotSendCode = function (email, options = {}, lang) {
    var headers = {}
    if (lang) {
      headers = {
        'accept-language': lang
      }
    }
    return this.doRequest(
      'POST',
      this.baseURL + '/password/forgot/send_code' + getQueryString(options),
      null,
      {
        email: email,
        service: options.service || undefined,
        redirectTo: options.redirectTo || undefined,
        resume: options.resume || undefined,
        metricsContext: options.metricsContext || undefined
      },
      headers
    )
  }

  ClientApi.prototype.passwordForgotResendCode = function (passwordForgotTokenHex, email, options = {}) {
    return tokens.PasswordForgotToken.fromHex(passwordForgotTokenHex)
      .then(
        function (token) {
          return this.doRequest(
            'POST',
            this.baseURL + '/password/forgot/resend_code' + getQueryString(options),
            token,
            {
              email: email,
              service: options.service || undefined,
              redirectTo: options.redirectTo || undefined,
              resume: options.resume || undefined
            }
          )
        }.bind(this)
      )
  }

  ClientApi.prototype.passwordForgotVerifyCode = function (passwordForgotTokenHex, code, headers, options) {
    if (! options) {
      options = {}
    }

    return tokens.PasswordForgotToken.fromHex(passwordForgotTokenHex)
      .then(
        function (token) {
          return this.doRequest(
            'POST',
            this.baseURL + '/password/forgot/verify_code',
            token,
            {
              code: code,
              metricsContext: options.metricsContext || undefined
            },
            headers
          )
        }.bind(this)
    )
  }

  ClientApi.prototype.passwordForgotStatus = function (passwordForgotTokenHex) {
    return tokens.PasswordForgotToken.fromHex(passwordForgotTokenHex)
      .then(
        function (token) {
          return this.doRequest(
            'GET',
            this.baseURL + '/password/forgot/status',
            token
          )
        }.bind(this)
      )
  }

  ClientApi.prototype.accountLock = function (email, authPW) {
    return this.doRequest(
      'POST',
      this.baseURL + '/account/lock',
      null,
      {
        email: email,
        authPW: authPW.toString('hex')
      }
    )
  }

  ClientApi.prototype.accountUnlockResendCode = function (email, options = {}, lang) {
    var headers = {}
    if (lang) {
      headers = {
        'accept-language': lang
      }
    }
    return this.doRequest(
      'POST',
      this.baseURL + '/account/unlock/resend_code',
      null,
      {
        email: email,
        service: options.service || undefined,
        redirectTo: options.redirectTo || undefined,
        resume: options.resume || undefined
      },
      headers
    )
  }

  ClientApi.prototype.accountUnlockVerifyCode = function (uid, code) {
    return this.doRequest(
      'POST',
      this.baseURL + '/account/unlock/verify_code',
      null,
      {
        uid: uid,
        code: code
      }
    )
  }

  ClientApi.prototype.sessionDestroy = function (sessionTokenHex, options) {
    var data = null

    if (options && options.customSessionToken) {
      data = {
        customSessionToken: options.customSessionToken
      }
    }

    return tokens.SessionToken.fromHex(sessionTokenHex)
      .then(
        function (token) {
          return this.doRequest(
            'POST',
            this.baseURL + '/session/destroy',
            token,
            data
          )
        }.bind(this)
      )
  }

  ClientApi.prototype.sessionReauth = function (sessionTokenHex, email, authPW, options = {}) {
    return tokens.SessionToken.fromHex(sessionTokenHex)
      .then(
        function (token) {
          return this.doRequest(
            'POST',
            this.baseURL + '/session/reauth' + getQueryString(options),
            token,
            {
              email: email,
              authPW: authPW.toString('hex'),
              service: options.service || undefined,
              resume: options.resume || undefined,
              reason: options.reason || undefined,
              metricsContext: options.metricsContext || undefined
            }
          )
        }.bind(this)
      )
  }

  ClientApi.prototype.sessionDuplicate = function (sessionTokenHex) {
    return tokens.SessionToken.fromHex(sessionTokenHex)
      .then(
        function (token) {
          return this.doRequest(
            'POST',
            this.baseURL + '/session/duplicate',
            token,
            {}
          )
        }.bind(this)
      )
  }

  ClientApi.prototype.sessions = function (sessionTokenHex) {
    return tokens.SessionToken.fromHex(sessionTokenHex)
      .then(
        function (token) {
          return this.doRequest(
            'GET',
            this.baseURL + '/account/sessions',
            token
          )
        }.bind(this)
      )
  }

  ClientApi.prototype.sessionStatus = function (sessionTokenHex) {
    return tokens.SessionToken.fromHex(sessionTokenHex)
      .then(
        function (token) {
          return this.doRequest(
            'GET',
            this.baseURL + '/session/status',
            token
          )
        }.bind(this)
      )
  }

  ClientApi.prototype.accountProfile = function (sessionTokenHex, headers) {
    var o = sessionTokenHex ? tokens.SessionToken.fromHex(sessionTokenHex) : P.resolve(null)
    return o.then(
        function (token) {
          return this.doRequest(
            'GET',
            this.baseURL + '/account/profile',
            token,
            undefined,
            headers
          )
        }.bind(this)
      )
  }

  ClientApi.prototype.smsSend = function (sessionTokenHex, phoneNumber, messageId, features) {
    return tokens.SessionToken.fromHex(sessionTokenHex)
      .then(token => this.doRequest(
        'POST',
        `${this.baseURL}/sms`,
        token,
        { phoneNumber, messageId, features }
      ))
  }

  ClientApi.prototype.smsStatus = function (sessionTokenHex, country, clientIpAddress) {
    return tokens.SessionToken.fromHex(sessionTokenHex)
      .then(token => this.doRequest(
        'GET',
        `${this.baseURL}/sms/status${country ? `?country=${country}` : ''}`,
        token,
        null,
        { 'X-Forwarded-For': clientIpAddress || '8.8.8.8' }
      ))
  }

  ClientApi.prototype.accountEmails = function (sessionTokenHex) {
    var o = sessionTokenHex ? tokens.SessionToken.fromHex(sessionTokenHex) : P.resolve(null)
    return o.then(
      function (token) {
        return this.doRequest(
          'GET',
          this.baseURL + '/recovery_emails',
          token
        )
      }.bind(this)
    )
  }

  ClientApi.prototype.createEmail = function (sessionTokenHex, email) {
    var o = sessionTokenHex ? tokens.SessionToken.fromHex(sessionTokenHex) : P.resolve(null)
    return o.then(
      function (token) {
        return this.doRequest(
          'POST',
          this.baseURL + '/recovery_email',
          token,
          {
            email: email
          }
        )
      }.bind(this)
    )
  }

  ClientApi.prototype.deleteEmail = function (sessionTokenHex, email) {
    var o = sessionTokenHex ? tokens.SessionToken.fromHex(sessionTokenHex) : P.resolve(null)
    return o.then(
      function (token) {
        return this.doRequest(
          'POST',
          this.baseURL + '/recovery_email/destroy',
          token,
          {
            email: email
          }
        )
      }.bind(this)
    )
  }

  ClientApi.prototype.setPrimaryEmail = function (sessionTokenHex, email) {
    var o = sessionTokenHex ? tokens.SessionToken.fromHex(sessionTokenHex) : P.resolve(null)
    return o.then(
      function (token) {
        return this.doRequest(
          'POST',
          this.baseURL + '/recovery_email/set_primary',
          token,
          {
            email: email
          }
        )
      }.bind(this)
    )
  }

  ClientApi.prototype.sendUnblockCode = function (email) {
    return this.doRequest(
      'POST',
      this.baseURL + '/account/login/send_unblock_code',
      null,
      {
        email: email
      }
    )
  }

  ClientApi.prototype.consumeSigninCode = function (code, metricsContext) {
    return this.doRequest(
      'POST',
      `${this.baseURL}/signinCodes/consume`,
      null,
      { code, metricsContext }
    )
  }

  ClientApi.prototype.verifyTokenCode = function (sessionTokenHex, code, options = {}) {
    return tokens.SessionToken.fromHex(sessionTokenHex)
      .then((token) => {
        return this.doRequest(
          'POST',
          this.baseURL + '/session/verify/token',
          token,
          {
            code: code,
            uid: options.uid || undefined,
            metricsContext: options.metricsContext
          }
        )
      })
  }

  ClientApi.prototype.createTotpToken = function (sessionTokenHex, options = {}) {
    return tokens.SessionToken.fromHex(sessionTokenHex)
      .then((token) => {
        return this.doRequest(
          'POST',
          this.baseURL + '/totp/create',
          token,
          {
            metricsContext: options.metricsContext
          }
        )
      })
  }

  ClientApi.prototype.deleteTotpToken = function (sessionTokenHex) {
    return tokens.SessionToken.fromHex(sessionTokenHex)
      .then((token) => {
        return this.doRequest(
          'POST',
          this.baseURL + '/totp/destroy',
          token,
          {}
        )
      })
  }

  ClientApi.prototype.checkTotpTokenExists = function (sessionTokenHex) {
    return tokens.SessionToken.fromHex(sessionTokenHex)
      .then((token) => {
        return this.doRequest(
          'GET',
          this.baseURL + '/totp/exists',
          token
        ).bind(this)
      })
  }

  ClientApi.prototype.verifyTotpCode = function (sessionTokenHex, code, options = {}) {
    return tokens.SessionToken.fromHex(sessionTokenHex)
      .then((token) => {
        return this.doRequest(
          'POST',
          this.baseURL + '/session/verify/totp',
          token,
          {
            code: code,
            metricsContext: options.metricsContext
          }
        )
      })
  }

  ClientApi.heartbeat = function (origin) {
    return (new ClientApi(origin)).doRequest('GET', origin + '/__heartbeat__')
  }

  function getQueryString (options) {
<<<<<<< HEAD
    let qs = []
=======
    const qs = []
>>>>>>> a219c218

    if (options.keys) {
      qs.push('keys=true')
    }

    if (options.serviceQuery) {
      qs.push('service=' + options.serviceQuery)
    }

    if (options.createdAt) {
      qs.push('_createdAt=' + options.createdAt)
    }

    if (qs) {
      return '?' + qs.join('&')
    } else {
      return ''
    }
  }

  return ClientApi
}<|MERGE_RESOLUTION|>--- conflicted
+++ resolved
@@ -803,11 +803,7 @@
   }
 
   function getQueryString (options) {
-<<<<<<< HEAD
-    let qs = []
-=======
     const qs = []
->>>>>>> a219c218
 
     if (options.keys) {
       qs.push('keys=true')
