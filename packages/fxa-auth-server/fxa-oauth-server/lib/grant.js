/* This Source Code Form is subject to the terms of the Mozilla Public
 * License, v. 2.0. If a copy of the MPL was not distributed with this
 * file, You can obtain one at http://mozilla.org/MPL/2.0/. */

const buf = require('buf').hex;
const hex = require('buf').to.hex;

const config = require('./config');
const AppError = require('./error');
const db = require('./db');
const util = require('./util');
const ScopeSet = require('fxa-shared').oauth.scopes;
const JWTAccessToken = require('./jwt_access_token');
const logger = require('./logging')('grant');
const amplitude = require('./metrics/amplitude')(
  logger,
  config.getProperties()
);
const sub = require('./jwt_sub');

const ACR_VALUE_AAL2 = 'AAL2';
const ACCESS_TYPE_OFFLINE = 'offline';

const SCOPE_OPENID = ScopeSet.fromArray(['openid']);

const ID_TOKEN_EXPIRATION = Math.floor(config.get('openid.ttl') / 1000);

const jwt = require('./jwt');

const JWT_ACCESS_TOKENS_ENABLED = config.get('jwtAccessTokens.enabled');
const JWT_ACCESS_TOKENS_CLIENT_IDS = new Set(
  config.get('jwtAccessTokens.enabledClientIds')
);

const UNTRUSTED_CLIENT_ALLOWED_SCOPES = ScopeSet.fromArray([
  'openid',
  'profile:uid',
  'profile:email',
  'profile:display_name',
]);

// Given a set of verified user identity claims, can the given client
// be granted the specified access to the user's data?
//
// This is a shared helper function responsible for checking:
//   * whether the identity claims are sufficient to authorize the requested access
//   * whether config allows that particular client to request such access at all
//
// It does *not* perform any user or client authentication, assuming that the
// authenticity of the passed-in details has been sufficiently verified by
// calling code.
module.exports.validateRequestedGrant = async function validateRequestedGrant(
  verifiedClaims,
  client,
  requestedGrant
) {
  requestedGrant.scope = requestedGrant.scope || ScopeSet.fromArray([]);

  // If the grant request is for specific ACR values, do the identity claims support them?
  if (requestedGrant.acr_values) {
    const acrTokens = requestedGrant.acr_values.trim().split(/\s+/g);
    if (
      acrTokens.includes(ACR_VALUE_AAL2) &&
      !(verifiedClaims['fxa-aal'] >= 2)
    ) {
      throw AppError.mismatchAcr(verifiedClaims['fxa-aal']);
    }
  }

  // Is an untrusted client requesting scopes that it's not allowed?
  if (!client.trusted) {
    const invalidScopes = requestedGrant.scope.difference(
      UNTRUSTED_CLIENT_ALLOWED_SCOPES
    );
    if (!invalidScopes.isEmpty()) {
      throw AppError.invalidScopes(invalidScopes.getScopeValues());
    }
  }

  // For key-bearing scopes, is the client allowed to request them?
  // We probably want to clean this logic up in the future, but for now,
  // all trusted clients are allowed to request all non-key-bearing scopes.
  const scopeConfig = {};
  const keyBearingScopes = ScopeSet.fromArray([]);
  for (const scope of requestedGrant.scope.getScopeValues()) {
    const s = (scopeConfig[scope] = await db.getScope(scope));
    if (s && s.hasScopedKeys) {
      keyBearingScopes.add(scope);
    }
  }
  if (!keyBearingScopes.isEmpty()) {
    const invalidScopes = keyBearingScopes.difference(
      ScopeSet.fromString(client.allowedScopes || '')
    );
    if (!invalidScopes.isEmpty()) {
      throw AppError.invalidScopes(invalidScopes.getScopeValues());
    }
    // Any request for a key-bearing scope should be using a verified token,
    // so we can also double-check that here as a defense-in-depth measure.
    //
    // Note that this directly reflects the `verified` property of the sessionToken
    // used to create the assertion, so it can be true for e.g. sessions that were
    // verified by email before 2FA was enabled on the account. Such sessions must
    // be able to access sync even after 2FA is enabled, hence checking `verified`
    // rather than the `aal`-related properties here.
    if (!verifiedClaims['fxa-tokenVerified']) {
      throw AppError.invalidAssertion();
    }
  }

  // If we grow our per-client config, there are more things we could check here:
  //   * Is this client allowed to request ACCESS_TYPE_OFFLINE?
  //   * Is this client allowed to request all the non-key-bearing scopes?
  //   * Do we expect this client to be using OIDC?

  return {
    clientId: client.id,
    userId: buf(verifiedClaims.uid),
    email: verifiedClaims['fxa-verifiedEmail'],
    scope: requestedGrant.scope,
    scopeConfig,
    offline: requestedGrant.access_type === ACCESS_TYPE_OFFLINE,
    authAt: verifiedClaims['fxa-lastAuthAt'],
    amr: verifiedClaims['fxa-amr'],
    aal: verifiedClaims['fxa-aal'],
    profileChangedAt: verifiedClaims['fxa-profileChangedAt'],
    keysJwe: requestedGrant.keys_jwe,
  };
};

// Generate tokens that will give the holder all the access in the specified grant.
// This always include an access_token, but may also include a refresh_token and/or
// id_token if implied by the grant.
//
// This function does *not* perform any authentication or validation, assuming that
// the specified grant has been sufficiently vetted by calling code.
module.exports.generateTokens = async function generateTokens(grant) {
  // We always generate an access_token.
  const access = await exports.generateAccessToken(grant);

  const result = {
    access_token: access.jwt_token || access.token.toString('hex'),
    token_type: access.type,
    scope: access.scope.toString(),
  };
  result.expires_in =
    grant.ttl || Math.floor((access.expiresAt - Date.now()) / 1000);
  if (grant.authAt) {
    result.auth_at = grant.authAt;
  }
  if (grant.keysJwe) {
    result.keys_jwe = grant.keysJwe;
  }
  // Maybe also generate a refreshToken?
  if (grant.offline) {
    const refresh = await db.generateRefreshToken(grant);
    result.refresh_token = refresh.token.toString('hex');
  }
  // Maybe also generate an idToken?
  if (grant.scope && grant.scope.contains(SCOPE_OPENID)) {
    result.id_token = await generateIdToken(grant, result.access_token);
  }

  amplitude('token.created', {
    service: hex(grant.clientId),
    uid: hex(grant.userId),
  });

  return result;
};

<<<<<<< HEAD
async function generateIdToken(grant, access) {
=======
function generateIdToken(grant, accessToken) {
>>>>>>> 4b8c093c
  var now = Math.floor(Date.now() / 1000);
  var claims = {
    sub: await sub(grant.userId, grant.clientId, grant.ppidSeed),
    aud: hex(grant.clientId),
    //iss set in jwt.sign
    iat: now,
    exp: now + ID_TOKEN_EXPIRATION,
    at_hash: util.generateTokenHash(accessToken),
  };
  if (grant.amr) {
    claims.amr = grant.amr;
  }
  if (grant.aal) {
    claims['fxa-aal'] = grant.aal;
    claims.acr = 'AAL' + grant.aal;
  }

  return jwt.sign(claims);
}

exports.generateAccessToken = async function generateAccessToken(grant) {
  const accessToken = await db.generateAccessToken(grant);

  if (
    !JWT_ACCESS_TOKENS_ENABLED ||
    !JWT_ACCESS_TOKENS_CLIENT_IDS.has(hex(grant.clientId).toLowerCase())
  ) {
    // return the old style access token if JWT access tokens are
    // not globally enabled or if not enabled for the given clientId.
    return accessToken;
  }

  return JWTAccessToken.create(accessToken, grant);
};<|MERGE_RESOLUTION|>--- conflicted
+++ resolved
@@ -169,11 +169,7 @@
   return result;
 };
 
-<<<<<<< HEAD
-async function generateIdToken(grant, access) {
-=======
-function generateIdToken(grant, accessToken) {
->>>>>>> 4b8c093c
+async function generateIdToken(grant, accessToken) {
   var now = Math.floor(Date.now() / 1000);
   var claims = {
     sub: await sub(grant.userId, grant.clientId, grant.ppidSeed),
