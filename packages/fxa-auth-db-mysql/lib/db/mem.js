/* This Source Code Form is subject to the terms of the Mozilla Public
 * License, v. 2.0. If a copy of the MPL was not distributed with this
 * file, You can obtain one at http://mozilla.org/MPL/2.0/. */

'use strict';

const P = require('bluebird');
const extend = require('util')._extend;
const ip = require('ip');
const dbUtil = require('./util');
const config = require('../../config');

// our data stores
var accounts = {};
var uidByNormalizedEmail = {};
var sessionTokens = {};
var keyFetchTokens = {};
var unverifiedTokens = {};
var accountResetTokens = {};
var passwordChangeTokens = {};
var passwordForgotTokens = {};
var reminders = {};
var securityEvents = {};
var unblockCodes = {};
var emailBounces = {};
var emails = {};
var signinCodes = {};
const totpTokens = {};
const recoveryCodes = {};
const recoveryKeys = {};
const devicesByRefreshTokenId = {};
const accountSubscriptions = {};

var DEVICE_FIELDS = [
  'sessionTokenId',
  'refreshTokenId',
  'name',
  'type',
  'createdAt',
  'callbackURL',
  'callbackPublicKey',
  'callbackAuthKey',
  'callbackIsExpired',
  'availableCommands',
];

const SESSION_DEVICE_FIELDS = [
  'uaBrowser',
  'uaBrowserVersion',
  'uaOS',
  'uaOSVersion',
  'uaDeviceType',
  'uaFormFactor',
  'lastAccessTime',
];

<<<<<<< HEAD
const RECOVERY_CODE_LENGTH = config.recoveryCodes.length
const SECURITY_EVENTS_LIMIT = 100

module.exports = function (log, error) {
=======
const RECOVERY_CODE_LENGTH = config.recoveryCodes.length;
>>>>>>> 19692d6d

module.exports = function(log, error) {
  function Memory(db) {}

  function getAccountByUid(uid) {
    if (!uid) {
      return P.reject(error.notFound());
    }
    uid = uid.toString('hex');
    if (accounts[uid]) {
      return P.resolve(accounts[uid]);
    }
    return P.reject(error.notFound());
  }

  function filterAccount(account) {
    var item = extend({}, account);
    delete item.verifyHash;

    item.profileChangedAt =
      item.profileChangedAt || item.verifierSetAt || item.createdAt;
    item.keysChangedAt =
      item.keysChangedAt || item.verifierSetAt || item.createdAt;

    return P.resolve(item);
  }

  // CREATE
  Memory.prototype.createAccount = function(uid, data) {
    uid = uid.toString('hex');

    data.devices = {};

    if (accounts[uid] || emails[data.normalizedEmail]) {
      return P.reject(error.duplicate());
    }

    if (uidByNormalizedEmail[data.normalizedEmail]) {
      return P.reject(error.duplicate());
    }

    accounts[uid.toString('hex')] = data;
    uidByNormalizedEmail[data.normalizedEmail] = uid;

    emails[data.normalizedEmail] = {
      createdAt: data.createdAt,
      email: data.email,
      emailCode: data.emailCode,
      normalizedEmail: data.normalizedEmail,
      isPrimary: true,
      isVerified: data.emailVerified,
      uid: uid,
    };

    return P.resolve({});
  };

  Memory.prototype.createSessionToken = function(tokenId, sessionToken) {
    sessionToken.id = tokenId;
    tokenId = tokenId.toString('hex');

    if (sessionTokens[tokenId]) {
      return P.reject(error.duplicate());
    }

    sessionTokens[tokenId] = {
      data: sessionToken.data,
      uid: sessionToken.uid,
      createdAt: sessionToken.createdAt,
      uaBrowser: sessionToken.uaBrowser,
      uaBrowserVersion: sessionToken.uaBrowserVersion,
      uaOS: sessionToken.uaOS,
      uaOSVersion: sessionToken.uaOSVersion,
      uaDeviceType: sessionToken.uaDeviceType,
      uaFormFactor: sessionToken.uaFormFactor,
      lastAccessTime: sessionToken.createdAt,
      mustVerify: !!sessionToken.mustVerify,
    };

    if (sessionToken.tokenVerificationId) {
      const tokenVerificationCodeHash = sessionToken.tokenVerificationCode
        ? dbUtil.createHash(sessionToken.tokenVerificationCode)
        : null;
      unverifiedTokens[tokenId] = {
        mustVerify: !!sessionToken.mustVerify,
        tokenVerificationId: sessionToken.tokenVerificationId,
        tokenVerificationCodeHash: tokenVerificationCodeHash,
        tokenVerificationCodeExpiresAt:
          sessionToken.tokenVerificationCodeExpiresAt,
        uid: sessionToken.uid,
      };
    }

    return P.resolve({});
  };

  Memory.prototype.createKeyFetchToken = function(tokenId, keyFetchToken) {
    tokenId = tokenId.toString('hex');

    if (keyFetchTokens[tokenId]) {
      return P.reject(error.duplicate());
    }

    keyFetchTokens[tokenId] = {
      authKey: keyFetchToken.authKey,
      uid: keyFetchToken.uid,
      keyBundle: keyFetchToken.keyBundle,
      createdAt: keyFetchToken.createdAt,
    };

    if (keyFetchToken.tokenVerificationId) {
      unverifiedTokens[tokenId] = {
        tokenVerificationId: keyFetchToken.tokenVerificationId,
        uid: keyFetchToken.uid,
      };
    }

    return P.resolve({});
  };

  Memory.prototype.createPasswordForgotToken = function(
    tokenId,
    passwordForgotToken
  ) {
    tokenId = tokenId.toString('hex');

    if (passwordForgotTokens[tokenId]) {
      return P.reject(error.duplicate());
    }

    // Delete any passwordForgotTokens for this uid (since we're only
    // allowed one at a time).
    deleteByUid(passwordForgotToken.uid.toString('hex'), passwordForgotTokens);

    passwordForgotTokens[tokenId] = {
      tokenData: passwordForgotToken.data,
      uid: passwordForgotToken.uid,
      passCode: passwordForgotToken.passCode,
      tries: passwordForgotToken.tries,
      createdAt: passwordForgotToken.createdAt,
    };

    return P.resolve({});
  };

  Memory.prototype.createPasswordChangeToken = function(
    tokenId,
    passwordChangeToken
  ) {
    tokenId = tokenId.toString('hex');

    if (passwordChangeTokens[tokenId]) {
      return P.reject(error.duplicate());
    }

    // Delete any passwordChangeTokens for this uid (since we're only
    // allowed one at a time).
    deleteByUid(passwordChangeToken.uid.toString('hex'), passwordChangeTokens);

    passwordChangeTokens[tokenId] = {
      tokenData: passwordChangeToken.data,
      uid: passwordChangeToken.uid,
      createdAt: passwordChangeToken.createdAt,
    };

    return P.resolve({});
  };

  Memory.prototype.createDevice = function(uid, deviceId, deviceInfo) {
    return getAccountByUid(uid).then(function(account) {
      var deviceKey = deviceId.toString('hex');
      if (account.devices[deviceKey]) {
        throw error.duplicate();
      }
      var device = {
        uid: uid,
        id: deviceId,
        createdAt: Date.now(),
        availableCommands: {},
      };
      deviceInfo.callbackIsExpired = false; // mimic the db behavior assigning a default false value
      account.devices[deviceKey] = updateDeviceRecord(
        device,
        deviceInfo,
        deviceKey
      );
      return {};
    });
  };

  function updateDeviceRecord(device, deviceInfo, deviceKey) {
    // Prevent multiple device records from linking to the same sessionToken.
    let session;
    const sessionKey = (deviceInfo.sessionTokenId || '').toString('hex');
    if (sessionKey) {
      session = sessionTokens[sessionKey];
      if (session && session.deviceKey && session.deviceKey !== deviceKey) {
        throw error.duplicate();
      }
    }

    // Prevent multiple device records from linking to the same refreshToken.
    const refreshTokenId = (deviceInfo.refreshTokenId || '').toString('hex');
    if (refreshTokenId) {
      const existingDevice = devicesByRefreshTokenId[refreshTokenId];
      if (existingDevice && existingDevice !== deviceKey) {
        throw error.duplicate();
      }
      devicesByRefreshTokenId[refreshTokenId] = deviceKey;
    }

    DEVICE_FIELDS.forEach(function(key) {
      var field = deviceInfo[key];
      if (field === undefined || field === null) {
        if (device[key] === undefined) {
          device[key] = null;
        }
        return;
      }
      device[key] = field;
    });

    if (session) {
      SESSION_DEVICE_FIELDS.forEach(function(key) {
        device[key] = session[key];
      });
      session.deviceKey = deviceKey;
    } else {
      SESSION_DEVICE_FIELDS.forEach(function(key) {
        device[key] = null;
      });
    }

    return device;
  }

  Memory.prototype.updateDevice = function(uid, deviceId, deviceInfo) {
    return getAccountByUid(uid).then(function(account) {
      var deviceKey = deviceId.toString('hex');
      if (!account.devices[deviceKey]) {
        throw error.notFound();
      }
      var device = account.devices[deviceKey];
      // If changing sessionTokenId, the old token loses its device record.
      if (device.sessionTokenId) {
        if (deviceInfo.sessionTokenId) {
          var oldSessionKey = device.sessionTokenId.toString('hex');
          if (oldSessionKey !== deviceInfo.sessionTokenId.toString('hex')) {
            var oldSession = sessionTokens[oldSessionKey];
            if (oldSession) {
              oldSession.deviceKey = null;
            }
          }
        } else {
          deviceInfo.sessionTokenId = device.sessionTokenId;
        }
      }
      // If changing refreshTokenId, the old token loses its device record.
      if (device.refreshTokenId) {
        if (deviceInfo.refreshTokenId) {
          const oldRefreshTokenId = device.refreshTokenId.toString('hex');
          if (oldRefreshTokenId !== deviceInfo.refreshTokenId.toString('hex')) {
            delete devicesByRefreshTokenId[oldRefreshTokenId];
          }
        } else {
          deviceInfo.refreshTokenId = device.refreshTokenId;
        }
      }
      account.devices[deviceKey] = updateDeviceRecord(
        device,
        deviceInfo,
        deviceKey
      );
      return {};
    });
  };

  // DELETE

  // The lazy way
  // uid is a hex string (not a buffer)
  function deleteByUid(uid, collection) {
    Object.keys(collection).forEach(function(key) {
      var item = collection[key];

      if (!item.uid) {
        throw new Error('No "uid" property in collection item');
      }

      if (item.uid.toString('hex') === uid) {
        delete collection[key];
      }
    });
  }

  Memory.prototype.deleteSessionToken = function(tokenId) {
    tokenId = tokenId.toString('hex');
    var sessionToken = sessionTokens[tokenId];

    return P.resolve()
      .then(function() {
        if (sessionToken) {
          return getAccountByUid(sessionToken.uid).then(function(account) {
            var devices = account.devices;

            Object.keys(devices).forEach(function(key) {
              var sessionTokenId = devices[key].sessionTokenId;

              if (
                sessionTokenId &&
                sessionTokenId.toString('hex') === tokenId
              ) {
                delete devices[key];
              }
            });
          });
        }
      })
      .then(function() {
        delete unverifiedTokens[tokenId];
        delete sessionTokens[tokenId];

        return {};
      });
  };

  Memory.prototype.deleteKeyFetchToken = function(tokenId) {
    tokenId = tokenId.toString('hex');

    delete unverifiedTokens[tokenId];
    delete keyFetchTokens[tokenId];

    return P.resolve({});
  };

  Memory.prototype.verifyTokens = function(tokenVerificationId, accountData) {
    tokenVerificationId = tokenVerificationId.toString('hex');
    var uid = accountData.uid.toString('hex');

    var tokenCount = Object.keys(unverifiedTokens).reduce(function(
      count,
      tokenId
    ) {
      var t = unverifiedTokens[tokenId];
      if (
        t.tokenVerificationId.toString('hex') !== tokenVerificationId ||
        t.uid.toString('hex') !== uid
      ) {
        return count;
      }

      // update securityEvents table
      (securityEvents[uid] || []).forEach(function(ev) {
        if (ev.tokenId && ev.tokenId.toString('hex') === tokenId) {
          ev.verified = true;
        }
      });

      delete unverifiedTokens[tokenId];
      return count + 1;
    },
    0);

    if (tokenCount === 0) {
      return P.reject(error.notFound());
    }

    return P.resolve({});
  };

  Memory.prototype.verifyTokenCode = function(tokenData, accountData) {
    const tokenVerificationCodeHash = dbUtil.createHash(tokenData.code);

    let token = undefined;
    Object.keys(unverifiedTokens).some(t => {
      const tempToken = unverifiedTokens[t];
      if (
        tempToken.tokenVerificationCodeHash &&
        tempToken.tokenVerificationCodeHash.toString('hex') ===
          tokenVerificationCodeHash.toString('hex')
      ) {
        token = tempToken;
        return true;
      }
    });

    if (token && token.tokenVerificationCodeExpiresAt <= Date.now()) {
      return P.reject(error.expiredTokenVerificationCode());
    }

    if (!token) {
      return P.reject(error.notFound());
    }

    return this.verifyTokens(token.tokenVerificationId, accountData);
  };

  Memory.prototype.deleteAccountResetToken = function(tokenId) {
    delete accountResetTokens[tokenId.toString('hex')];
    return P.resolve({});
  };

  Memory.prototype.deletePasswordForgotToken = function(tokenId) {
    delete passwordForgotTokens[tokenId.toString('hex')];
    return P.resolve({});
  };

  Memory.prototype.deletePasswordChangeToken = function(tokenId) {
    delete passwordChangeTokens[tokenId.toString('hex')];
    return P.resolve({});
  };

  Memory.prototype.deleteDevice = function(uid, deviceId) {
    const deviceKey = deviceId.toString('hex');
    let sessionTokenId, refreshTokenId;

    return getAccountByUid(uid)
      .then(account => {
        if (!account.devices[deviceKey]) {
          throw error.notFound();
        }

        const device = account.devices[deviceKey];
        sessionTokenId = device.sessionTokenId;
        refreshTokenId = device.refreshTokenId;

        delete account.devices[deviceKey];

        if (sessionTokenId) {
          return Memory.prototype.deleteSessionToken(sessionTokenId);
        }
      })
      .then(() => ({ sessionTokenId, refreshTokenId }));
  };

  // READ

  Memory.prototype.accountExists = function(email) {
    email = email.toString('utf8').toLowerCase();
    if (uidByNormalizedEmail[email]) {
      return P.resolve({});
    }
    return P.reject(error.notFound());
  };

  Memory.prototype.checkPassword = function(uid, hash) {
    return getAccountByUid(uid).then(
      function(account) {
        if (
          account.verifyHash.toString('hex') === hash.verifyHash.toString('hex')
        ) {
          return P.resolve({ uid: uid });
        } else {
          return P.reject(error.incorrectPassword());
        }
      },
      function() {
        return P.reject(error.incorrectPassword());
      }
    );
  };

  Memory.prototype.accountDevices = function(uid) {
    return getAccountByUid(uid).then(
      function(account) {
        return Object.keys(account.devices)
          .map(function(deviceKey) {
            var device = Object.assign({}, account.devices[deviceKey]);
            var sessionKey = (device.sessionTokenId || '').toString('hex');
            var session = sessionTokens[sessionKey];
            if (session) {
              SESSION_DEVICE_FIELDS.forEach(function(key) {
                device[key] = session[key];
              });
              return device;
            }
            if (device.refreshTokenId) {
              device.sessionTokenId = null;
              return device;
            }
          })
          .filter(function(device) {
            return !!device;
          });
      },
      function(err) {
        return [];
      }
    );
  };

  Memory.prototype.device = function(uid, deviceId) {
    return this.accountDevices(uid)
      .then(devices => devices.find(d => d.id.equals(deviceId)))
      .then(device => {
        if (!device) {
          throw error.notFound();
        }
        return device;
      });
  };

  Memory.prototype.deviceFromTokenVerificationId = function(
    uid,
    tokenVerificationId
  ) {
    var tokenIds = Object.keys(unverifiedTokens);
    var sessionTokenId;
    for (var i = 0; i < tokenIds.length; i++) {
      var unverifiedToken = unverifiedTokens[tokenIds[i]];
      if (
        unverifiedToken.tokenVerificationId.equals(tokenVerificationId) &&
        unverifiedToken.uid.equals(uid)
      ) {
        sessionTokenId = tokenIds[i];
        break;
      }
    }
    if (!sessionTokenId) {
      return P.reject(error.notFound());
    }
    return this.accountDevices(uid).then(function(devices) {
      var device = devices.filter(function(d) {
        return (
          d.sessionTokenId &&
          d.sessionTokenId.toString('hex') === sessionTokenId
        );
      })[0];
      if (!device) {
        throw error.notFound();
      }
      return P.resolve({
        id: device.id,
        name: device.name,
        type: device.type,
        createdAt: device.createdAt,
        callbackURL: device.callbackURL,
        callbackPublicKey: device.callbackPublicKey,
        callbackAuthKey: device.callbackAuthKey,
        callbackIsExpired: device.callbackIsExpired,
        availableCommands: device.availableCommands,
      });
    });
  };

  Memory.prototype.sessionToken = function(id) {
    id = id.toString('hex');

    if (!sessionTokens[id]) {
      return P.reject(error.notFound());
    }

    var item = {};

    item.tokenData = sessionTokens[id].data;
    item.uid = sessionTokens[id].uid;
    item.createdAt = sessionTokens[id].createdAt;
    item.uaBrowser = sessionTokens[id].uaBrowser || null;
    item.uaBrowserVersion = sessionTokens[id].uaBrowserVersion || null;
    item.uaOS = sessionTokens[id].uaOS || null;
    item.uaOSVersion = sessionTokens[id].uaOSVersion || null;
    item.uaDeviceType = sessionTokens[id].uaDeviceType || null;
    item.uaFormFactor = sessionTokens[id].uaFormFactor || null;
    item.lastAccessTime = sessionTokens[id].lastAccessTime;
    item.authAt = sessionTokens[id].authAt || sessionTokens[id].createdAt;
    item.verificationMethod = sessionTokens[id].verificationMethod || null;
    item.verifiedAt = sessionTokens[id].verifiedAt || null;
    item.mustVerify = !!sessionTokens[id].mustVerify;

    var accountId = sessionTokens[id].uid.toString('hex');
    var account = accounts[accountId];

    item.verifierSetAt = account.verifierSetAt;
    item.profileChangedAt =
      account.profileChangedAt || account.verifierSetAt || account.createdAt;
    item.keysChangedAt =
      account.keysChangedAt || account.verifierSetAt || account.createdAt;
    item.locale = account.locale;
    item.accountCreatedAt = account.createdAt;

    if (unverifiedTokens[id]) {
      if (!item.mustVerify) {
        item.mustVerify = unverifiedTokens[id].mustVerify;
      }

      item.tokenVerificationId = unverifiedTokens[id].tokenVerificationId;
      item.tokenVerificationCodeHash =
        unverifiedTokens[id].tokenVerificationCodeHash;
      item.tokenVerificationCodeExpiresAt =
        unverifiedTokens[id].tokenVerificationCodeExpiresAt;
    } else {
      item.tokenVerificationId = null;
      item.tokenVerificationCodeHash = null;
      item.tokenVerificationCodeExpiresAt = null;
    }

    return P.all([
      this.accountEmails(accountId),
      this.accountDevices(item.uid),
    ]).spread((emails, devices) => {
      // Set the primary email on the sessionToken, which
      // could be different from the email on the account object
      emails.some(email => {
        if (email.isPrimary) {
          item.emailVerified = email.isVerified;
          item.email = email.email;
          item.emailCode = email.emailCode;
          return true;
        }
      });

      const device = devices.filter(d => {
        return (
          d.sessionTokenId &&
          d.sessionTokenId.toString('hex') === id.toString('hex')
        );
      })[0];

      if (device) {
        item.deviceId = device.id;
        item.deviceName = device.name;
        item.deviceType = device.type;
        item.deviceCreatedAt = device.createdAt;
        item.deviceCallbackURL = device.callbackURL;
        item.deviceCallbackPublicKey = device.callbackPublicKey;
        item.deviceCallbackAuthKey = device.callbackAuthKey;
        item.deviceCallbackIsExpired = device.callbackIsExpired;
        item.deviceAvailableCommands = device.availableCommands;
      }

      return item;
    });
  };

  // account():
  //
  // Takes:
  //   - uid - a Buffer()
  //
  // Returns:
  //   - the account if found
  //   - throws 'notFound' if not found
  Memory.prototype.account = function(uid) {
    return getAccountByUid(uid).then(function(account) {
      return filterAccount(account);
    });
  };

  // emailRecord():
  //
  // Takes:
  //   - email - a string of hex encoded characters
  //
  // Returns:
  //   - the account if found
  //   - throws 'notFound' if not found
  Memory.prototype.emailRecord = function(email) {
    email = email.toString('utf8').toLowerCase();
    return getAccountByUid(uidByNormalizedEmail[email])
      .then(function(account) {
        return filterAccount(account);
      })
      .then(account => {
        delete account.locale;
        return account;
      });
  };

  Memory.prototype.sessions = function(uid) {
    return this.accountDevices(uid).then(function(devices) {
      var hexUid = uid.toString('hex');
      var sessions = Object.keys(sessionTokens)
        .filter(function(key) {
          return sessionTokens[key].uid.toString('hex') === hexUid;
        })
        .map(function(key) {
          var sessionToken = sessionTokens[key];

          var deviceInfo = devices.find(function(device) {
            return (
              device.sessionTokenId &&
              device.sessionTokenId.toString('hex') === key
            );
          });

          if (!deviceInfo) {
            deviceInfo = {};
          }

          var session = {
            tokenId: Buffer.from(key, 'hex'),
            uid: sessionToken.uid,
            createdAt: sessionToken.createdAt,
            uaBrowser: sessionToken.uaBrowser || null,
            uaBrowserVersion: sessionToken.uaBrowserVersion || null,
            uaOS: sessionToken.uaOS || null,
            uaOSVersion: sessionToken.uaOSVersion || null,
            uaDeviceType: sessionToken.uaDeviceType || null,
            uaFormFactor: sessionToken.uaFormFactor || null,
            lastAccessTime: sessionToken.lastAccessTime,
            authAt: sessionToken.authAt || sessionToken.createdAt,
            // device information
            deviceId: deviceInfo.id || null,
            deviceName: deviceInfo.name || null,
            deviceType: deviceInfo.type || null,
            deviceCreatedAt: deviceInfo.createdAt || null,
            deviceCallbackURL: deviceInfo.callbackURL || null,
            deviceCallbackPublicKey: deviceInfo.callbackPublicKey || null,
            deviceCallbackAuthKey: deviceInfo.callbackAuthKey || null,
            deviceCallbackIsExpired:
              deviceInfo.callbackIsExpired !== undefined
                ? deviceInfo.callbackIsExpired
                : null,
            deviceAvailableCommands: deviceInfo.availableCommands || null,
          };

          return session;
        });

      return sessions;
    });
  };

  Memory.prototype.keyFetchToken = function(id) {
    id = id.toString('hex');

    if (!keyFetchTokens[id]) {
      return P.reject(error.notFound());
    }

    var item = {};

    var token = keyFetchTokens[id];
    item.authKey = token.authKey;
    item.uid = token.uid;
    item.keyBundle = token.keyBundle;
    item.createdAt = token.createdAt;

    var accountId = token.uid.toString('hex');
    var account = accounts[accountId];
    item.emailVerified = account.emailVerified;
    item.verifierSetAt = account.verifierSetAt;

    return P.resolve(item);
  };

  Memory.prototype.keyFetchTokenWithVerificationStatus = function(tokenId) {
    tokenId = tokenId.toString('hex');

    return this.keyFetchToken(tokenId).then(function(keyFetchToken) {
      keyFetchToken.tokenVerificationId = unverifiedTokens[tokenId]
        ? unverifiedTokens[tokenId].tokenVerificationId
        : null;
      return keyFetchToken;
    });
  };

  Memory.prototype.passwordForgotToken = function(id) {
    id = id.toString('hex');

    if (!passwordForgotTokens[id]) {
      return P.reject(error.notFound());
    }

    var item = {};

    var token = passwordForgotTokens[id];
    item.tokenData = token.tokenData;
    item.uid = token.uid;
    item.passCode = token.passCode;
    item.tries = token.tries;
    item.createdAt = token.createdAt;

    var accountId = token.uid.toString('hex');
    var account = accounts[accountId];
    item.email = account.email;
    item.verifierSetAt = account.verifierSetAt;

    return P.resolve(item);
  };

  Memory.prototype.passwordChangeToken = function(id) {
    id = id.toString('hex');

    if (!passwordChangeTokens[id]) {
      return P.reject(error.notFound());
    }

    var item = {};

    var token = passwordChangeTokens[id];
    item.tokenData = token.tokenData;
    item.uid = token.uid;
    item.createdAt = token.createdAt;

    var accountId = token.uid.toString('hex');
    var account = accounts[accountId];
    item.verifierSetAt = account.verifierSetAt;

    return P.resolve(item);
  };

  Memory.prototype.accountResetToken = function(id) {
    id = id.toString('hex');

    if (!accountResetTokens[id]) {
      return P.reject(error.notFound());
    }

    var item = {};

    var token = accountResetTokens[id];
    item.tokenData = token.tokenData;
    item.uid = token.uid;
    item.createdAt = token.createdAt;

    var accountId = token.uid.toString('hex');
    var account = accounts[accountId];
    item.verifierSetAt = account.verifierSetAt;

    return P.resolve(item);
  };

  // BATCH
  Memory.prototype.verifyEmail = function(uid, emailCode) {
    return getAccountByUid(uid).then(
      function(account) {
        // Check to see if the `emailCode` passed belongs to the account table
        // or the email table. Verify the correct email that belongs to the code.
        if (!emailCode) {
          emailCode = account.emailCode;
        }

        if (account.emailCode.toString('hex') === emailCode.toString('hex')) {
          account.emailVerified = 1;
        }

        // Check to see if emailCode belongs to emails table,
        // if so, verify it.
        Object.keys(emails).some(function(key) {
          var emailRecord = emails[key];

          // Ignore records that don't belong to this user
          if (uid.toString('hex') !== emailRecord.uid.toString('hex')) {
            return false;
          }

          // Verify email record if it matches emailCode
          if (
            emailRecord.emailCode.toString('hex') === emailCode.toString('hex')
          ) {
            emailRecord.isVerified = 1;
            account.profileChangedAt = Date.now();
            return true;
          }

          return false;
        });

        return {};
      },
      function() {
        return {};
      }
    );
  };

  Memory.prototype.forgotPasswordVerified = function(
    tokenId,
    accountResetToken
  ) {
    return P.all([
      this.deletePasswordForgotToken(tokenId),
      createAccountResetToken(),
      this.verifyEmail(accountResetToken.uid),
    ]);

    function createAccountResetToken() {
      var tokenId = accountResetToken.tokenId.toString('hex');

      // Delete any accountResetTokens for this uid (since we're only
      // allowed one at a time).
      deleteByUid(accountResetToken.uid.toString('hex'), accountResetTokens);

      accountResetTokens[tokenId] = {
        tokenData: accountResetToken.data,
        uid: accountResetToken.uid,
        createdAt: accountResetToken.createdAt,
      };

      return P.resolve({});
    }
  };

  Memory.prototype.resetAccount = function(uid, data) {
    return getAccountByUid(uid).then(function(account) {
      uid = uid.toString('hex');
      deleteByUid(uid, sessionTokens);
      deleteByUid(uid, keyFetchTokens);
      deleteByUid(uid, accountResetTokens);
      deleteByUid(uid, passwordChangeTokens);
      deleteByUid(uid, passwordForgotTokens);
      deleteByUid(uid, unverifiedTokens);

      account.verifyHash = data.verifyHash;
      account.authSalt = data.authSalt;
      account.wrapWrapKb = data.wrapWrapKb;
      account.verifierSetAt = data.verifierSetAt;
      account.verifierVersion = data.verifierVersion;
      account.profileChangedAt = data.verifierSetAt;
      account.devices = {};
      return [];
    });
  };

  Memory.prototype.deleteAccount = function(uid) {
    return getAccountByUid(uid).then(function(account) {
      uid = uid.toString('hex');
      deleteByUid(uid, sessionTokens);
      deleteByUid(uid, keyFetchTokens);
      deleteByUid(uid, accountResetTokens);
      deleteByUid(uid, passwordChangeTokens);
      deleteByUid(uid, passwordForgotTokens);
      deleteByUid(uid, unverifiedTokens);
      deleteByUid(uid, emails);
      deleteByUid(uid, signinCodes);

      delete uidByNormalizedEmail[account.normalizedEmail];
      delete accounts[uid];
      delete totpTokens[uid];
      delete recoveryCodes[uid];
      delete recoveryKeys[uid];
      delete securityEvents[uid];

      return [];
    });
  };

  Memory.prototype.updateLocale = function(uid, data) {
    return getAccountByUid(uid).then(function(account) {
      account.locale = data.locale;
      return {};
    });
  };

  // UPDATE

  Memory.prototype.updatePasswordForgotToken = function(id, data) {
    var token = passwordForgotTokens[id.toString('hex')];
    if (!token) {
      return P.reject(error.notFound());
    }
    token.tries = data.tries;
    return P.resolve({});
  };

  Memory.prototype.updateSessionToken = function(id, data) {
    const hexId = id.toString('hex');
    const token = sessionTokens[hexId];
    if (!token) {
      return P.reject(error.notFound());
    }
    Object.assign(token, data);
    if (data.mustVerify && unverifiedTokens[hexId]) {
      unverifiedTokens[hexId].mustVerify = true;
    }
    return P.resolve({});
  };

  // VERIFICATION REMINDERS

  Memory.prototype.createVerificationReminder = function(body) {
    if (!body || !body.uid || !body.type) {
      throw error.wrap(new Error('"uid", "type" are required'));
    }

    var reminderData = {
      uid: body.uid,
      type: body.type,
      createdAt: Date.now(),
    };
    reminders[
      reminderData.uid.toString('hex') + reminderData.type
    ] = reminderData;

    return P.resolve({});
  };

  Memory.prototype.fetchReminders = function(body, query) {
    if (!query || !query.reminderTime || !query.type || !query.limit) {
      throw error.wrap(
        new Error('fetchReminders - reminderTime, limit or type missing')
      );
    }

    var self = this;
    var result = Object.keys(reminders)
      .map(function(key) {
        return reminders[key];
      })
      .filter(function(item) {
        return (
          item.type === query.type &&
          Date.now() - item.createdAt > query.reminderTime
        );
      })
      .slice(0, query.limit);

    result.forEach(function(reminder) {
      self.deleteReminder({
        uid: reminder.uid,
        type: reminder.type,
      });
    });

    return P.resolve(result);
  };

  Memory.prototype.deleteReminder = function(body) {
    if (!body || !body.uid || !body.type) {
      throw error.wrap(new Error('"uid", "type" are required'));
    }

    delete reminders[body.uid.toString('hex') + body.type];

    return P.resolve({});
  };

  Memory.prototype.createSecurityEvent = function(data) {
    var addr = data.ipAddr;
    if (ip.isV4Format(addr)) {
      addr = '::' + addr;
    }

    var verified =
      !data.tokenId || !unverifiedTokens[data.tokenId.toString('hex')];

    var event = {
      createdAt: Date.now(),
      ipAddr: addr,
      name: data.name,
      uid: data.uid,
      tokenId: data.tokenId,
      verified: verified,
    };
    var key = event.uid.toString('hex');

    var events = securityEvents[key] || (securityEvents[key] = []);
    events.push(event);

    return P.resolve({});
  };

  Memory.prototype.securityEvents = function(where) {
    var key = where.id.toString('hex');
    var events = securityEvents[key] || [];
    var addr = where.ipAddr;
    if (ip.isV4Format(addr)) {
      addr = '::' + addr;
    }

<<<<<<< HEAD
    return P.resolve(events.filter(function (ev) {
      return ev.uid.toString('hex') === key && ip.isEqual(ev.ipAddr, addr)
    }).map(function (ev) {
      return {
        name: ev.name,
        createdAt: ev.createdAt,
        verified: ev.verified
      }
    }).reverse())
  }

  Memory.prototype.securityEventsByUid = function (uid) {
    if (! uid) {
      return P.reject(error.notFound())
    }
    uid = uid.toString('hex')
    const events = securityEvents[uid] || []

    function filterEvents (events, eventsLimit, uid) {
      const filteredEvents = []

      for (let i = 0; i < events.length; i++) {
        if (filteredEvents.length === eventsLimit) {
          break
        }

        if (events[i].uid.toString('hex') === uid) {
          filteredEvents.push(events[i])
        }
      }
      return filteredEvents
    }

    const filteredSecurityEvents = filterEvents(events, SECURITY_EVENTS_LIMIT, uid)
    return P.resolve(
      filteredSecurityEvents.map(ev => {
        return {
          name: ev.name,
          createdAt: ev.createdAt,
          verified: ev.verified
        }
      }).reverse()
    )
  }

  Memory.prototype.deleteSecurityEventsByUid = function (uid) {
    if (! uid) {
      return P.reject(error.notFound())
    }
    uid = uid.toString('hex')

    delete securityEvents[uid]
    return P.resolve({})
  }

  Memory.prototype.createUnblockCode = function (uid, code) {
    uid = uid.toString('hex')
    var row = unblockCodes[uid] || (unblockCodes[uid] = {})
    row[code] = Date.now()

    return P.resolve({})
  }

  Memory.prototype.consumeUnblockCode = function (uid, code) {
    var row = unblockCodes[uid.toString('hex')]
    if (! row || ! row[code]) {
      return P.reject(error.notFound())
=======
    return P.resolve(
      events
        .filter(function(ev) {
          return ev.uid.toString('hex') === key && ip.isEqual(ev.ipAddr, addr);
        })
        .map(function(ev) {
          return {
            name: ev.name,
            createdAt: ev.createdAt,
            verified: ev.verified,
          };
        })
        .reverse()
    );
  };

  Memory.prototype.createUnblockCode = function(uid, code) {
    uid = uid.toString('hex');
    var row = unblockCodes[uid] || (unblockCodes[uid] = {});
    row[code] = Date.now();

    return P.resolve({});
  };

  Memory.prototype.consumeUnblockCode = function(uid, code) {
    var row = unblockCodes[uid.toString('hex')];
    if (!row || !row[code]) {
      return P.reject(error.notFound());
>>>>>>> 19692d6d
    }
    var timestamp = row[code];
    // Delete all codes for that uid
    unblockCodes[uid.toString('hex')] = null;

    return P.resolve({ createdAt: timestamp });
  };

  Memory.prototype.createEmailBounce = function(data) {
    const row = emailBounces[data.email] || (emailBounces[data.email] = []);
    const bounce = extend({}, data);
    bounce.createdAt = Date.now();
    bounce.bounceType = dbUtil.mapEmailBounceType(bounce.bounceType);
    bounce.bounceSubType = dbUtil.mapEmailBounceSubType(bounce.bounceSubType);
    row.unshift(bounce);
    return P.resolve({});
  };

  Memory.prototype.fetchEmailBounces = function(email) {
    return P.resolve(emailBounces[email] || []);
  };

  Memory.prototype.createEmail = function(uid, data) {
    // Check to see if this email exists
    var emailExistsInAccounts = Object.keys(accounts).some(function(uid) {
      if (accounts[uid].normalizedEmail === data.normalizedEmail) {
        return true;
      }
    });

    if (emailExistsInAccounts || emails[data.normalizedEmail]) {
      return P.reject(error.duplicate());
    }

    // Add new email
    data.isPrimary = false; // New emails can not be set to primary on creation
    data.uid = uid;
    emails[data.normalizedEmail] = data;

    return P.resolve({});
  };

  Memory.prototype.getSecondaryEmail = function(email) {
    const normalizedEmail = email.toLowerCase();

    if (emails[normalizedEmail]) {
      return P.resolve(emails[normalizedEmail]);
    } else {
      return P.reject(error.notFound());
    }
  };

  Memory.prototype.accountRecord = function(email) {
    const normalizedEmail = email.toLowerCase();

    if (!emails[normalizedEmail]) {
      return P.reject(error.notFound());
    }

    const uid = emails[normalizedEmail].uid;
    return P.all([this.accountEmails(uid), getAccountByUid(uid)]).spread(
      (emails, account) => {
        Object.keys(emails).some(key => {
          var emailRecord = emails[key];
          if (
            emailRecord.uid.toString('hex') === uid.toString('hex') &&
            emailRecord.isPrimary
          ) {
            account.primaryEmail = emailRecord.normalizedEmail;
          }
        });

        return account;
      }
    );
  };

  Memory.prototype.accountEmails = function(uid) {
    const userEmails = [];

    Object.keys(emails).forEach(function(key) {
      var emailRecord = emails[key];
      if (emailRecord.uid.toString('hex') === uid.toString('hex')) {
        userEmails.push(emailRecord);
      }
    });

    // Sort emails so that primary email is first
    userEmails.sort((a, b) => {
      return b.isPrimary - a.isPrimary;
    });

    return P.resolve(userEmails);
  };

  Memory.prototype.setPrimaryEmail = function(uid, email) {
    if (!emails[email]) {
      return P.reject(error.notFound());
    }

    Object.keys(emails).forEach(function(key) {
      var emailRecord = emails[key];
      if (
        emailRecord.uid.toString('hex') === uid.toString('hex') &&
        emailRecord.isPrimary
      ) {
        emailRecord.isPrimary = false;
      }
    });

    emails[email].isPrimary = true;

    return getAccountByUid(uid).then(account => {
      account.profileChangedAt = Date.now();
      return P.resolve({});
    });
  };

  Memory.prototype.deleteEmail = function(uid, email) {
    var emailRecord = emails[email];

    if (
      emailRecord &&
      emailRecord.uid.toString('hex') === uid.toString('hex') &&
      emailRecord.isPrimary === false
    ) {
      delete emails[email];
    }

    if (emailRecord && emailRecord.isPrimary === true) {
      return P.reject(error.cannotDeletePrimaryEmail());
    }

    // No email record found, see if email is in accounts table
    if (!emailRecord) {
      var isPrimary = Object.keys(accounts).some(function(key) {
        var account = accounts[key];
        if (account.normalizedEmail === email) {
          return true;
        }
      });

      if (isPrimary) {
        return P.reject(error.cannotDeletePrimaryEmail());
      }
    }

    return getAccountByUid(uid).then(account => {
      account.profileChangedAt = Date.now();
      return P.resolve({});
    });
  };

  Memory.prototype.createSigninCode = (code, uid, createdAt, flowId) => {
    code = code.toString('hex');

    if (signinCodes[code]) {
      return P.reject(error.duplicate());
    }

    signinCodes[code] = { uid, createdAt, flowId };

    return P.resolve({});
  };

  Memory.prototype.consumeSigninCode = code => {
    const newerThan = Date.now() - config.signinCodesMaxAge;
    code = code.toString('hex');

    if (!signinCodes[code] || signinCodes[code].createdAt <= newerThan) {
      return P.reject(error.notFound());
    }

    const email = accounts[signinCodes[code].uid.toString('hex')].email;
    const flowId = signinCodes[code].flowId;
    delete signinCodes[code];

    return P.resolve({ email, flowId });
  };

  Memory.prototype.resetAccountTokens = uid => {
    uid = uid.toString('hex');
    deleteByUid(uid, accountResetTokens);
    deleteByUid(uid, passwordChangeTokens);
    deleteByUid(uid, passwordForgotTokens);
    return P.resolve({});
  };

  Memory.prototype.createTotpToken = (uid, data) => {
    uid = uid.toString('hex');

    const totpToken = totpTokens[uid];

    if (totpToken) {
      return P.reject(error.duplicate());
    }

    totpTokens[uid] = {
      sharedSecret: data.sharedSecret,
      epoch: data.epoch || 0,
      verified: false,
      enabled: true,
    };

    return Promise.resolve({});
  };

  Memory.prototype.updateTotpToken = (uid, token) => {
    uid = uid.toString('hex');

    const totpToken = totpTokens[uid];

    if (!totpToken) {
      return P.reject(error.notFound());
    }

    // Currently, users can only update the verified and enable flags.
    // Updating shared secret and epoch will break clients.
    totpToken.verified = token.verified;
    totpToken.enabled = token.enabled;

    return getAccountByUid(uid).then(account => {
      account.profileChangedAt = Date.now();
      return Promise.resolve({});
    });
  };

  Memory.prototype.totpToken = uid => {
    uid = uid.toString('hex');

    const totpToken = totpTokens[uid];

    if (!totpToken) {
      return P.reject(error.notFound());
    }

    return Promise.resolve(totpToken);
  };

  Memory.prototype.deleteTotpToken = function(uid) {
    uid = uid.toString('hex');

    delete totpTokens[uid];

    return getAccountByUid(uid).then(account => {
      account.profileChangedAt = Date.now();
      return Promise.resolve({});
    });
  };

  Memory.prototype.verifyTokensWithMethod = function(tokenId, data) {
    tokenId = tokenId.toString('hex');
    let session, verificationMethod;

    return Promise.resolve()
      .then(() => {
        verificationMethod = dbUtil.mapVerificationMethodType(
          data.verificationMethod
        );

        if (!verificationMethod) {
          throw error.invalidVerificationMethod();
        }

        return this.sessionToken(tokenId).then(result => {
          session = result;
          // Verify the session token, if unverified
          if (session.tokenVerificationId) {
            return this.verifyTokens(session.tokenVerificationId, {
              uid: session.uid,
            });
          }
        });
      })
      .then(() => {
        // Set the verification method
        sessionTokens[tokenId].verificationMethod = verificationMethod;
        sessionTokens[tokenId].verifiedAt = Date.now();
        return Promise.resolve({});
      });
  };

  Memory.prototype.replaceRecoveryCodes = function(uid, count) {
    uid = uid.toString('hex');
    let codes = [];
    return getAccountByUid(uid)
      .then(() => {
        return dbUtil.generateRecoveryCodes(count, RECOVERY_CODE_LENGTH);
      })
      .then(result => {
        codes = result;
        return codes.map(code => dbUtil.createHashScrypt(code));
      })
      .all()
      .then(hashes => {
        recoveryCodes[uid] = hashes.map(value => {
          return {
            codeHash: value.hash,
            salt: value.salt,
          };
        });
        return codes;
      });
  };

  Memory.prototype.consumeRecoveryCode = function(uid, code) {
    uid = uid.toString('hex');
    return getAccountByUid(uid).then(() => {
      const codes = recoveryCodes[uid];

      if (!codes) {
        throw error.notFound();
      }

      const hashes = codes.map((item, index) => {
        return dbUtil
          .compareHashScrypt(code, item.codeHash, item.salt)
          .then(equals => {
            return { index, equals };
          });
      });

      // Filter to only matching hashes
      return P.filter(hashes, item => item.equals).then(result => {
        if (result.length === 0) {
          throw error.notFound();
        }

        codes.splice(result[0].index, 1);

        return { remaining: codes.length };
      });
    });
  };

  Memory.prototype.createRecoveryKey = function(uid, data) {
    uid = uid.toString('hex');
    return getAccountByUid(uid).then(() => {
      if (recoveryKeys[uid]) {
        return P.reject(error.duplicate());
      }

      recoveryKeys[uid] = {
        uid,
        recoveryKeyIdHash: dbUtil
          .createHash(data.recoveryKeyId)
          .toString('hex'),
        recoveryData: data.recoveryData,
      };

      return {};
    });
  };

  Memory.prototype.getRecoveryKey = function(options) {
    const uid = options.id.toString('hex');
    const recoveryKeyIdHash = dbUtil
      .createHash(options.recoveryKeyId)
      .toString('hex');
    return getAccountByUid(uid).then(() => {
      const recoveryKey = recoveryKeys[uid];

      if (!recoveryKey) {
        return P.reject(error.notFound());
      }

      if (recoveryKey.recoveryKeyIdHash !== recoveryKeyIdHash) {
        return P.reject(error.recoveryKeyInvalid());
      }

      return recoveryKey;
    });
  };

  Memory.prototype.recoveryKeyExists = function(uid) {
    uid = uid.toString('hex');
    let exists = true;
    return getAccountByUid(uid)
      .then(() => {
        const recoveryKey = recoveryKeys[uid];

        if (!recoveryKey) {
          exists = false;
        }

        return { exists };
      })
      .catch(err => {
        // To match the mysql implementation, we return false when the
        // user does not exist.
        if (err.errno === error.notFound().errno) {
          exists = false;
          return { exists };
        }

        throw err;
      });
  };

  Memory.prototype.deleteRecoveryKey = function(options) {
    const uid = options.id.toString('hex');
    return getAccountByUid(uid).then(() => {
      delete recoveryKeys[uid];

      return {};
    });
  };

  Memory.prototype.createAccountSubscription = async function(
    uid,
    subscriptionId,
    productName,
    createdAt
  ) {
    // Ensure user account exists
    uid = uid.toString('hex');
    await getAccountByUid(uid);

    const key = [uid, subscriptionId, productName].join('|');
    if (accountSubscriptions[key]) {
      throw error.duplicate();
    }
    const existingSubs = Object.values(accountSubscriptions).map(
      s => s.subscriptionId
    );
    if (existingSubs.includes(subscriptionId)) {
      throw error.duplicate();
    }
    accountSubscriptions[key] = {
      uid,
      subscriptionId,
      productName,
      createdAt,
      cancelledAt: null,
    };
    return {};
  };

  Memory.prototype.getAccountSubscription = async function(
    uid,
    subscriptionId
  ) {
    // Ensure user account exists
    uid = uid.toString('hex');
    await getAccountByUid(uid);

    const subscription = Object.values(accountSubscriptions).filter(
      s => s.uid === uid && s.subscriptionId === subscriptionId
    )[0];

    if (!subscription) {
      throw error.notFound();
    }

    return subscription;
  };

  Memory.prototype.fetchAccountSubscriptions = async function(uid) {
    // Ensure user account exists
    uid = uid.toString('hex');
    await getAccountByUid(uid);

    return Object.values(accountSubscriptions).filter(s => s.uid === uid);
  };

  Memory.prototype.deleteAccountSubscription = async function(
    uid,
    subscriptionId
  ) {
    // Ensure user account exists
    uid = uid.toString('hex');
    await getAccountByUid(uid);
    const toDelete = Object.entries(accountSubscriptions)
      .filter(
        ([key, s]) => s.uid === uid && s.subscriptionId === subscriptionId
      )
      .map(([key, s]) => key);
    toDelete.forEach(key => delete accountSubscriptions[key]);
    return {};
  };

  Memory.prototype.cancelAccountSubscription = async function(
    uid,
    subscriptionId,
    cancelledAt
  ) {
    uid = uid.toString('hex');

    // Ensure user account exists
    await getAccountByUid(uid);

    const cancelled = Object.values(accountSubscriptions).some(subscription => {
      if (
        subscription.uid === uid &&
        subscription.subscriptionId === subscriptionId &&
        !subscription.cancelledAt
      ) {
        subscription.cancelledAt = cancelledAt;
        return true;
      }

      return false;
    });

    if (!cancelled) {
      throw error.notFound();
    }

    return {};
  };

  // UTILITY FUNCTIONS

  Memory.prototype.ping = function() {
    return P.resolve({});
  };

  Memory.prototype.close = function() {
    return P.resolve({});
  };

  Memory.connect = function(options) {
    return P.resolve(new Memory());
  };

  return Memory;
};<|MERGE_RESOLUTION|>--- conflicted
+++ resolved
@@ -54,14 +54,8 @@
   'lastAccessTime',
 ];
 
-<<<<<<< HEAD
-const RECOVERY_CODE_LENGTH = config.recoveryCodes.length
-const SECURITY_EVENTS_LIMIT = 100
-
-module.exports = function (log, error) {
-=======
 const RECOVERY_CODE_LENGTH = config.recoveryCodes.length;
->>>>>>> 19692d6d
+const SECURITY_EVENTS_LIMIT = 100;
 
 module.exports = function(log, error) {
   function Memory(db) {}
@@ -1123,75 +1117,6 @@
       addr = '::' + addr;
     }
 
-<<<<<<< HEAD
-    return P.resolve(events.filter(function (ev) {
-      return ev.uid.toString('hex') === key && ip.isEqual(ev.ipAddr, addr)
-    }).map(function (ev) {
-      return {
-        name: ev.name,
-        createdAt: ev.createdAt,
-        verified: ev.verified
-      }
-    }).reverse())
-  }
-
-  Memory.prototype.securityEventsByUid = function (uid) {
-    if (! uid) {
-      return P.reject(error.notFound())
-    }
-    uid = uid.toString('hex')
-    const events = securityEvents[uid] || []
-
-    function filterEvents (events, eventsLimit, uid) {
-      const filteredEvents = []
-
-      for (let i = 0; i < events.length; i++) {
-        if (filteredEvents.length === eventsLimit) {
-          break
-        }
-
-        if (events[i].uid.toString('hex') === uid) {
-          filteredEvents.push(events[i])
-        }
-      }
-      return filteredEvents
-    }
-
-    const filteredSecurityEvents = filterEvents(events, SECURITY_EVENTS_LIMIT, uid)
-    return P.resolve(
-      filteredSecurityEvents.map(ev => {
-        return {
-          name: ev.name,
-          createdAt: ev.createdAt,
-          verified: ev.verified
-        }
-      }).reverse()
-    )
-  }
-
-  Memory.prototype.deleteSecurityEventsByUid = function (uid) {
-    if (! uid) {
-      return P.reject(error.notFound())
-    }
-    uid = uid.toString('hex')
-
-    delete securityEvents[uid]
-    return P.resolve({})
-  }
-
-  Memory.prototype.createUnblockCode = function (uid, code) {
-    uid = uid.toString('hex')
-    var row = unblockCodes[uid] || (unblockCodes[uid] = {})
-    row[code] = Date.now()
-
-    return P.resolve({})
-  }
-
-  Memory.prototype.consumeUnblockCode = function (uid, code) {
-    var row = unblockCodes[uid.toString('hex')]
-    if (! row || ! row[code]) {
-      return P.reject(error.notFound())
-=======
     return P.resolve(
       events
         .filter(function(ev) {
@@ -1207,6 +1132,50 @@
         .reverse()
     );
   };
+    
+  Memory.prototype.securityEventsByUid = function (uid) {
+    if (! uid) {
+      return P.reject(error.notFound());
+    }
+    uid = uid.toString('hex');
+    const events = securityEvents[uid] || [];
+
+    function filterEvents (events, eventsLimit, uid) {
+      const filteredEvents = [];
+
+      for (let i = 0; i < events.length; i++) {
+        if (filteredEvents.length === eventsLimit) {
+          break;
+        }
+
+        if (events[i].uid.toString('hex') === uid) {
+          filteredEvents.push(events[i]);
+        }
+      }
+      return filteredEvents;
+    }
+
+    const filteredSecurityEvents = filterEvents(events, SECURITY_EVENTS_LIMIT, uid);
+    return P.resolve(
+      filteredSecurityEvents.map(ev => {
+        return {
+          name: ev.name,
+          createdAt: ev.createdAt,
+          verified: ev.verified
+        }
+      }).reverse()
+    );
+  };
+
+  Memory.prototype.deleteSecurityEventsByUid = function (uid) {
+    if (! uid) {
+      return P.reject(error.notFound());
+    }
+    uid = uid.toString('hex');
+
+    delete securityEvents[uid];
+    return P.resolve({});
+  };
 
   Memory.prototype.createUnblockCode = function(uid, code) {
     uid = uid.toString('hex');
@@ -1220,7 +1189,6 @@
     var row = unblockCodes[uid.toString('hex')];
     if (!row || !row[code]) {
       return P.reject(error.notFound());
->>>>>>> 19692d6d
     }
     var timestamp = row[code];
     // Delete all codes for that uid
