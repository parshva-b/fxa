--- conflicted
+++ resolved
@@ -28,19 +28,9 @@
   clearBrowserState,
   click,
   createUser,
-<<<<<<< HEAD
-  type,
-  closeCurrentWindow,
   fillOutEmailFirstSignUp,
   fillOutSignUpCode,
   openPage,
-  openVerificationLinkInNewTab,
-  switchToWindow,
-=======
-  fillOutEmailFirstSignUp,
-  fillOutSignUpCode,
-  openPage,
->>>>>>> fa177e97
   testElementExists,
   testIsBrowserNotified,
   type,
@@ -74,20 +64,6 @@
           .then(fillOutEmailFirstSignUp(email, PASSWORD))
           .then(testElementExists(selectors.CHOOSE_WHAT_TO_SYNC.HEADER))
           .then(testIsBrowserNotified('fxaccounts:can_link_account'))
-<<<<<<< HEAD
-          // verify the account
-          .then(openVerificationLinkInNewTab(email, 0))
-          .then(switchToWindow(1))
-          // switch back to the original window, choose to "do not sync".
-          .then(closeCurrentWindow())
-          .then(
-            click(
-              selectors.CHOOSE_WHAT_TO_SYNC.DO_NOT_SYNC,
-              selectors.CONNECT_ANOTHER_DEVICE.HEADER
-            )
-          )
-=======
-
           .then(
             click(
               selectors.CHOOSE_WHAT_TO_SYNC.DO_NOT_SYNC,
@@ -97,7 +73,6 @@
           // verify the account
           .then(fillOutSignUpCode(email, 0))
           .then(testElementExists(selectors.CONNECT_ANOTHER_DEVICE.HEADER))
->>>>>>> fa177e97
           .then(testIsBrowserNotified('fxaccounts:login'))
       );
     },
@@ -122,26 +97,12 @@
           .then(fillOutEmailFirstSignUp(email, PASSWORD))
           .then(testElementExists(selectors.CHOOSE_WHAT_TO_SYNC.HEADER))
           .then(testIsBrowserNotified('fxaccounts:can_link_account'))
-<<<<<<< HEAD
-          // verify the account
-          .then(openVerificationLinkInNewTab(email, 0))
-          .then(switchToWindow(1))
-          // switch back to the original window, choose to "do not sync".
-          .then(closeCurrentWindow())
-          .then(
-            click(
-              selectors.CHOOSE_WHAT_TO_SYNC.SUBMIT,
-              selectors.CONNECT_ANOTHER_DEVICE.HEADER
-            )
-          )
-=======
           .then(click(selectors.CHOOSE_WHAT_TO_SYNC.SUBMIT))
           .then(testElementExists(selectors.CONFIRM_SIGNUP_CODE.HEADER))
 
           // verify the account
           .then(fillOutSignUpCode(email, 0))
           .then(testElementExists(selectors.CONNECT_ANOTHER_DEVICE.HEADER))
->>>>>>> fa177e97
           .then(testIsBrowserNotified('fxaccounts:login'))
       );
     },
@@ -239,11 +200,7 @@
           .then(
             openPage(EMAIL_FIRST_URL, selectors.ENTER_EMAIL.SUB_HEADER, {
               query: {
-<<<<<<< HEAD
-                forceExperiment: 'signupCode',
-=======
                 forceExperiment: 'signupPasswordCWTS',
->>>>>>> fa177e97
                 forceExperimentGroup: 'treatment',
                 forceUA: uaStrings['desktop_firefox_71'],
               },
@@ -292,11 +249,7 @@
         .then(
           openPage(EMAIL_FIRST_URL, selectors.ENTER_EMAIL.SUB_HEADER, {
             query: {
-<<<<<<< HEAD
-              forceExperiment: 'signupCode',
-=======
               forceExperiment: 'signupPasswordCWTS',
->>>>>>> fa177e97
               forceExperimentGroup: 'treatment',
               forceUA: uaStrings['desktop_firefox_71'],
             },
