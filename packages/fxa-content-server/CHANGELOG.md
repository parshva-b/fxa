<<<<<<< HEAD
## 1.135.2

No changes.

## 1.135.1

No changes.

## 1.135.0

### New features

* sync: Remove support for `context=iframe` and `context=fx_iframe_v2` (8e64ab317)
* docs: Move browser support to top level doc (441d19255)

### Bug fixes

* tests: fix duplicate functional test suite names (b1e7da319)
* git: Ignore the rerun.txt file (0be4e7202)
* version: ensure commit hash is set in content server ver.json (0a0083fe3)
* version: ensure tosPp gets set in content server ver.json (f6732a2f1)
* test: Fix the openid-config/metrics flow tests on teamcity (bb34e1592)
* oauth: persist PKCE params for same tab verification (b9e8d6de1)
* teamcity: actually fix teamcity directory location for real this time (961091c09)
* teamcity: content: fix teamcity directory location (1d963464a)

### Other changes

* tests: use better assertions in content server ver.json tests (9c14bf64a)
* packages: remove old release tagging scripts and docs (6f168c244)
* repo: remove husky and associated git hooks (00a5c99fe)
* build: remove grunt-githash (1e9c79c78)
* CWTS: Remove period in success message (#696) r=@vladikoff (c201eef27)
* ci: rerun failed functional tests once on circleci (dacdce465)
* 14ce22819 Removed period (14ce22819)

=======
## 1.134.5

No changes.

>>>>>>> e489793a
## 1.134.4

No changes.

## 1.134.3

No changes.

## 1.134.2

No changes.


<a name="1.134.0"></a>
# [1.134.0](https://github.com/mozilla/fxa-content-server/compare/v1.133.0...v1.134.0) (2019-04-02)


### Bug Fixes

* **auth_broker:** fx-desktop-v1 merged into fx-ios-v1 ([6cd6fae](https://github.com/mozilla/fxa-content-server/commit/6cd6fae))
* **autofocus:** fixed dynamic autofocus for fields on signin/signup views ([7d16644](https://github.com/mozilla/fxa-content-server/commit/7d16644))
* **deps:** update dependencies ([2e5a1fa](https://github.com/mozilla/fxa-content-server/commit/2e5a1fa))
* **errno 121:** added invalid grant_type error ([e690cab](https://github.com/mozilla/fxa-content-server/commit/e690cab))
* **fxa-client:** comment margin: 2px ([cfd26e9](https://github.com/mozilla/fxa-content-server/commit/cfd26e9))
* **metrics:** add independent config to disable amplitude/flow events ([6c5ca6d](https://github.com/mozilla/fxa-content-server/commit/6c5ca6d))
* **recovery_codes:** if user has no totp setup then redirect to totp setup instead of recovery_codes ([44690b2](https://github.com/mozilla/fxa-content-server/commit/44690b2))
* **style:** add client icon for send in device list ([7d3bfe5](https://github.com/mozilla/fxa-content-server/commit/7d3bfe5)), closes [#7062](https://github.com/mozilla/fxa-content-server/issues/7062)
* **style:** emails over 26 characters are now visible in the password screen ([38299c5](https://github.com/mozilla/fxa-content-server/commit/38299c5))
* **style:** scale down larger customized qr-image for totp ([0fd2fec](https://github.com/mozilla/fxa-content-server/commit/0fd2fec))
* **style:** shorten forgot password focus link ([8ed718d](https://github.com/mozilla/fxa-content-server/commit/8ed718d))
* **teamcity:** npm ci all the things ([ccf9569](https://github.com/mozilla/fxa-content-server/commit/ccf9569))
* **tests:** fix bad legal docs link 404 ([3bee63e](https://github.com/mozilla/fxa-content-server/commit/3bee63e))

### Features

* **oauth:** add oauth success screen ([92cdbc1](https://github.com/mozilla/fxa-content-server/commit/92cdbc1)), closes [#6996](https://github.com/mozilla/fxa-content-server/issues/6996)
* **pairing:** disable pairing for 2FA accounts ([7fd394e](https://github.com/mozilla/fxa-content-server/commit/7fd394e)), closes [#6987](https://github.com/mozilla/fxa-content-server/issues/6987)
* **settings:** add Fenix and Ref Browser icon ([53b9f7f](https://github.com/mozilla/fxa-content-server/commit/53b9f7f))
* **totp:** Add loading indicator for session status verification ([4591dd6](https://github.com/mozilla/fxa-content-server/commit/4591dd6)), closes [#6877](https://github.com/mozilla/fxa-content-server/issues/6877)

### Refactor

* **mixin:** cleaned up usage of uap.supportsSvgTransformOrigin() in views ([bc5fba2](https://github.com/mozilla/fxa-content-server/commit/bc5fba2)), closes [#6988](https://github.com/mozilla/fxa-content-server/issues/6988)

### style

* **settings:** Added green banner for account recovery ([0fbb524](https://github.com/mozilla/fxa-content-server/commit/0fbb524))
* **TOTP:** add border to the recovery codes in TOTP ([201aef0](https://github.com/mozilla/fxa-content-server/commit/201aef0))



<a name="1.133.0"></a>
# [1.133.0](https://github.com/mozilla/fxa-content-server/compare/v1.132.1...v1.133.0) (2019-03-19)


### Bug Fixes

* **blank email:** error message for blank email query parameter fixed ([052b2ee](https://github.com/mozilla/fxa-content-server/commit/052b2ee))
* **config:** fix default config for feature-flagging ([cdec092](https://github.com/mozilla/fxa-content-server/commit/cdec092))
* **firefox version:** user-agent in functional tests updated to latest firefox ([898c491](https://github.com/mozilla/fxa-content-server/commit/898c491))
* **node 8:** support for node 8 removed ([5c28030](https://github.com/mozilla/fxa-content-server/commit/5c28030))
* **style:** center the forgot password label ([efeab38](https://github.com/mozilla/fxa-content-server/commit/efeab38))
* **style:** improve legibility of body copy ([7d66211](https://github.com/mozilla/fxa-content-server/commit/7d66211)), closes [#6632](https://github.com/mozilla/fxa-content-server/issues/6632)
* **sync:** Remove support for `context=fx_desktop_v2` ([5792b00](https://github.com/mozilla/fxa-content-server/commit/5792b00)), closes [#6895](https://github.com/mozilla/fxa-content-server/issues/6895) [#7030](https://github.com/mozilla/fxa-content-server/issues/7030)

### chore

* **errors:** add translated string for redis conflict errors ([5c78359](https://github.com/mozilla/fxa-content-server/commit/5c78359))

### Features

* **docker:** Use node 10 in the Docker image. ([e924c6b](https://github.com/mozilla/fxa-content-server/commit/e924c6b)), closes [#6973](https://github.com/mozilla/fxa-content-server/issues/6973)
* **feature-flags:** wire in experiments to the feature-flag api ([274d3cc](https://github.com/mozilla/fxa-content-server/commit/274d3cc))
* **feature-flags:** wire in experiments to the feature-flag api ([62f4b63](https://github.com/mozilla/fxa-content-server/commit/62f4b63))

### Reverts

* **feature-flags:** remove feature-flagging ([e64c571](https://github.com/mozilla/fxa-content-server/commit/e64c571))

### style

* **avatar:** centered avatar in landscape mode ([0e51e2b](https://github.com/mozilla/fxa-content-server/commit/0e51e2b))
* **buttons:** fixes length of buttons ([dd1b601](https://github.com/mozilla/fxa-content-server/commit/dd1b601))
* **rotate button:** rotate button size increased and moved away from zoom-in button ([9f78771](https://github.com/mozilla/fxa-content-server/commit/9f78771))
* **spinner for red and blue buttons:** colour change to white ([f2bd8c3](https://github.com/mozilla/fxa-content-server/commit/f2bd8c3))
* **success message:** fixed different length of success message on scrolling ([3cda343](https://github.com/mozilla/fxa-content-server/commit/3cda343))



<a name="1.132.1"></a>
## [1.132.1](https://github.com/mozilla/fxa-content-server/compare/v1.132.0...v1.132.1) (2019-03-08)


### Bug Fixes

* **logging:** Log metrics-flow validation events correctly. ([482677e](https://github.com/mozilla/fxa-content-server/commit/482677e))
* **metrics:** Loosen /metrics-flow validation ([658f38d](https://github.com/mozilla/fxa-content-server/commit/658f38d))
* **metrics:** Validate query parameters to POST /metrics-flow ([aef18b3](https://github.com/mozilla/fxa-content-server/commit/aef18b3))

### Features

* **metrics:** Reject invalid metrics-flow requests. ([43dc0b7](https://github.com/mozilla/fxa-content-server/commit/43dc0b7)), closes [#44](https://github.com/mozilla/fxa-content-server/issues/44)



<a name="1.132.0"></a>
# [1.132.0](https://github.com/mozilla/fxa-content-server/compare/v1.131.2...v1.132.0) (2019-03-05)


### Bug Fixes
* **metrics:** reinstate entrypoint to the metrics context schema ([94345bf](https://github.com/mozilla/fxa-content-server/commit/94345bf))
* **teamcity:** module extends is no longer used ([9150c9a](https://github.com/mozilla/fxa-content-server/commit/9150c9a))
* **tests:** move pairing preferences into their own block ([63df8af](https://github.com/mozilla/fxa-content-server/commit/63df8af))

### chore

* **test:** Test on node 10 ([239aaf3](https://github.com/mozilla/fxa-content-server/commit/239aaf3))

### Features

* **oauth:** Add a devices/apps icon for Firefox Monitor. ([94769cb](https://github.com/mozilla/fxa-content-server/commit/94769cb)), closes [#6971](https://github.com/mozilla/fxa-content-server/issues/6971)
* **pairing:** enable pairing ([6625d04](https://github.com/mozilla/fxa-content-server/commit/6625d04))
* **pairing:** updated UX with the pair preferences button ([99b23ea](https://github.com/mozilla/fxa-content-server/commit/99b23ea))

### style

* **avatar:** vertically centered avatar buttons ([d630bbd](https://github.com/mozilla/fxa-content-server/commit/d630bbd))
* **red buttons:** change focus ring ([9cc1724](https://github.com/mozilla/fxa-content-server/commit/9cc1724))
* **scripts:** Removed arrow from button ([5d34be1](https://github.com/mozilla/fxa-content-server/commit/5d34be1))
* **success messages:** deintensify colour ([d83bd4b](https://github.com/mozilla/fxa-content-server/commit/d83bd4b))

<a name="1.131.6"></a>
## [1.131.6](https://github.com/mozilla/fxa-content-server/compare/v1.131.5-private...v1.131.6) (2019-03-08)


### Features

* **metrics:** Reject invalid metrics-flow requests. ([43dc0b7](https://github.com/mozilla/fxa-content-server/commit/43dc0b7)), closes [#44](https://github.com/mozilla/fxa-content-server/issues/44)



<a name="1.131.5"></a>
## [1.131.5](https://github.com/mozilla/fxa-content-server/compare/v1.131.4-private...v1.131.5) (2019-03-05)


### Bug Fixes

* **metrics:** Loosen /metrics-flow validation ([658f38d](https://github.com/mozilla/fxa-content-server/commit/658f38d))



<a name="1.131.4"></a>
## [1.131.4](https://github.com/mozilla/fxa-content-server/compare/v1.131.3...v1.131.4) (2019-02-28)


### Bug Fixes

* **logging:** Log metrics-flow validation events correctly. ([482677e](https://github.com/mozilla/fxa-content-server/commit/482677e))



<a name="1.131.3"></a>
## [1.131.3](https://github.com/mozilla/fxa-content-server/compare/v1.131.2...v1.131.3) (2019-02-25)


### Bug Fixes

* **metrics:** Validate query parameters to POST /metrics-flow ([aef18b3](https://github.com/mozilla/fxa-content-server/commit/aef18b3))



<a name="1.131.2"></a>
## [1.131.2](https://github.com/mozilla/fxa-content-server/compare/v1.131.1...v1.131.2) (2019-02-25)


### Bug Fixes

* **metrics:** update amplitude events to mozlog 2 format ([9867325](https://github.com/mozilla/fxa-content-server/commit/9867325))



<a name="1.131.1"></a>
## [1.131.1](https://github.com/mozilla/fxa-content-server/compare/v1.131.0...v1.131.1) (2019-02-20)


### chore

* **clients:** Add Fenix to list of clients that can request oldsync scope ([b586e91](https://github.com/mozilla/fxa-content-server/commit/b586e91))



<a name="1.131.0"></a>
# [1.131.0](https://github.com/mozilla/fxa-content-server/compare/v1.130.1...v1.131.0) (2019-02-19)


### Bug Fixes

* **css:** update recovery key icon to grey90 a60 ([30da082](https://github.com/mozilla/fxa-content-server/commit/30da082))
* **deps:** Fix security advisories ([5e2ad71](https://github.com/mozilla/fxa-content-server/commit/5e2ad71))
* **deps:** Fix the npm audit advisories ([c92c8ff](https://github.com/mozilla/fxa-content-server/commit/c92c8ff))
* **pairing:** convert to Uint8Array for pairing channel compatibility ([8b36465](https://github.com/mozilla/fxa-content-server/commit/8b36465))
* **sync:** Remove support for context=fx_desktop_v1 ([6634b46](https://github.com/mozilla/fxa-content-server/commit/6634b46)), closes [#5558](https://github.com/mozilla/fxa-content-server/issues/5558)
* **test:** Fix the Sync v1 tests. ([5b652c6](https://github.com/mozilla/fxa-content-server/commit/5b652c6)), closes [#6946](https://github.com/mozilla/fxa-content-server/issues/6946)
* **wrap:** rewrap deps, update to latest point release of htmllint ([8d1ee6d](https://github.com/mozilla/fxa-content-server/commit/8d1ee6d))

### chore

* **deps:** update eslint-plugin-sorting to 0.4.0 ([69167ee](https://github.com/mozilla/fxa-content-server/commit/69167ee))
* **deps:** Update lodash, remove extend. ([a93f5f9](https://github.com/mozilla/fxa-content-server/commit/a93f5f9))
* **templates:** Add an issue template ([cbab6f9](https://github.com/mozilla/fxa-content-server/commit/cbab6f9))

### Features

* **pairing:** add pairing docs ([b3c03af](https://github.com/mozilla/fxa-content-server/commit/b3c03af))
* **pairing:** extract views and brokers ([7d88c0e](https://github.com/mozilla/fxa-content-server/commit/7d88c0e))

### Performance Improvements

* **auth_brokers:** Merged oauth and oauth-redirect brokers ([8a2d6d5](https://github.com/mozilla/fxa-content-server/commit/8a2d6d5))
* **auth_brokers:** minor changes ([7d6a0a9](https://github.com/mozilla/fxa-content-server/commit/7d6a0a9))

### Refactor

* **tests:** eliminate duplicated setup code in app-start tests ([b80cc24](https://github.com/mozilla/fxa-content-server/commit/b80cc24))
* **tests:** pull setup-less app-start tests up to the top level ([254a777](https://github.com/mozilla/fxa-content-server/commit/254a777))

<a name="1.130.2"></a>
## [1.130.2](https://github.com/mozilla/fxa-content-server/compare/v1.130.1...v1.130.2) (2019-02-19)


### Bug Fixes

* **metrics:** Validate query parameters to POST /metrics-flow ([aef18b3](https://github.com/mozilla/fxa-content-server/commit/aef18b3))


<a name="1.130.1"></a>
## [1.130.1](https://github.com/mozilla/fxa-content-server/compare/v1.130.0...v1.130.1) (2019-02-06)


### Bug Fixes

* **test:** Fix the "change_password" test on teamcity. ([83fbf7b](https://github.com/mozilla/fxa-content-server/commit/83fbf7b)), closes [#6938](https://github.com/mozilla/fxa-content-server/issues/6938)



<a name="1.130.0"></a>
# [1.130.0](https://github.com/mozilla/fxa-content-server/compare/v1.129.2...v1.130.0) (2019-02-05)


### Bug Fixes

* **channel-client:** remove unused errors ([6963d45](https://github.com/mozilla/fxa-content-server/commit/6963d45))
* **forms:** attach events for base view and child views ([dff4f73](https://github.com/mozilla/fxa-content-server/commit/dff4f73))
* **oauth:** fix scope validation on empty scopes ([67ec392](https://github.com/mozilla/fxa-content-server/commit/67ec392))
* **scripts:** Added entries for errors ([7b65b75](https://github.com/mozilla/fxa-content-server/commit/7b65b75))
* **start:** do not add extra history item when choosing start page ([25312a4](https://github.com/mozilla/fxa-content-server/commit/25312a4))
* **test:** Fix the change password tests. ([ce5b867](https://github.com/mozilla/fxa-content-server/commit/ce5b867)), closes [#6924](https://github.com/mozilla/fxa-content-server/issues/6924)
* **test:** Fix the validation test failure. ([1b91780](https://github.com/mozilla/fxa-content-server/commit/1b91780)), closes [#6934](https://github.com/mozilla/fxa-content-server/issues/6934)
* **tests:** fix tests for latest geckodriver compat ([e70b65d](https://github.com/mozilla/fxa-content-server/commit/e70b65d)), closes [#6900](https://github.com/mozilla/fxa-content-server/issues/6900)
* **totp:** fix account reset and totp ([b9f6f7c](https://github.com/mozilla/fxa-content-server/commit/b9f6f7c))

### chore

* **server:** build extra templates for Mozilla China ([672a7a4](https://github.com/mozilla/fxa-content-server/commit/672a7a4))
* **token-codes:** Enroll Reference Browser in the token codes experiment. ([e8126f2](https://github.com/mozilla/fxa-content-server/commit/e8126f2))

### Features

* **l10n:** Enable Catalan (ca) ([4fedb30](https://github.com/mozilla/fxa-content-server/commit/4fedb30)), closes [mozilla/fxa-content-server-l10n#322](https://github.com/mozilla/fxa-content-server-l10n/issues/322)
* **pair:** add pair templates and graphics ([4aa00a8](https://github.com/mozilla/fxa-content-server/commit/4aa00a8))
* **pair:** latest templates with strings ([f6fd7ba](https://github.com/mozilla/fxa-content-server/commit/f6fd7ba))
* **pw-strength:** Add the pw-strength balloon to change-password ([80e7611](https://github.com/mozilla/fxa-content-server/commit/80e7611)), closes [#6573](https://github.com/mozilla/fxa-content-server/issues/6573)

### Refactor

* **scripts:** remove legacy account storage ([a61467b](https://github.com/mozilla/fxa-content-server/commit/a61467b))



<a name="1.129.2"></a>
## [1.129.2](https://github.com/mozilla/fxa-content-server/compare/v1.129.1...v1.129.2) (2019-01-31)


### Bug Fixes

* **metrics:** Fix entrypoint being overwritten for every event. ([cdd5e73](https://github.com/mozilla/fxa-content-server/commit/cdd5e73)), closes [mozilla/fxa-shared#46](https://github.com/mozilla/fxa-shared/issues/46)



<a name="1.129.1"></a>
## [1.129.1](https://github.com/mozilla/fxa-content-server/compare/v1.129.0...v1.129.1) (2019-01-31)


### Bug Fixes

* **logging:** Ensure screen.width and screen.height are numbers ([bc6992f](https://github.com/mozilla/fxa-content-server/commit/bc6992f)), closes [#6908](https://github.com/mozilla/fxa-content-server/issues/6908)

### chore

* **tests:** add test for screen dimension logging checks ([e208957](https://github.com/mozilla/fxa-content-server/commit/e208957))



<a name="1.129.0"></a>
# [1.129.0](https://github.com/mozilla/fxa-content-server/compare/v1.128.1...v1.129.0) (2019-01-22)


### Bug Fixes

* **l10n:** Ensure tooltips are translated in local dev ([a7d44c6](https://github.com/mozilla/fxa-content-server/commit/a7d44c6)), closes [#6871](https://github.com/mozilla/fxa-content-server/issues/6871)
* **metrics:** allow optional platform in /metrics-errors ([e27e6a6](https://github.com/mozilla/fxa-content-server/commit/e27e6a6)), closes [#6873](https://github.com/mozilla/fxa-content-server/issues/6873)
* **pw-strength:** Use 15px font size in pw-strength meter for Arabic. ([89fd8e3](https://github.com/mozilla/fxa-content-server/commit/89fd8e3)), closes [#6556](https://github.com/mozilla/fxa-content-server/issues/6556)
* **sign_in_code:** fix code numeric input ([329640a](https://github.com/mozilla/fxa-content-server/commit/329640a)), closes [#6765](https://github.com/mozilla/fxa-content-server/issues/6765)
* **teamcity:** install with `npm ci` ([0f42477](https://github.com/mozilla/fxa-content-server/commit/0f42477))
* **TOTP:** Translate success status messages on /settings/recovery_codes ([6984fa8](https://github.com/mozilla/fxa-content-server/commit/6984fa8)), closes [#6728](https://github.com/mozilla/fxa-content-server/issues/6728)

### chore

* **deps:** Update to fxa-shared@1.0.15 ([fba684c](https://github.com/mozilla/fxa-content-server/commit/fba684c))

### Features

* **change-password:** Add a "verification password" on password change. ([1ba97d3](https://github.com/mozilla/fxa-content-server/commit/1ba97d3)), closes [#6859](https://github.com/mozilla/fxa-content-server/issues/6859) [#6573](https://github.com/mozilla/fxa-content-server/issues/6573)
* **npm:** rewrap npm deps to pick up latest eslint-plugin-fxa rules ([3bb1d64](https://github.com/mozilla/fxa-content-server/commit/3bb1d64)), closes [#6554](https://github.com/mozilla/fxa-content-server/issues/6554)
* **settings:** put communication prefs behind a feature flag ([f3dcbe0](https://github.com/mozilla/fxa-content-server/commit/f3dcbe0))

### Refactor

* **scripts:** Remove code for uuid(old storage name) ([e5bea37](https://github.com/mozilla/fxa-content-server/commit/e5bea37))
* **scripts:** Removed tests involving fetching of uuid ([fbded65](https://github.com/mozilla/fxa-content-server/commit/fbded65))



<a name="1.128.1"></a>
## [1.128.1](https://github.com/mozilla/fxa-content-server/compare/v1.128.0...v1.128.1) (2019-01-11)


### Bug Fixes

* **metrics:** ensure deviceId falls back to `none` if not set ([73485ab](https://github.com/mozilla/fxa-content-server/commit/73485ab))
* **npm:** use npm ci ([842d991](https://github.com/mozilla/fxa-content-server/commit/842d991))



<a name="1.128.0"></a>
# [1.128.0](https://github.com/mozilla/fxa-content-server/compare/v1.127.0...v1.128.0) (2019-01-08)


### Bug Fixes

* **icons:** add screenshots svg ([78e3360](https://github.com/mozilla/fxa-content-server/commit/78e3360))
* **metrics:** make sure to track oauth screen views in amplitude ([4934527](https://github.com/mozilla/fxa-content-server/commit/4934527)), closes [#6742](https://github.com/mozilla/fxa-content-server/issues/6742)
* **nsp:** add advistory 745 ([ec376ce](https://github.com/mozilla/fxa-content-server/commit/ec376ce))
* **recovery:** use recovery key length of 32 ([5025c28](https://github.com/mozilla/fxa-content-server/commit/5025c28))
* **reset-password:** No more error on /confirm_reset_password w/o initiating flow. ([5985b77](https://github.com/mozilla/fxa-content-server/commit/5985b77)), closes [#6724](https://github.com/mozilla/fxa-content-server/issues/6724)
* **secondary-emails:** Handle long emails in the secondary email panel ([1744530](https://github.com/mozilla/fxa-content-server/commit/1744530)), closes [#6751](https://github.com/mozilla/fxa-content-server/issues/6751)
* **styles:** address the radius mismatch on the send button ([344be8e](https://github.com/mozilla/fxa-content-server/commit/344be8e)), closes [#6566](https://github.com/mozilla/fxa-content-server/issues/6566)
* **tests:** remove extra click in email test ([79b4530](https://github.com/mozilla/fxa-content-server/commit/79b4530))

### chore

* **docs:** Clarify the `action` query param documentation. ([9ff4474](https://github.com/mozilla/fxa-content-server/commit/9ff4474))
* **emails:** ignore this too. ([17b8903](https://github.com/mozilla/fxa-content-server/commit/17b8903))
* **emails:** Look away now! ([1581c89](https://github.com/mozilla/fxa-content-server/commit/1581c89))
* **modules:** Convert several password related modules to es6 module format. ([02da0e5](https://github.com/mozilla/fxa-content-server/commit/02da0e5)), closes [#6859](https://github.com/mozilla/fxa-content-server/issues/6859)
* **recovery-key:** Remove all recovery key experiment code. ([6d64c59](https://github.com/mozilla/fxa-content-server/commit/6d64c59))

### Features

* **metrics:** add country and region to flow events ([ec3b88b](https://github.com/mozilla/fxa-content-server/commit/ec3b88b))
* **npm:** update to latest npmshrink ([6e9da39](https://github.com/mozilla/fxa-content-server/commit/6e9da39))



<a name="1.127.0"></a>
# [1.127.0](https://github.com/mozilla/fxa-content-server/compare/v1.126.0...v1.127.0) (2018-12-11)


### Bug Fixes

* **reset:** remove confusing account recovery password reset messaging ([2b17fe4](https://github.com/mozilla/fxa-content-server/commit/2b17fe4))

### chore

* **code:** enable token code for 25% of all lockbox ios users ([d8522f3](https://github.com/mozilla/fxa-content-server/commit/d8522f3))
* **verify:** remove server side verification ([5485d45](https://github.com/mozilla/fxa-content-server/commit/5485d45))

### Features

* **coppa:** Put COPPA behind a feature flag. ([fe877db](https://github.com/mozilla/fxa-content-server/commit/fe877db)), closes [#6736](https://github.com/mozilla/fxa-content-server/issues/6736)
* **metrics:** add deviceId to the resume token ([c10d699](https://github.com/mozilla/fxa-content-server/commit/c10d699))
* **sms:** remove SMS padlock ([3f249be](https://github.com/mozilla/fxa-content-server/commit/3f249be)), closes [#6653](https://github.com/mozilla/fxa-content-server/issues/6653)



<a name="1.126.0"></a>
# [1.126.0](https://github.com/mozilla/fxa-content-server/compare/v1.125.0...v1.126.0) (2018-11-28)


### Bug Fixes

* **l10n:** Use an inline `t` function to ensure l10n works as expected. ([881efbc](https://github.com/mozilla/fxa-content-server/commit/881efbc)), closes [#6725](https://github.com/mozilla/fxa-content-server/issues/6725)
* **recovery:** update recovery save options ([2c042a2](https://github.com/mozilla/fxa-content-server/commit/2c042a2))
* **reset:** remove confusing password reset messaging ([fe18437](https://github.com/mozilla/fxa-content-server/commit/fe18437))
* **styles:** adjust icon style ([2747d0d](https://github.com/mozilla/fxa-content-server/commit/2747d0d))
* **styles:** fix icon for Firefox Add-ons ([11938ff](https://github.com/mozilla/fxa-content-server/commit/11938ff))
* **test:** Fix the OAuth email-first functional test that used a common password. ([2dd05c2](https://github.com/mozilla/fxa-content-server/commit/2dd05c2)), closes [#6723](https://github.com/mozilla/fxa-content-server/issues/6723)
* **tests:** install node-uuid when running tests/teamcity/run-server.sh ([a59a9de](https://github.com/mozilla/fxa-content-server/commit/a59a9de))
* **tests:** update from sinon reset to resetHistory ([34377d4](https://github.com/mozilla/fxa-content-server/commit/34377d4)), closes [#6331](https://github.com/mozilla/fxa-content-server/issues/6331)
* **tests:** use stronger password in functional tests ([289b745](https://github.com/mozilla/fxa-content-server/commit/289b745))
* **validation:** accept emails containing an apostrophe on the front-end ([0737107](https://github.com/mozilla/fxa-content-server/commit/0737107))

### chore

* **config:** Add the new Send redirect_uris to the Send scopedKeys list. ([4ff4dff](https://github.com/mozilla/fxa-content-server/commit/4ff4dff))
* **modules:** Convert the complete_reset_password code to ES6 modules ([b313ac9](https://github.com/mozilla/fxa-content-server/commit/b313ac9)), closes [#6706](https://github.com/mozilla/fxa-content-server/issues/6706)
* **oauth:** Add tests for signing in w/ an expired Sync sessionToken. ([d8b94f9](https://github.com/mozilla/fxa-content-server/commit/d8b94f9))
* **test:** Use selectors module in the cached signin tests. ([ddfc810](https://github.com/mozilla/fxa-content-server/commit/ddfc810))

### Features

* **pw-strength:** Add pw-strength meter to password reset ([509ea89](https://github.com/mozilla/fxa-content-server/commit/509ea89)), closes [#6572](https://github.com/mozilla/fxa-content-server/issues/6572)
* **signin:** Add Use different account option in security/recovery code page ([6bd2f17](https://github.com/mozilla/fxa-content-server/commit/6bd2f17))

### Refactor

* **headers:** remove HPKP ([223ccb0](https://github.com/mozilla/fxa-content-server/commit/223ccb0)), closes [#6714](https://github.com/mozilla/fxa-content-server/issues/6714)



<a name="1.125.0"></a>
# [1.125.0](https://github.com/mozilla/fxa-content-server/compare/v1.124.0...v1.125.0) (2018-11-14)


### Bug Fixes

* **deps:** Update fxa-geodb to get rid of the audit warning ([7dec3ec](https://github.com/mozilla/fxa-content-server/commit/7dec3ec))
* **metrics:** generate an amplitude deviceId in GET /metrics-flow ([2ddfd63](https://github.com/mozilla/fxa-content-server/commit/2ddfd63))
* **recovery:** remove recovery key control group ([e993f88](https://github.com/mozilla/fxa-content-server/commit/e993f88))
* **tests:** reinstate accidentally-disabled server tests ([0eb6ae3](https://github.com/mozilla/fxa-content-server/commit/0eb6ae3))

### chore

* **config:** Add reference-browser to allowlist for oldsync scope. ([3e28be9](https://github.com/mozilla/fxa-content-server/commit/3e28be9))
* **deps:** update deps ([79d7a69](https://github.com/mozilla/fxa-content-server/commit/79d7a69))
* **deps:** update mailcheck ([bd94a19](https://github.com/mozilla/fxa-content-server/commit/bd94a19))
* **deps:** Use speed-trap from npm ([d848d04](https://github.com/mozilla/fxa-content-server/commit/d848d04))

### Refactor

* **mobile:** Remove support for mob_ios_v1 and mob_android_v1 ([41ef7a7](https://github.com/mozilla/fxa-content-server/commit/41ef7a7)), closes [#6685](https://github.com/mozilla/fxa-content-server/issues/6685)
* **pw-strength:** Remove designF's "experiment" status. ([a85b10b](https://github.com/mozilla/fxa-content-server/commit/a85b10b)), closes [#6572](https://github.com/mozilla/fxa-content-server/issues/6572) [#6573](https://github.com/mozilla/fxa-content-server/issues/6573) [#6564](https://github.com/mozilla/fxa-content-server/issues/6564) [#6400](https://github.com/mozilla/fxa-content-server/issues/6400)



<a name="1.124.0"></a>
# [1.124.0](https://github.com/mozilla/fxa-content-server/compare/v1.123.2...v1.124.0) (2018-10-30)


### Bug Fixes

* **ci:** Remove sync-exec from CI dep installation ([edbadeb](https://github.com/mozilla/fxa-content-server/commit/edbadeb)), closes [#6672](https://github.com/mozilla/fxa-content-server/issues/6672)
* **ci:** update travis to use oauth server in auth server repo ([cc158a2](https://github.com/mozilla/fxa-content-server/commit/cc158a2))
* **codes:** Dont allow `wantsTwoStepAuthentication` to bypass the password prompt. ([60ef335](https://github.com/mozilla/fxa-content-server/commit/60ef335))
* **codes:** support requesting totp verification on sign-in ([5d64f6d](https://github.com/mozilla/fxa-content-server/commit/5d64f6d))
* **deps:** add filtered npm audit ([81c86ca](https://github.com/mozilla/fxa-content-server/commit/81c86ca)), closes [mozilla/fxa#303](https://github.com/mozilla/fxa/issues/303)
* **deps:** Fix the npm audit warning for sync-exec ([eb8afc1](https://github.com/mozilla/fxa-content-server/commit/eb8afc1)), closes [#6595](https://github.com/mozilla/fxa-content-server/issues/6595)
* **deps:** Fix the npm audit warnings in jsxgettext-recursive ([6d6e3ae](https://github.com/mozilla/fxa-content-server/commit/6d6e3ae)), closes [#6595](https://github.com/mozilla/fxa-content-server/issues/6595)
* **deps:** rewrap deps, add exceptions for convict, grunt-z-schema, grunt-usemin ([b5f50d5](https://github.com/mozilla/fxa-content-server/commit/b5f50d5))
* **pairing:** Expect the channelId to be a base64url string. ([c292281](https://github.com/mozilla/fxa-content-server/commit/c292281)), closes [#6667](https://github.com/mozilla/fxa-content-server/issues/6667)
* **totp:** pr updates ([2e45a26](https://github.com/mozilla/fxa-content-server/commit/2e45a26))
* **totp:** Remove en-US from the TOTP SUMO link. ([d771fd2](https://github.com/mozilla/fxa-content-server/commit/d771fd2)), closes [#6666](https://github.com/mozilla/fxa-content-server/issues/6666)

### Features

* **connect-device:** allow showSuccessMessage search param ([30406e9](https://github.com/mozilla/fxa-content-server/commit/30406e9))
* **metrics:** map totp flow events to amplitude events ([99ecef1](https://github.com/mozilla/fxa-content-server/commit/99ecef1))
* **metrics:** No longer send events to Google Analytics ([e27f79e](https://github.com/mozilla/fxa-content-server/commit/e27f79e)), closes [#6650](https://github.com/mozilla/fxa-content-server/issues/6650)
* **pairing:** The channel server for the pairing flow. ([d1264af](https://github.com/mozilla/fxa-content-server/commit/d1264af)), closes [#6613](https://github.com/mozilla/fxa-content-server/issues/6613)

### Refactor

* **creds:** remove support for `email=blank`, disabling of cached creds ([318f879](https://github.com/mozilla/fxa-content-server/commit/318f879)), closes [#6053](https://github.com/mozilla/fxa-content-server/issues/6053)



<a name="1.123.2"></a>
## [1.123.2](https://github.com/mozilla/fxa-content-server/compare/v1.123.1...v1.123.2) (2018-10-26)


### Bug Fixes

* **ci:** update travis to use oauth server in auth server repo ([5f9d879](https://github.com/mozilla/fxa-content-server/commit/5f9d879))
* **metrics:** fix get-metrics-flow to use correct view event ([610a85e](https://github.com/mozilla/fxa-content-server/commit/610a85e))



<a name="1.123.1"></a>
## [1.123.1](https://github.com/mozilla/fxa-content-server/compare/v1.123.0...v1.123.1) (2018-10-19)


### Features

* **Lockbox:** Add Lockbox for Android scopes to configuration ([4aa3510](https://github.com/mozilla/fxa-content-server/commit/4aa3510)), closes [#6643](https://github.com/mozilla/fxa-content-server/issues/6643)



<a name="1.123.0"></a>
# [1.123.0](https://github.com/mozilla/fxa-content-server/compare/v1.122.4...v1.123.0) (2018-10-16)


### Bug Fixes

* **checkbox:** adds some margin to checkboxes ([7a52a69](https://github.com/mozilla/fxa-content-server/commit/7a52a69))
* **force_auth:** mention service name in force_auth ([cabfc06](https://github.com/mozilla/fxa-content-server/commit/cabfc06)), closes [#4928](https://github.com/mozilla/fxa-content-server/issues/4928)
* **metrics:** stop sending metrics context to deprecated endpoints ([f5e30d0](https://github.com/mozilla/fxa-content-server/commit/f5e30d0))
* **test:** Upgrade intern to 4.3.1 so tests run in fx 63 ([b555105](https://github.com/mozilla/fxa-content-server/commit/b555105)), closes [#6542](https://github.com/mozilla/fxa-content-server/issues/6542)
* **totp:** call proto `afterCompleteSignInWithCode` after entering valid totp code ([f8c5a32](https://github.com/mozilla/fxa-content-server/commit/f8c5a32))

### Features

* **routes:** add support for .well-known/change-password ([6d5662d](https://github.com/mozilla/fxa-content-server/commit/6d5662d)), closes [#6561](https://github.com/mozilla/fxa-content-server/issues/6561)
* **sms:** add padlock to sms submit form ([1c7f105](https://github.com/mozilla/fxa-content-server/commit/1c7f105)), closes [#5856](https://github.com/mozilla/fxa-content-server/issues/5856)



<a name="1.122.4"></a>
## [1.122.4](https://github.com/mozilla/fxa-content-server/compare/v1.122.3...v1.122.4) (2018-10-12)


### Bug Fixes

* **emails:** add recovery key images ([b0342c5](https://github.com/mozilla/fxa-content-server/commit/b0342c5))



<a name="1.122.3"></a>
## [1.122.3](https://github.com/mozilla/fxa-content-server/compare/v1.122.2...v1.122.3) (2018-10-09)


### chore

* **recovery:** enable recovery key for 100% users ([b156f26](https://github.com/mozilla/fxa-content-server/commit/b156f26))



<a name="1.122.2"></a>
## [1.122.2](https://github.com/mozilla/fxa-content-server/compare/v1.121.3...v1.122.2) (2018-10-08)

* Merge v1.121.3 into 122

<a name="1.122.1"></a>
## [1.122.1](https://github.com/mozilla/fxa-content-server/compare/v1.122.0...v1.122.1) (2018-10-03)

* Merge train-121 from private repo into 122



<a name="1.122.0"></a>
# [1.122.0](https://github.com/mozilla/fxa-content-server/compare/v1.121.0...v1.122.0) (2018-10-02)

### Bug Fixes

* **ci:** use npm 6 in travis ([b48fc63](https://github.com/mozilla/fxa-content-server/commit/b48fc63))
* **CWTS:** Fix the checkbox alignment in RTL langugates. ([9d4bda3](https://github.com/mozilla/fxa-content-server/commit/9d4bda3)), closes [#6574](https://github.com/mozilla/fxa-content-server/issues/6574)
* **email:** on password reset, hash email with the `emailToHashWith` value ([fbb6e39](https://github.com/mozilla/fxa-content-server/commit/fbb6e39))
* **scripts:** make tls-shrink script portable ([726255a](https://github.com/mozilla/fxa-content-server/commit/726255a))
* **show-password:** Use a show-password icon that works on low DPI screens. ([014547a](https://github.com/mozilla/fxa-content-server/commit/014547a)), closes [#6235](https://github.com/mozilla/fxa-content-server/issues/6235)
* **test:** Force clear localStorage for the handshake tests. ([db947ad](https://github.com/mozilla/fxa-content-server/commit/db947ad)), closes [#6182](https://github.com/mozilla/fxa-content-server/issues/6182)

### chore

* **config:** Add scoped-keys configuration for Firefox Send. ([1950681](https://github.com/mozilla/fxa-content-server/commit/1950681))
* **deps:** Update to the latest i18n-abide to get rid of security warnings. ([4ceca38](https://github.com/mozilla/fxa-content-server/commit/4ceca38))
* **package:** bump fxa-shared to 1.0.14 + npm shrinkwrap ([8e29dc0](https://github.com/mozilla/fxa-content-server/commit/8e29dc0))

### Features

* **a256gcm:** Ban unsafeExplicitIV by default. ([023e9a8](https://github.com/mozilla/fxa-content-server/commit/023e9a8))
* **email-first:** Allow invalid emails in query params. ([0077e47](https://github.com/mozilla/fxa-content-server/commit/0077e47)), closes [#6584](https://github.com/mozilla/fxa-content-server/issues/6584)
* **scripts:** force registry links in shrinkwrap to use tls ([0da2fe7](https://github.com/mozilla/fxa-content-server/commit/0da2fe7))

### Refactor

* **pairing:** Convert lib/channels/web.js to ES6 module format. ([98bb69d](https://github.com/mozilla/fxa-content-server/commit/98bb69d)), closes [#6514](https://github.com/mozilla/fxa-content-server/issues/6514)
* **pairing:** Extract a `required` module. ([4add95c](https://github.com/mozilla/fxa-content-server/commit/4add95c)), closes [#6514](https://github.com/mozilla/fxa-content-server/issues/6514)
* **pairing:** Extract a256gcm related utils into its own module. ([b5f6756](https://github.com/mozilla/fxa-content-server/commit/b5f6756)), closes [#6514](https://github.com/mozilla/fxa-content-server/issues/6514)
* **pairing:** Extract hkdf into its own module. ([f4d167d](https://github.com/mozilla/fxa-content-server/commit/f4d167d)), closes [#6514](https://github.com/mozilla/fxa-content-server/issues/6514)
* **pairing:** Extract the fxa-crypto-deriver lazy loading ([1a94048](https://github.com/mozilla/fxa-content-server/commit/1a94048)), closes [#6514](https://github.com/mozilla/fxa-content-server/issues/6514)
* **pairing:** Extract validate and vat formatting updates ([c2fd736](https://github.com/mozilla/fxa-content-server/commit/c2fd736)), closes [#6514](https://github.com/mozilla/fxa-content-server/issues/6514)



<a name="1.121.3"></a>
## [1.121.3](https://github.com/mozilla/fxa-content-server/compare/v1.121.0...v1.121.3) (2018-10-05)


### Bug Fixes

* **links:** Remove `en-US` from any SUMO/MDN links. ([43d10c5](https://github.com/mozilla/fxa-content-server/commit/43d10c5))

### chore

* **recovery:** enable recovery key for 10% of users ([cccd708](https://github.com/mozilla/fxa-content-server/commit/cccd708))



<a name="1.121.2"></a>
## [1.121.2](https://github.com/mozilla/fxa-content-server/compare/v1.121.1-private...v1.121.2) (2018-10-02)

* **recovery:** increase recovery key length to 28 ([691f1c5](https://github.com/mozilla/fxa-content-server/commit/691f1c5))



<a name="1.121.1"></a>
## [1.121.1](https://github.com/mozilla/fxa-content-server/compare/v1.121.0...v1.121.1) (2018-10-01)


### chore

* **recovery:** roll back recoveryKey experiment to 0 percent ([b86ab5b](https://github.com/mozilla/fxa-content-server/commit/b86ab5b))



<a name="1.121.0"></a>
# [1.121.0](https://github.com/mozilla/fxa-content-server/compare/v1.120.3...v1.121.0) (2018-09-18)


### Bug Fixes

* **code:** fix some lgtm analysis warnings ([c9836c2](https://github.com/mozilla/fxa-content-server/commit/c9836c2))
* **codes:** enable recovery key for 10% users ([94eefe5](https://github.com/mozilla/fxa-content-server/commit/94eefe5))
* **email-first:** Disallow firefox.com addresses for email first ([fc69618](https://github.com/mozilla/fxa-content-server/commit/fc69618)), closes [#6027](https://github.com/mozilla/fxa-content-server/issues/6027)

### chore

* **deps:** Remove the easterEgg ([8832ab7](https://github.com/mozilla/fxa-content-server/commit/8832ab7)), closes [#6543](https://github.com/mozilla/fxa-content-server/issues/6543)
* **modules:** Convert from `require` to `import` in app-start.js ([331d82d](https://github.com/mozilla/fxa-content-server/commit/331d82d)), closes [#6404](https://github.com/mozilla/fxa-content-server/issues/6404)

### Features

* **pw-strength:** Fully roll out designF everywhere. ([3d6ca5d](https://github.com/mozilla/fxa-content-server/commit/3d6ca5d)), closes [#6562](https://github.com/mozilla/fxa-content-server/issues/6562)
* **router:** Groundwork to load views on demand. ([da5a9e4](https://github.com/mozilla/fxa-content-server/commit/da5a9e4)), closes [#6404](https://github.com/mozilla/fxa-content-server/issues/6404)

### Performance Improvements

* **accounts:** Sends only one mail when password changed (#6515), r=@vbudhram ([b291779](https://github.com/mozilla/fxa-content-server/commit/b291779)), closes [#6515](https://github.com/mozilla/fxa-content-server/issues/6515)

### Refactor

* **metrics:** remove datadog metrics ([bb47002](https://github.com/mozilla/fxa-content-server/commit/bb47002)), closes [#6520](https://github.com/mozilla/fxa-content-server/issues/6520)



<a name="1.120.3"></a>
## [1.120.3](https://github.com/mozilla/fxa-content-server/compare/v1.120.2...v1.120.3) (2018-09-14)


### Bug Fixes

* **recovery:** specify a reason when doing account recovery for metrics ([6618da1](https://github.com/mozilla/fxa-content-server/commit/6618da1))

### chore

* **codes:** update clients for token code experiment ([7d23730](https://github.com/mozilla/fxa-content-server/commit/7d23730))

### Features

* **pw-strength:** All ltr users see designF, 50/50 split for Arabic ([6f706ef](https://github.com/mozilla/fxa-content-server/commit/6f706ef)), closes [#6550](https://github.com/mozilla/fxa-content-server/issues/6550)



<a name="1.120.2"></a>
## [1.120.2](https://github.com/mozilla/fxa-content-server/compare/v1.120.1...v1.120.2) (2018-09-11)


### Bug Fixes

* **codes:** continue sign-in progress after generating from low recovery codes ([866c2c8](https://github.com/mozilla/fxa-content-server/commit/866c2c8))



<a name="1.120.1"></a>
## [1.120.1](https://github.com/mozilla/fxa-content-server/compare/v1.120.0...v1.120.1) (2018-09-06)


### Features

* **pw-strength:** 50% to Arabic, 100% in German ([5e60249](https://github.com/mozilla/fxa-content-server/commit/5e60249)), closes [#6516](https://github.com/mozilla/fxa-content-server/issues/6516)



<a name="1.120.0"></a>
# [1.120.0](https://github.com/mozilla/fxa-content-server/compare/v1.119.3...v1.120.0) (2018-09-06)


### Bug Fixes

* **codes:** fix token code regex and error message ([95c1ba4](https://github.com/mozilla/fxa-content-server/commit/95c1ba4))
* **codes:** pr updates ([dc4c352](https://github.com/mozilla/fxa-content-server/commit/dc4c352))
* **codes:** redirect user to replace recovery codes when they are low ([c3cf28e](https://github.com/mozilla/fxa-content-server/commit/c3cf28e))
* **codes:** update token code requirements ([3bbdaf2](https://github.com/mozilla/fxa-content-server/commit/3bbdaf2))
* **csp:** allow 'blob' in blocked-uri for CSP reports (#6488)  r=@vbudhram ([6f5d48e](https://github.com/mozilla/fxa-content-server/commit/6f5d48e)), closes [#6488](https://github.com/mozilla/fxa-content-server/issues/6488) [#6230](https://github.com/mozilla/fxa-content-server/issues/6230)
* **errors:** Backend service failures restarts the poll ([21259c2](https://github.com/mozilla/fxa-content-server/commit/21259c2)), closes [mozilla/fxa-auth-server#2600](https://github.com/mozilla/fxa-auth-server/issues/2600)
* **logs:** make logger optional in metrics-errors (#6484) r=@vbudhram ([cd817bb](https://github.com/mozilla/fxa-content-server/commit/cd817bb)), closes [#6484](https://github.com/mozilla/fxa-content-server/issues/6484) [#6225](https://github.com/mozilla/fxa-content-server/issues/6225)
* **metrics:** send events from /metrics-flow to amplitude ([7e5ed08](https://github.com/mozilla/fxa-content-server/commit/7e5ed08))
* **scripts:** Fix the run_remote_dev.sh script (#6505) r=@shane-tomlinson ([05d10b8](https://github.com/mozilla/fxa-content-server/commit/05d10b8)), closes [#6505](https://github.com/mozilla/fxa-content-server/issues/6505)
* **style:** don't display firefox logo on small screens for choose what to sync (#6509) r=@v ([d1b17a9](https://github.com/mozilla/fxa-content-server/commit/d1b17a9)), closes [#6509](https://github.com/mozilla/fxa-content-server/issues/6509) [#6314](https://github.com/mozilla/fxa-content-server/issues/6314)
* **style:** fix missing recovery code icons ([a371d1a](https://github.com/mozilla/fxa-content-server/commit/a371d1a))
* **tests:** auto-download nightly, and config to run tests with nightly (#6510) r=@vladikoff ([7666375](https://github.com/mozilla/fxa-content-server/commit/7666375)), closes [#6510](https://github.com/mozilla/fxa-content-server/issues/6510)
* **tests:** fix PKCE tests for token-code experiment (#6490) r=@vbudhram ([fb90fc3](https://github.com/mozilla/fxa-content-server/commit/fb90fc3)), closes [#6490](https://github.com/mozilla/fxa-content-server/issues/6490)
* **tests:** return promise so on error it's not unhandled rejection (#6508) ([56ed71f](https://github.com/mozilla/fxa-content-server/commit/56ed71f)), closes [#6508](https://github.com/mozilla/fxa-content-server/issues/6508)

### chore

* **modules:** Convert a couple of modules to ES6 format. (#6501) r=@vladikoff ([ea4c8e3](https://github.com/mozilla/fxa-content-server/commit/ea4c8e3)), closes [#6501](https://github.com/mozilla/fxa-content-server/issues/6501) [#6404](https://github.com/mozilla/fxa-content-server/issues/6404)

### Features

* **errors:** improve metrics and style of the Working error (#6483) r=@vbudhram ([58d0cba](https://github.com/mozilla/fxa-content-server/commit/58d0cba)), closes [#6483](https://github.com/mozilla/fxa-content-server/issues/6483) [#5354](https://github.com/mozilla/fxa-content-server/issues/5354) [#4866](https://github.com/mozilla/fxa-content-server/issues/4866)
* **mixins:** Add hash parameter processing for the pairing flow. (#6502) r=@vladikoff ([b7a6033](https://github.com/mozilla/fxa-content-server/commit/b7a6033)), closes [#6502](https://github.com/mozilla/fxa-content-server/issues/6502) [#6404](https://github.com/mozilla/fxa-content-server/issues/6404)
* **ua-parser:** Add a `genericDeviceType` method. (#6503) r=@vbudhram ([cdf6e18](https://github.com/mozilla/fxa-content-server/commit/cdf6e18)), closes [#6503](https://github.com/mozilla/fxa-content-server/issues/6503) [#6404](https://github.com/mozilla/fxa-content-server/issues/6404)

### style

* **account recovery:** Centered messages of re-enter password screen ([c629faf](https://github.com/mozilla/fxa-content-server/commit/c629faf))



<a name="1.119.3"></a>
## 1.119.3 (2018-08-23)


### Bug Fixes

* **tests:** install request and request-promise in TeamCity (#6485) r=@jrgm ([1eb5793](https://github.com/mozilla/fxa-content-server/commit/1eb5793))

### Features

* **tests:** add E2E tests for the fxa-email-service (#6470) r=@vbudhram ([7d4cb3f](https://github.com/mozilla/fxa-content-server/commit/7d4cb3f)), closes [#6372](https://github.com/mozilla/fxa-content-server/issues/6372)

### Refactor

* **modules:** Convert a bunch of modules to ES6 format (#6479) r=@vladikoff ([c72ae27](https://github.com/mozilla/fxa-content-server/commit/c72ae27))



<a name="1.119.2"></a>
## [1.119.2](https://github.com/mozilla/fxa-content-server/compare/v1.119.1...v1.119.2) (2018-08-23)


### Bug Fixes

* **experiment:** enable account recovery for test emails (#6468), r=@shane-tomlinson ([bc7a821](https://github.com/mozilla/fxa-content-server/commit/bc7a821)), closes [#6468](https://github.com/mozilla/fxa-content-server/issues/6468)

### Features

* **pw-strength:** designF is rolled out to 100% of english users. (#6477), r=@vbudhram ([e37800c](https://github.com/mozilla/fxa-content-server/commit/e37800c)), closes [#6477](https://github.com/mozilla/fxa-content-server/issues/6477)



<a name="1.119.1"></a>
## 1.119.1 (2018-08-22)


### Features

* **metrics:** log 'enter-email.view' in metrics-flow (#6469) ([d2e3147](https://github.com/mozilla/fxa-content-server/commit/d2e3147)), closes [#6395](https://github.com/mozilla/fxa-content-server/issues/6395)



<a name="1.119.0"></a>
# 1.119.0 (2018-08-21)


### Bug Fixes

* **ci:** fix circle ci warning about 'env' (#6441) r=@shane-tomlinson ([6738986](https://github.com/mozilla/fxa-content-server/commit/6738986)), closes [(#6441](https://github.com/(/issues/6441) [#6348](https://github.com/mozilla/fxa-content-server/issues/6348)
* **css:** Maximized visible password area (#6433) r=@shane-tomlinson ([379dc87](https://github.com/mozilla/fxa-content-server/commit/379dc87))
* **email-first:** Enable the "show password" button on email first. (#6442) r=@vbudhram ([70ac6bf](https://github.com/mozilla/fxa-content-server/commit/70ac6bf)), closes [#6434](https://github.com/mozilla/fxa-content-server/issues/6434)
* **metrics:** stop sending unused performance flow events ([213e613](https://github.com/mozilla/fxa-content-server/commit/213e613))
* **oauth:** Show an error message when clicking "continue" errors. (#6460) r=@philbooth ([c8bfb02](https://github.com/mozilla/fxa-content-server/commit/c8bfb02))
* **recovery:** account recovery updates from ux review (#6418), r=@shane-tomlinson ([932d32f](https://github.com/mozilla/fxa-content-server/commit/932d32f))
* **recovery:** use `enable` instead of `add` button (#6461) r=@shane-tomlinson ([50f29c3](https://github.com/mozilla/fxa-content-server/commit/50f29c3))
* **scripts:** update `npm run-script start-circle` script (#6426), r=@vladikoff ([e496561](https://github.com/mozilla/fxa-content-server/commit/e496561))
* **test:** Fix the handshake test. (#6432), r=@vbudhram ([fb9267d](https://github.com/mozilla/fxa-content-server/commit/fb9267d)), closes [(#6432](https://github.com/(/issues/6432)
* **test:** Fix the token code tests. (#6436) r=@philbooth ([e1182be](https://github.com/mozilla/fxa-content-server/commit/e1182be)), closes [(#6436](https://github.com/(/issues/6436) [#6435](https://github.com/mozilla/fxa-content-server/issues/6435)
* **test:** Run all the unit tests! (#6455) r=@vbudhram ([79b9b7a](https://github.com/mozilla/fxa-content-server/commit/79b9b7a))
* **tests:** fix broken token code oauth tests (#6449), r=@shane-tomlinson ([dca3665](https://github.com/mozilla/fxa-content-server/commit/dca3665)), closes [(#6449](https://github.com/(/issues/6449)

### chore

* **deps:** Remove coveralls (#6443) r=@vladikoff ([98b6d80](https://github.com/mozilla/fxa-content-server/commit/98b6d80))
* **deps:** Remove grunt-contrib-watch (#6444) r=@vbudhram,@vladikoff ([f4494e2](https://github.com/mozilla/fxa-content-server/commit/f4494e2))
* **modules:** Convert account.js & tests to use ES6 modules (#6453) r=@vladikoff ([b117629](https://github.com/mozilla/fxa-content-server/commit/b117629))

### Features

* **password-strength:** Bump experiment to 100% in en, 20% in de (#6447) r=@vladikoff ([8f5d0b5](https://github.com/mozilla/fxa-content-server/commit/8f5d0b5)), closes [#6446](https://github.com/mozilla/fxa-content-server/issues/6446)
* **recovery:** add recovery key metrics (#6431), r=@shane-tomlinson ([9d77430](https://github.com/mozilla/fxa-content-server/commit/9d77430))



<a name="1.118.2"></a>
## 1.118.2 (2018-08-13)


### Bug Fixes

* **email-first:** Enable the "show password" button on email first. (#6442) r=@vbudhram ([70ac6bf](https://github.com/mozilla/fxa-content-server/commit/70ac6bf)), closes [#6434](https://github.com/mozilla/fxa-content-server/issues/6434)

### Features

* **password-strength:** Bump experiment to 100% in en, 20% in de (#6447) r=@vladikoff ([8f5d0b5](https://github.com/mozilla/fxa-content-server/commit/8f5d0b5)), closes [#6446](https://github.com/mozilla/fxa-content-server/issues/6446)



<a name="1.118.1"></a>
## 1.118.1 (2018-08-09)


### Bug Fixes

* **ci:** build on tags (#6424) r=@jrgm ([566b579](https://github.com/mozilla/fxa-content-server/commit/566b579))



<a name="1.118.0"></a>
# 1.118.0 (2018-08-08)


### Bug Fixes

* **codes:** align center totp back links (#6416) r=@shane-tomlinson ([70fbdd9](https://github.com/mozilla/fxa-content-server/commit/70fbdd9))
* **links:** add account recovery sumo link (#6421) r=@shane-tomlinson ([fd3c924](https://github.com/mozilla/fxa-content-server/commit/fd3c924))
* **tests:** update test timeout (#6415), r=@vladikoff ([b7058b0](https://github.com/mozilla/fxa-content-server/commit/b7058b0))
* **tests:** update token code experiment tests (#6419), r=@shane-tomlinson ([f89cf6a](https://github.com/mozilla/fxa-content-server/commit/f89cf6a))

### chore

* **es6:** Convert sign_in_* to use ES6 modules. ([1abdc39](https://github.com/mozilla/fxa-content-server/commit/1abdc39))
* **install:** Only clone the l10n repo if needed. (#6393) r=@vladikoff ([df68a56](https://github.com/mozilla/fxa-content-server/commit/df68a56))
* **test:** Re-enable link checks in Fx TOS/PP (#6412), r=@philbooth ([25a561f](https://github.com/mozilla/fxa-content-server/commit/25a561f))

### Features

* **css:** build CSS using webpack instead of grunt-sass (#6351) r=@vladikoff ([6320f41](https://github.com/mozilla/fxa-content-server/commit/6320f41)), closes [#6165](https://github.com/mozilla/fxa-content-server/issues/6165)
* **email-first:** Use cached creds if available in email-first (#6360) r=@philbooth ([5e57926](https://github.com/mozilla/fxa-content-server/commit/5e57926)), closes [#6082](https://github.com/mozilla/fxa-content-server/issues/6082)
* **recovery:** account recovery password reset screens (#6411), r=@philbooth ([fdf1a5d](https://github.com/mozilla/fxa-content-server/commit/fdf1a5d))
* **recovery:** account recovery setup screens ([93ffd92](https://github.com/mozilla/fxa-content-server/commit/93ffd92))
* **recovery:** add account recovery experiment ([1bafd3a](https://github.com/mozilla/fxa-content-server/commit/1bafd3a))
* **test:** All helper failures cause a screenshot to be taken. (#6382) r=@philbooth ([f2fce6c](https://github.com/mozilla/fxa-content-server/commit/f2fce6c))
* **tests:** migrate to circle 2 (#6410) r=@vbudhram ([40ba1d3](https://github.com/mozilla/fxa-content-server/commit/40ba1d3)), closes [#6336](https://github.com/mozilla/fxa-content-server/issues/6336)
* **webpack:** upgrade to webpack 4 r=@vladikoff ([652aad7](https://github.com/mozilla/fxa-content-server/commit/652aad7))



<a name="1.117.1"></a>
## 1.117.1 (2018-07-31)


### Bug Fixes

* **totp:** remove totp experiment (#6403) r=@vladikoff,@shane-tomlinson ([074a89c](https://github.com/mozilla/fxa-content-server/commit/074a89c))



<a name="1.117.0"></a>
# 1.117.0 (2018-07-24)


### Bug Fixes

* **image:** use smaller 2fa images (#6359) r=@vladikoff ([1dc73e3](https://github.com/mozilla/fxa-content-server/commit/1dc73e3)), closes [#6347](https://github.com/mozilla/fxa-content-server/issues/6347)
* **oauth:** Fix `login_hint` support (#6385) ([d1c3942](https://github.com/mozilla/fxa-content-server/commit/d1c3942)), closes [(#6385](https://github.com/(/issues/6385) [#6383](https://github.com/mozilla/fxa-content-server/issues/6383)
* **test:** Fix the checkbox clicking functional tests (#6381) r=@vladikoff ([5ab28b4](https://github.com/mozilla/fxa-content-server/commit/5ab28b4)), closes [(#6381](https://github.com/(/issues/6381)

### chore

* **docs:** remove old server box (#6366) r=@shane-tomlinson ([d5fa009](https://github.com/mozilla/fxa-content-server/commit/d5fa009))
* **release:** Merge train-116 into master r=@shane-tomlinson ([7e00c35](https://github.com/mozilla/fxa-content-server/commit/7e00c35))

### Features

* **style:** Use the Photon checkbox styling. (#6308) r=@vladikoff,@ryanfeeley ([dae81e1](https://github.com/mozilla/fxa-content-server/commit/dae81e1)), closes [#6029](https://github.com/mozilla/fxa-content-server/issues/6029)

### Refactor

* Remove unused file ([a54d170](https://github.com/mozilla/fxa-content-server/commit/a54d170))
* Remove unused file ([72cfd8b](https://github.com/mozilla/fxa-content-server/commit/72cfd8b))
* **deps:** Remove SearchParamMixin where unneeded. (#6373) r=@philbooth ([dd86dc2](https://github.com/mozilla/fxa-content-server/commit/dd86dc2))
* **mixins:** Remove SigninMixin from views where it isn't used. (#6374) r=@philbooth ([521016c](https://github.com/mozilla/fxa-content-server/commit/521016c))
* **modules:** Convert a bunch of modules to ES6 format (#6363) r=@vladikoff ([41860aa](https://github.com/mozilla/fxa-content-server/commit/41860aa))
* **router:** Do all link transformation from the router. (#6361) r=@vladikoff ([3573ecf](https://github.com/mozilla/fxa-content-server/commit/3573ecf))



<a name="1.116.5"></a>
## 1.116.5 (2018-07-23)


### Bug Fixes

* **pw-strength:** "password_missing" no longer emit when view is shown (#6377) r=@philbooth ([b56af2e](https://github.com/mozilla/fxa-content-server/commit/b56af2e)), closes [#6375](https://github.com/mozilla/fxa-content-server/issues/6375)



<a name="1.116.4"></a>
## 1.116.4 (2018-07-18)


### Bug Fixes

* **pw-reset:** Ensure pw reset completes w/ uid & email specified in email (#6369) r=@vbudhram, ([f793a2f](https://github.com/mozilla/fxa-content-server/commit/f793a2f)), closes [#6368](https://github.com/mozilla/fxa-content-server/issues/6368)



<a name="1.116.3"></a>
## 1.116.3 (2018-07-18)


### Features

* **pw-strength:** Enable the experiment for 10% of users. (#6355) r=@vladikoff ([2f300a9](https://github.com/mozilla/fxa-content-server/commit/2f300a9)), closes [#6354](https://github.com/mozilla/fxa-content-server/issues/6354)



<a name="1.116.2"></a>
## 1.116.2 (2018-07-18)


### Bug Fixes

* **oauth:** handle '+' in scope normalization (#6365) ([f57c087](https://github.com/mozilla/fxa-content-server/commit/f57c087))

### chore

* **release:** Merge train-116 into master(#6350) r=@vladikoff ([3a8fca4](https://github.com/mozilla/fxa-content-server/commit/3a8fca4))



<a name="1.116.1"></a>
## 1.116.1 (2018-07-12)


### Bug Fixes

* **pw-strength:** Report password strength metrics to amplitude (#6353) r=@vladikoff ([34c7d46](https://github.com/mozilla/fxa-content-server/commit/34c7d46)), closes [#6349](https://github.com/mozilla/fxa-content-server/issues/6349)



<a name="1.116.0"></a>
# 1.116.0 (2018-07-11)


### Bug Fixes

* **circle:** run tests on a node8 box (#6348) r=@jrgm ([555d1cd](https://github.com/mozilla/fxa-content-server/commit/555d1cd)), closes [#6328](https://github.com/mozilla/fxa-content-server/issues/6328)
* **codes:** add account recovery crypto (#6323), r=@rfk, @linuxwolf ([f775f44](https://github.com/mozilla/fxa-content-server/commit/f775f44))
* **form:** Catch the form validation errors, no more console message. (#6337) r=@philbooth ([13b15e4](https://github.com/mozilla/fxa-content-server/commit/13b15e4)), closes [#6025](https://github.com/mozilla/fxa-content-server/issues/6025)
* **l10n:** Fix the string extraction script (#6344) r=@vladikoff ([c19e0fa](https://github.com/mozilla/fxa-content-server/commit/c19e0fa)), closes [(#6344](https://github.com/(/issues/6344) [#6343](https://github.com/mozilla/fxa-content-server/issues/6343)
* **metrics:** force utm_source=email when signing in from CAD ([17ab1fd](https://github.com/mozilla/fxa-content-server/commit/17ab1fd))
* **password-reset:** Update the password reset text for clarity. (#6305) r=@philbooth ([f4033bb](https://github.com/mozilla/fxa-content-server/commit/f4033bb)), closes [#6213](https://github.com/mozilla/fxa-content-server/issues/6213)
* **pw-strength:** Ban service names anywhere in password if > 1/2 of password. (#6341) r=@philboot ([394f5e9](https://github.com/mozilla/fxa-content-server/commit/394f5e9)), closes [#6321](https://github.com/mozilla/fxa-content-server/issues/6321)
* **pw-strength:** Immediately update pw balloon on submit (#6340) r=@philbooth ([a6ca166](https://github.com/mozilla/fxa-content-server/commit/a6ca166)), closes [#6299](https://github.com/mozilla/fxa-content-server/issues/6299)
* **pw-strength:** Make the tooltips, pw-strength balloon more a11y friendly.  (#6338) r=@philbooth ([a072a10](https://github.com/mozilla/fxa-content-server/commit/a072a10))

### chore

* **release:** Merge mozilla/train-115 into master r=@shane-tomlinson ([eb10ac8](https://github.com/mozilla/fxa-content-server/commit/eb10ac8))

### Features

* **errors:** Add error message for auth-server errno 203. (#6329); r=shane-tomlinson ([91749fc](https://github.com/mozilla/fxa-content-server/commit/91749fc))
* **test:** Show more helpful error messages for the route check. (#6332) r=@vladikoff ([17b0d2a](https://github.com/mozilla/fxa-content-server/commit/17b0d2a))



<a name="1.115.0"></a>
# 1.115.0 (2018-06-27)


### Bug Fixes

* **codes:** use new line carriage return and spaces to separate recovery codes (#6307) r=@rf ([8ed9554](https://github.com/mozilla/fxa-content-server/commit/8ed9554))
* **metrics:** prevent reset-password from clobbering mixed-in events ([5ba15f8](https://github.com/mozilla/fxa-content-server/commit/5ba15f8))
* **teamcity:** add config file for stable3 ([ba358e3](https://github.com/mozilla/fxa-content-server/commit/ba358e3))
* **test:** Fix the sign_up->afterVisible test ([c9f4a65](https://github.com/mozilla/fxa-content-server/commit/c9f4a65)), closes [#6290](https://github.com/mozilla/fxa-content-server/issues/6290)
* **timers:** Always destroy timers created in view.setTimeout. ([5d10672](https://github.com/mozilla/fxa-content-server/commit/5d10672)), closes [#6291](https://github.com/mozilla/fxa-content-server/issues/6291)
* **timers:** Ensure listeners are bound even if an invalid timer is passed to clearTimeout ([e64af66](https://github.com/mozilla/fxa-content-server/commit/e64af66))
* **typo:** Moved the period outside of link ([1fd05d2](https://github.com/mozilla/fxa-content-server/commit/1fd05d2))

### chore

* **release:** Merge train-114 into master r=@shane-tomlinson ([edcf013](https://github.com/mozilla/fxa-content-server/commit/edcf013))
* **test:** Make the `wrapAssertion` method easier to read. ([feb9510](https://github.com/mozilla/fxa-content-server/commit/feb9510))

### Features

* **pw-strength:** Design F (#6273) r=@vbudhram, @philbooth ([d951180](https://github.com/mozilla/fxa-content-server/commit/d951180))

### Refactor

* **experiment:** Extract a common `isTestEmail` function for all experiments. (#6294) r=@philboot ([cc8bd89](https://github.com/mozilla/fxa-content-server/commit/cc8bd89))
* **module:** Remove AMD wrapper from SignUpPasswordView (#6287) r=@vladikoff ([fe9c262](https://github.com/mozilla/fxa-content-server/commit/fe9c262))
* **module:** Remove the AMD wrapper on lib/experiment.js (#6303) r=@vbudhram ([0c68a0c](https://github.com/mozilla/fxa-content-server/commit/0c68a0c))
* **tooltip:** Extract the "one tooltip at a time" logic (#6302) r=@vbudhram ([81eea37](https://github.com/mozilla/fxa-content-server/commit/81eea37))



<a name="1.114.5"></a>
## 1.114.5 (2018-06-22)




<a name="1.114.4"></a>
## 1.114.4 (2018-06-22)


### Bug Fixes

* **codes:** add totp experiment to manual experiments (#6297), r=@philbooth ([59f21f2](https://github.com/mozilla/fxa-content-server/commit/59f21f2))



<a name="1.114.3"></a>
## 1.114.3 (2018-06-14)


### Bug Fixes

* **l10n:** Enable nb-NO locale by updating fxa-shared (#6280)  r=@philbooth,@vladikoff ([9cdf6dd](https://github.com/mozilla/fxa-content-server/commit/9cdf6dd))



<a name="1.114.2"></a>
## 1.114.2 (2018-06-14)


### Bug Fixes

* **docker:** let's do only one npm version override ([4a498d4](https://github.com/mozilla/fxa-content-server/commit/4a498d4))



<a name="1.114.1"></a>
## 1.114.1 (2018-06-13)


### Bug Fixes

* **docker:** base image node:8-alpine and upgrade to npm6 ([401165f](https://github.com/mozilla/fxa-content-server/commit/401165f))

### chore

* **shrinkwrap:** Update the version in npm-shrinkwrap.json ([b3a08b0](https://github.com/mozilla/fxa-content-server/commit/b3a08b0))



<a name="1.114.0"></a>
# 1.114.0 (2018-06-13)


### Bug Fixes

* **codes:** adds more support for assistive technologies (#6239), r=@shane-tomlinson ([53da50a](https://github.com/mozilla/fxa-content-server/commit/53da50a))
* **codes:** append email to recovery code download file (#6237), r=@shane-tomlinson ([a99c286](https://github.com/mozilla/fxa-content-server/commit/a99c286))
* **codes:** use number pad when entering totp code (#6269), r=@vladikoff ([66d5278](https://github.com/mozilla/fxa-content-server/commit/66d5278))
* **css:** make "show password" button background white on blur (#6260) r=@vladikoff ([7354d47](https://github.com/mozilla/fxa-content-server/commit/7354d47))
* **dep:** update to fxa-crypto-relier 2.3.0 (#6246) r=@shane-tomlinson ([f6820f7](https://github.com/mozilla/fxa-content-server/commit/f6820f7))
* **email-first:** Handle email-first refresh on /signup, /signin (#6245) r=@vladikoff,@philbooth ([82e30b5](https://github.com/mozilla/fxa-content-server/commit/82e30b5)), closes [#6243](https://github.com/mozilla/fxa-content-server/issues/6243)
* **oauth:** translate oauth permissions (#6271) r=@vbudhram ([054b392](https://github.com/mozilla/fxa-content-server/commit/054b392)), closes [#4758](https://github.com/mozilla/fxa-content-server/issues/4758)
* **refresh:** adds `Last checked:` as tooltip, updates `Refresh` to `Refresh Status` (#6238),  ([32d9d68](https://github.com/mozilla/fxa-content-server/commit/32d9d68))
* **style:** Fix input element zoom issues on iOS. ([6f7a48d](https://github.com/mozilla/fxa-content-server/commit/6f7a48d))
* **teamcity:** fix small potential race on teamcity test kickoff (#6255) ([f5f8f3e](https://github.com/mozilla/fxa-content-server/commit/f5f8f3e)), closes [(#6255](https://github.com/(/issues/6255)

### chore

* **deps:** Use native promises instead of bluebird. ([ef6a097](https://github.com/mozilla/fxa-content-server/commit/ef6a097))
* **totp:** enable totp for 100% of users (#6256), r=@shane-tomlinson ([7e3ddfd](https://github.com/mozilla/fxa-content-server/commit/7e3ddfd))

### Features

* **websessions:** reenable websessions (#6270) r=@vbudhram ([b4d82d9](https://github.com/mozilla/fxa-content-server/commit/b4d82d9))


<a name="1.113.4"></a>
## 1.113.4 (2018-06-10)


### Features

* **oauth:** Allow lockbox to request the "oldsync" OAuth scope. (#6272) r=@vladikoff ([306af32](https://github.com/mozilla/fxa-content-server/commit/306af32))


<a name="1.113.3"></a>
## 1.113.3 (2018-06-05)


### chore

* **totp:** enable totp for 100% of users (#6256), r=@shane-tomlinson ([5313c34](https://github.com/mozilla/fxa-content-server/commit/5313c34))



<a name="1.113.2"></a>
## 1.113.2 (2018-06-04)


### Bug Fixes

* **authorization:** Minor updates for /authorization endpoint (#6252) r=@vladikoff ([0528bf6](https://github.com/mozilla/fxa-content-server/commit/0528bf6)), closes [#6250](https://github.com/mozilla/fxa-content-server/issues/6250)



<a name="1.113.1"></a>
## 1.113.1 (2018-06-01)


### Features

* **Lockbox:** Add newest Lockbox app redirect_uri (#6248) r=@vladikoff ([89cef79](https://github.com/mozilla/fxa-content-server/commit/89cef79)), closes [#6247](https://github.com/mozilla/fxa-content-server/issues/6247)



<a name="1.113.0"></a>
# 1.113.0 (2018-05-30)


### Bug Fixes

* **css:** make sign-in confirm button blue (#6233) ([cd2718d](https://github.com/mozilla/fxa-content-server/commit/cd2718d))
* **recovery:** support copying recovery codes in ios (#6232), r=@vladikoff ([59b344d](https://github.com/mozilla/fxa-content-server/commit/59b344d))
* **validation:** Stricter utm_ parameter metrics validation (#6200) r=@philbooth ([821f276](https://github.com/mozilla/fxa-content-server/commit/821f276))

### Features

* **metrics:** metrics flow for iframeless flow (#6227) r=@philbooth ([0921bc5](https://github.com/mozilla/fxa-content-server/commit/0921bc5))



<a name="1.112.3"></a>
## 1.112.3 (2018-05-21)


### Bug Fixes

* **style:** Fix the error message/heading styles in settings (#6216) r=@philbooth ([07967b5](https://github.com/mozilla/fxa-content-server/commit/07967b5)), closes [(#6216](https://github.com/(/issues/6216) [#6206](https://github.com/mozilla/fxa-content-server/issues/6206)
* **style:** Fix the link focusring style. (#6215) r=@philbooth ([35f88fa](https://github.com/mozilla/fxa-content-server/commit/35f88fa)), closes [(#6215](https://github.com/(/issues/6215)



<a name="1.112.2"></a>
## 1.112.2 (2018-05-18)


### Bug Fixes

* **config:** Allow configuring statsd host (#6208) r=@vladikoff,@shane-tomlinson ([9da130e](https://github.com/mozilla/fxa-content-server/commit/9da130e))
* **deps:** Update fxa-geodb (#6211) r=@philbooth ([c171e6b](https://github.com/mozilla/fxa-content-server/commit/c171e6b))

### Features

* **totp:** enable totp for 10% of all users (#6212), r=@shane-tomlinson ([2a0b52d](https://github.com/mozilla/fxa-content-server/commit/2a0b52d))

### Refactor

* **metrics:** move amplitude email types back here from fxa-shared ([14a66c5](https://github.com/mozilla/fxa-content-server/commit/14a66c5))



<a name="1.112.1"></a>
## 1.112.1 (2018-05-17)


### Bug Fixes

* **npm:** rewrap npm for v5.10 (#6201) ([2d28818](https://github.com/mozilla/fxa-content-server/commit/2d28818))



<a name="1.112.0"></a>
# 1.112.0 (2018-05-15)


### Bug Fixes

* **basket:** Match the expected basket subscribe & lookup-user API (#6160) r=@rfk, @vladikoff ([c5f4fc2](https://github.com/mozilla/fxa-content-server/commit/c5f4fc2)), closes [#6076](https://github.com/mozilla/fxa-content-server/issues/6076)
* **client:** improve messaging before delete account (#6178) ([9ce21db](https://github.com/mozilla/fxa-content-server/commit/9ce21db))
* **metrics:** remove temporary flow validation fallback code ([0d8929c](https://github.com/mozilla/fxa-content-server/commit/0d8929c))
* **nsp:** update devs and nsp ([c9e0ecc](https://github.com/mozilla/fxa-content-server/commit/c9e0ecc))
* **sentry:** update sentry and fix error reporting (#6191) r=@shane-tomlinson ([8c29280](https://github.com/mozilla/fxa-content-server/commit/8c29280)), closes [(#6191](https://github.com/(/issues/6191)
* **settings:** Fix the position of the rotate button. (#6192) r=@philbooth ([0eab619](https://github.com/mozilla/fxa-content-server/commit/0eab619)), closes [(#6192](https://github.com/(/issues/6192) [#6166](https://github.com/mozilla/fxa-content-server/issues/6166)
* **strings:** escape totp sumo string (#6176), r=@philbooth ([fbc0c63](https://github.com/mozilla/fxa-content-server/commit/fbc0c63))
* **teamcity:** echo $FXA_UNTRUSTED_OAUTH_APP_ROOT too ([51ad440](https://github.com/mozilla/fxa-content-server/commit/51ad440))
* **teamcity:** point the gcppoc config at {123,321}done-poc RPs ([8b02bb7](https://github.com/mozilla/fxa-content-server/commit/8b02bb7))
* **test:** Fix tests due to an obscured "Sign out" button. (#6194) r=@philbooth ([7deb586](https://github.com/mozilla/fxa-content-server/commit/7deb586)), closes [(#6194](https://github.com/(/issues/6194) [#6193](https://github.com/mozilla/fxa-content-server/issues/6193)
* **tests:** adjust mozilla.org link to have www (#6199) ([b180d1d](https://github.com/mozilla/fxa-content-server/commit/b180d1d))
* **tooltip:** Show tooltips above the input on mobile (#6195) r=@vladikoff ([fe3706c](https://github.com/mozilla/fxa-content-server/commit/fe3706c)), closes [#6188](https://github.com/mozilla/fxa-content-server/issues/6188)
* **totp:** send service name when verifing totp token (#6153), r=@shane-tomlinson ([bf40511](https://github.com/mozilla/fxa-content-server/commit/bf40511))

### Features

* **recovery:** update view when low on recovery codes (#6181), r=@shane-tomlinson ([c83bd01](https://github.com/mozilla/fxa-content-server/commit/c83bd01))
* **show-password:** replace show password with eye icon  (#6184) r=@vbudhram, @shane-tomlinson ([8c46222](https://github.com/mozilla/fxa-content-server/commit/8c46222)), closes [#6023](https://github.com/mozilla/fxa-content-server/issues/6023)
* **signin:** Show a user "card" for the email-first signin flow. (#6187) r=@vbudhram, @vladik ([cffe58b](https://github.com/mozilla/fxa-content-server/commit/cffe58b)), closes [#6126](https://github.com/mozilla/fxa-content-server/issues/6126)
* **sms:** Fully roll out SMS in BE, DK, NL (#6190), r=@vbudhram ([ba27a39](https://github.com/mozilla/fxa-content-server/commit/ba27a39)), closes [#6189](https://github.com/mozilla/fxa-content-server/issues/6189)
* **style:** Apply Photon styles to the buttons (#6155) r=@vbudhram ([3dd7b77](https://github.com/mozilla/fxa-content-server/commit/3dd7b77))
* **style:** Remove "card" view in mobile layout. (#6158) r=@vbudhram ([2a55dd5](https://github.com/mozilla/fxa-content-server/commit/2a55dd5))
* **style:** Use system fonts instead of Fira Sans (#6146) r=@vladikoff ([1d09150](https://github.com/mozilla/fxa-content-server/commit/1d09150)), closes [#6145](https://github.com/mozilla/fxa-content-server/issues/6145)

### Refactor

* **experiment:** Remove the q3FormChanges experiment. (#6164) r=@vladikoff,@irrationalagent ([22d1c64](https://github.com/mozilla/fxa-content-server/commit/22d1c64)), closes [#5872](https://github.com/mozilla/fxa-content-server/issues/5872)
* **style:** Apply Photon styles to message boxes (#6183) r=@vbudhram ([1580118](https://github.com/mozilla/fxa-content-server/commit/1580118))
* **style:** General photon style updates (#6185) r=@vbudhram ([1d0933b](https://github.com/mozilla/fxa-content-server/commit/1d0933b))
* **style:** Update anchors to use photon colors. (#6167) r=@philbooth ([85cc444](https://github.com/mozilla/fxa-content-server/commit/85cc444))
* **styles:** Apply Photon styles to input fields. (#6175) r=@philbooth ([5242beb](https://github.com/mozilla/fxa-content-server/commit/5242beb))

### Reverts

* **csp:** revert removing csp support for gravatar (#6177), r=@shane-tomlinson ([556dcc2](https://github.com/mozilla/fxa-content-server/commit/556dcc2))



<a name="1.111.2"></a>
## 1.111.2 (2018-05-03)


### Bug Fixes

* **totp:** add sumo link for totp (#6159), r=@shane-tomlinson ([d721e0f](https://github.com/mozilla/fxa-content-server/commit/d721e0f))



<a name="1.111.1"></a>
## 1.111.1 (2018-05-02)


### Features

* **totp:** add totp as an experiment and enable for mozilla/softvision (#6141) r=@shane-tom ([8dd33fe](https://github.com/mozilla/fxa-content-server/commit/8dd33fe))



<a name="1.111.0"></a>
# 1.111.0 (2018-05-01)


### Bug Fixes

* **build:** Fix `grunt watch:livereload` by updating grunt-contrib-watch (#6097) r=@vladikof ([8f7ff77](https://github.com/mozilla/fxa-content-server/commit/8f7ff77)), closes [(#6097](https://github.com/(/issues/6097) [#6092](https://github.com/mozilla/fxa-content-server/issues/6092)
* **ci:** clean up travis logs (#6119) ([3e4656b](https://github.com/mozilla/fxa-content-server/commit/3e4656b))
* **code:** disable token code experiment for 123done (#6103) r=@rfk,@vladikoff ([7318438](https://github.com/mozilla/fxa-content-server/commit/7318438))
* **css:** Update recovery code placeholder text, and recovery code css size (#6100), r=@sh ([f9d5a6e](https://github.com/mozilla/fxa-content-server/commit/f9d5a6e))
* **ios:** iOS only shows numbers in the keyboard for the age input (#6133) r=@vbudhram ([d6d336a](https://github.com/mozilla/fxa-content-server/commit/d6d336a)), closes [#6132](https://github.com/mozilla/fxa-content-server/issues/6132)
* **npm:** update to shrinkwrap with dev ([b99c80c](https://github.com/mozilla/fxa-content-server/commit/b99c80c))
* **server:** strictly validate experiment names ([53bf7cc](https://github.com/mozilla/fxa-content-server/commit/53bf7cc))
* **session:** add session token to account delete (#6099), r=@shane-tomlinson ([6862a63](https://github.com/mozilla/fxa-content-server/commit/6862a63))
* **strings:** remove extra spaces from session (#6148) ([f38b20a](https://github.com/mozilla/fxa-content-server/commit/f38b20a))
* **teamcity:** add a gcppoc config ([7f038db](https://github.com/mozilla/fxa-content-server/commit/7f038db))
* **templates:** match local behaviour of templates with prod (#6110) r=@vladikoff,@jrgm ([e80c7bf](https://github.com/mozilla/fxa-content-server/commit/e80c7bf))
* **tests:** fix OAuth permission test (#6121) r=@jrgm ([8caf2c1](https://github.com/mozilla/fxa-content-server/commit/8caf2c1)), closes [(#6121](https://github.com/(/issues/6121)
* **tests:** teamcity server tests now need underscore ([530473c](https://github.com/mozilla/fxa-content-server/commit/530473c))

### chore

* **npm:** update nvmrc to node 8 ([f64f491](https://github.com/mozilla/fxa-content-server/commit/f64f491))
* **teamcity:** add a jrgm config so I can test fxa-dev ([839201d](https://github.com/mozilla/fxa-content-server/commit/839201d))

### Features

* **keys:** Allow fetching scoped keys for use with Firefox Sync. (#6017); r=stomlinson,vlad ([f93c112](https://github.com/mozilla/fxa-content-server/commit/f93c112))
* **metrics:** Generate a node.js compatible experiment name list (#6087) r=@philbooth ([0751c01](https://github.com/mozilla/fxa-content-server/commit/0751c01))
* **node:** run travis with node 8 (#6062) r=@shane-tomlinson ([5bf0a5f](https://github.com/mozilla/fxa-content-server/commit/5bf0a5f))
* **node:** update to node 8 (#6088) r=@jrgm ([56b5509](https://github.com/mozilla/fxa-content-server/commit/56b5509))
* **session:** update upgrade session panel (#5922), r=@shane-tomlinson ([2e0b193](https://github.com/mozilla/fxa-content-server/commit/2e0b193))

### Refactor

* **oauth:** Remove support for AMO migration text (#6131) r=@vladikoff ([8f884aa](https://github.com/mozilla/fxa-content-server/commit/8f884aa)), closes [#6123](https://github.com/mozilla/fxa-content-server/issues/6123)
* **sync:** Remove support for migration=sync11 (#6130) r=@philbooth ([f20822c](https://github.com/mozilla/fxa-content-server/commit/f20822c)), closes [#6122](https://github.com/mozilla/fxa-content-server/issues/6122)



<a name="1.110.6"></a>
## 1.110.6 (2018-05-01)


### Bug Fixes

* **docker:** Force npm@5 in docker builds. (#6143) r=@vladikoff ([f707a97](https://github.com/mozilla/fxa-content-server/commit/f707a97))



<a name="1.110.5"></a>
## 1.110.5 (2018-04-27)


### Bug Fixes

* **nsp:** update nsp ([67b228d](https://github.com/mozilla/fxa-content-server/commit/67b228d))
* **oauth:** make Chrome for Android able to sign up and sign in via button confirmation ([69e9ffc](https://github.com/mozilla/fxa-content-server/commit/69e9ffc)), closes [#6089](https://github.com/mozilla/fxa-content-server/issues/6089)
* **oauth:** match client id ([9e3b916](https://github.com/mozilla/fxa-content-server/commit/9e3b916))
* **test:** Add a signin to an OAuth relier with Chrome for Android ([aba9901](https://github.com/mozilla/fxa-content-server/commit/aba9901))
* **test:** Create the user before trying to verify! ([bdcff68](https://github.com/mozilla/fxa-content-server/commit/bdcff68))
* **tests:** make a signin test work ([820dd38](https://github.com/mozilla/fxa-content-server/commit/820dd38))

### Refactor

* **oauth:** Simplify the Chrome for Android handling. ([aa19e3b](https://github.com/mozilla/fxa-content-server/commit/aa19e3b))



<a name="1.110.4"></a>
## 1.110.4 (2018-04-26)


### Bug Fixes

* **metrics:** stop using user-agent string in flow id check ([fa1c770](https://github.com/mozilla/fxa-content-server/commit/fa1c770))



<a name="1.110.3"></a>
## 1.110.3 (2018-04-25)


### Bug Fixes

* **test:** fix totp test failures (#6117) r=@vladikoff,@jrgm ([e38e282](https://github.com/mozilla/fxa-content-server/commit/e38e282)), closes [(#6117](https://github.com/(/issues/6117)



<a name="1.110.2"></a>
## 1.110.2 (2018-04-25)


### Bug Fixes

* **permissions:** Allow untrusted reliers to request 'openid' scope. (#6111) r=@vladikoff ([5b259ad](https://github.com/mozilla/fxa-content-server/commit/5b259ad))



<a name="1.110.1"></a>
## 1.110.1 (2018-04-20)


### Bug Fixes

* **server:** fix undefined dereference ([dc6e30b](https://github.com/mozilla/fxa-content-server/commit/dc6e30b))



<a name="1.110.0"></a>
# 1.110.0 (2018-04-17)


### Bug Fixes

* **csp:** remove gravatar from csp rules (#6015); r=@rfk ([51a32d7](https://github.com/mozilla/fxa-content-server/commit/51a32d7))
* **css:** make qr code padding consistent (#6048), r=@shane-tomlinson ([c2ac36d](https://github.com/mozilla/fxa-content-server/commit/c2ac36d))
* **email:** send correct email when using unblock code (#6064), r=@philbooth, @shane-tomlins ([e31e97a](https://github.com/mozilla/fxa-content-server/commit/e31e97a))
* **email-first:** Ensure "Mistyped email" links work as expected. (#6067) r=@philbooth ([8a9a772](https://github.com/mozilla/fxa-content-server/commit/8a9a772)), closes [#6033](https://github.com/mozilla/fxa-content-server/issues/6033)
* **experiment:** Disable A/B experiment interface for navigator.webdriver r=@rfk ([203858b](https://github.com/mozilla/fxa-content-server/commit/203858b)), closes [#6026](https://github.com/mozilla/fxa-content-server/issues/6026)
* **htmllint:** Fixes #5668 upgrade es6-promise to 4.2.4 (#6050) r=@vladikoff ([cd41660](https://github.com/mozilla/fxa-content-server/commit/cd41660)), closes [#5668](https://github.com/mozilla/fxa-content-server/issues/5668) [(#6050](https://github.com/(/issues/6050) [#5668](https://github.com/mozilla/fxa-content-server/issues/5668)
* **metrics:** add locale to flow events ([433cba7](https://github.com/mozilla/fxa-content-server/commit/433cba7))
* **npm:** update to npm5 (#6042) r=@shane-tomlinson ([ccbbd1b](https://github.com/mozilla/fxa-content-server/commit/ccbbd1b))
* **style:** disable 'clear' button for default avatar (#6037) r=@vladikoff ([f19eddf](https://github.com/mozilla/fxa-content-server/commit/f19eddf))
* **style:** drag-off state for buttons r=@vladikoff ([0bdf73d](https://github.com/mozilla/fxa-content-server/commit/0bdf73d)), closes [#5255](https://github.com/mozilla/fxa-content-server/issues/5255)
* **test:** Remove duplicate email_first functional test entries. (#6054), r=@vbudhram ([963188d](https://github.com/mozilla/fxa-content-server/commit/963188d))
* **tests:** enable TOTP tests on Circle (#6066), r=@vbudhram ([7caa9ae](https://github.com/mozilla/fxa-content-server/commit/7caa9ae))
* **tests:** update tests for recovery code updates (#6075), r=@philbooth ([c18bdf3](https://github.com/mozilla/fxa-content-server/commit/c18bdf3))
* **totp:** Fix the "can add TOTP to account and confirm web signin" test (#6069) r=@vladiko ([47545b6](https://github.com/mozilla/fxa-content-server/commit/47545b6)), closes [(#6069](https://github.com/(/issues/6069) [#6068](https://github.com/mozilla/fxa-content-server/issues/6068)

### chore

* **deps:** Remove the babel-middle dependency, it's not used. (#6055) r=@vbudhram ([4e5a462](https://github.com/mozilla/fxa-content-server/commit/4e5a462))
* **deps:** Update sinon to @4.5.0 (#6038) r=@vbudhram ([0816af5](https://github.com/mozilla/fxa-content-server/commit/0816af5))
* **docs:** Remove obsolete oauth-in-an-iframe docs. (#6041) r=@shane-tomlinson ([9b168fd](https://github.com/mozilla/fxa-content-server/commit/9b168fd))
* **emails:** use popular email domain list from fxa-shared ([c4f2232](https://github.com/mozilla/fxa-content-server/commit/c4f2232))
* **favicon:** Fixes #6030 Remove OLD Firefox favicon (#6035) r=@vladikoff ([b919763](https://github.com/mozilla/fxa-content-server/commit/b919763)), closes [#6030](https://github.com/mozilla/fxa-content-server/issues/6030) [(#6035](https://github.com/(/issues/6035)

### Features

* **email-first:** Enable the email-first flow for OAuth reliers. (#6034) r=@philbooth ([71a20af](https://github.com/mozilla/fxa-content-server/commit/71a20af)), closes [#6009](https://github.com/mozilla/fxa-content-server/issues/6009)
* **signup:** Add verification password to email-first signup. (#6028) r=@vbudhram ([e00b6ad](https://github.com/mozilla/fxa-content-server/commit/e00b6ad)), closes [#5947](https://github.com/mozilla/fxa-content-server/issues/5947)
* **sms:** Partial SMS rollout in BE and NL. (#6032) ([193ca25](https://github.com/mozilla/fxa-content-server/commit/193ca25)), closes [#6031](https://github.com/mozilla/fxa-content-server/issues/6031)
* **SMS:** Roll out Denmark(DK) to 50%. (#6065) r=@philbooth ([e052e1e](https://github.com/mozilla/fxa-content-server/commit/e052e1e))

### Refactor

* **metrics:** use boiler-plate amplitude code from fxa-shared ([a5ab837](https://github.com/mozilla/fxa-content-server/commit/a5ab837))



<a name="1.109.4"></a>
## 1.109.4 (2018-04-20)


### Bug Fixes

* **nsp:** update nsp ([84fd024](https://github.com/mozilla/fxa-content-server/commit/84fd024))
* **oauth:** make Chrome for Android able to sign up and sign in via button confirmation ([76c24ff](https://github.com/mozilla/fxa-content-server/commit/76c24ff)), closes [#6089](https://github.com/mozilla/fxa-content-server/issues/6089)
* **oauth:** match client id ([ae00d86](https://github.com/mozilla/fxa-content-server/commit/ae00d86))
* **test:** Add a signin to an OAuth relier with Chrome for Android ([ac7f8a0](https://github.com/mozilla/fxa-content-server/commit/ac7f8a0))
* **test:** Create the user before trying to verify! ([dfc68c2](https://github.com/mozilla/fxa-content-server/commit/dfc68c2))
* **tests:** make a signin test work ([4263db2](https://github.com/mozilla/fxa-content-server/commit/4263db2))

### Refactor

* **oauth:** Simplify the Chrome for Android handling. ([b97f5ca](https://github.com/mozilla/fxa-content-server/commit/b97f5ca))



<a name="1.109.3"></a>
## 1.109.3 (2018-04-06)


### Features

* **recovery:** add initial recovery codes ([c3732cd](https://github.com/mozilla/fxa-content-server/commit/c3732cd))



<a name="1.109.2"></a>
## 1.109.2 (2018-04-04)


### Bug Fixes

* **circle:** change Firefox destination (#36); r=@rfk ([b1cb431](https://github.com/mozilla/fxa-content-server/commit/b1cb431))
* **server:** fix broken require path (#34) r=@vladikoff ([467199d](https://github.com/mozilla/fxa-content-server/commit/467199d)), closes [(#34](https://github.com/(/issues/34)

### Features

* **oauth:** support Notes Android redirect (#6020) r=@rfk ([bd97464](https://github.com/mozilla/fxa-content-server/commit/bd97464))



<a name="1.109.1"></a>
## 1.109.1 (2018-04-04)


### Bug Fixes

* **server:** ensure unsafe input doesn't leak from user-agent strings ([e73873c](https://github.com/mozilla/fxa-content-server/commit/e73873c))



<a name="1.109.0"></a>
# 1.109.0 (2018-04-04)


### Bug Fixes

* **metrics:** ensure CAD view and engage events are correct (#6008) ([0b3f687](https://github.com/mozilla/fxa-content-server/commit/0b3f687))
* **metrics:** include full version information in amplitude event data ([90582ef](https://github.com/mozilla/fxa-content-server/commit/90582ef))
* **metrics:** use $append on the experiments user property ([c5db581](https://github.com/mozilla/fxa-content-server/commit/c5db581))
* **node:** Use Node.js v6.14.0 (#6011) ([f760603](https://github.com/mozilla/fxa-content-server/commit/f760603))
* **oauth:** fix password reset for scoped reliers verifying in same browser (#6010) r=@rfk ([a777ecf](https://github.com/mozilla/fxa-content-server/commit/a777ecf)), closes [(#6010](https://github.com/(/issues/6010) [#5934](https://github.com/mozilla/fxa-content-server/issues/5934)
* **server:** validate ip addresses before use ([1c86c67](https://github.com/mozilla/fxa-content-server/commit/1c86c67))
* **signin:** Handle deleted account and new email login afterwards (#5997) r=@vbudhram ([f93cbd2](https://github.com/mozilla/fxa-content-server/commit/f93cbd2)), closes [#4316](https://github.com/mozilla/fxa-content-server/issues/4316)
* **tests:** disable TOTP tests on Circle ([bce6467](https://github.com/mozilla/fxa-content-server/commit/bce6467))
* **tests:** fix websession test (#6000) ([d31d21b](https://github.com/mozilla/fxa-content-server/commit/d31d21b)), closes [(#6000](https://github.com/(/issues/6000)
* **tests:** move totp to flaky tests ([0a0cc0e](https://github.com/mozilla/fxa-content-server/commit/0a0cc0e))

### Features

* **metrics:** add an email_domain property to amplitude click events ([ec082c1](https://github.com/mozilla/fxa-content-server/commit/ec082c1))
* **password:** Check old password using sessionReauth if possible. (#5946), r=@vbudhram ([4fb90da](https://github.com/mozilla/fxa-content-server/commit/4fb90da))

### Reverts

* **tests:** fix websession test ([a967cbe](https://github.com/mozilla/fxa-content-server/commit/a967cbe))



<a name="1.108.1"></a>
## 1.108.1 (2018-03-28)


### Bug Fixes

* **token:** disable token code experiment for sync users (#6007) r=@vladikoff ([df1c4f2](https://github.com/mozilla/fxa-content-server/commit/df1c4f2))



<a name="1.108.0"></a>
# 1.108.0 (2018-03-20)


### Bug Fixes

* **account:** fix [object Object] errors in Sentry (#5971) r=@philbooth ([498c392](https://github.com/mozilla/fxa-content-server/commit/498c392)), closes [(#5971](https://github.com/(/issues/5971) [#5364](https://github.com/mozilla/fxa-content-server/issues/5364)
* **buffer:** Remove 'new Buffer' call in flow-metrics (#5979) r=@vladikoff ([99ab929](https://github.com/mozilla/fxa-content-server/commit/99ab929)), closes [#5978](https://github.com/mozilla/fxa-content-server/issues/5978)
* **tests:** add totp functional tests (#5980), r=@vladikoff ([d6e7976](https://github.com/mozilla/fxa-content-server/commit/d6e7976))

### chore

* **package:** update speed-trap, regenerate shrinkwrap (#5974) r=@vladikoff ([5a1dfe9](https://github.com/mozilla/fxa-content-server/commit/5a1dfe9))
* **typo:** fix test typo in fxa-client (#5954) ([449ee73](https://github.com/mozilla/fxa-content-server/commit/449ee73)), closes [(#5954](https://github.com/(/issues/5954)

### Features

* **clients:** Add Lockbox icon, fix Pontoon icon (#5959), r=@vbudhram ([a3ac644](https://github.com/mozilla/fxa-content-server/commit/a3ac644)), closes [(#5959](https://github.com/(/issues/5959)
* **metrics:** emit view, engage & submit events for CAD ([2a707ac](https://github.com/mozilla/fxa-content-server/commit/2a707ac))
* **oauth:** force validate provided redirect uri (#5948) r=@rfk ([339ed9a](https://github.com/mozilla/fxa-content-server/commit/339ed9a))
* **styles:** make SVG hearts beat (#5960) r=@ryanfeeley,@vbudhram ([bac9441](https://github.com/mozilla/fxa-content-server/commit/bac9441))
* **webpack:** load imports from CDN (#5989) r=@philbooth ([eacab12](https://github.com/mozilla/fxa-content-server/commit/eacab12)), closes [#5989](https://github.com/mozilla/fxa-content-server/issues/5989)

### Refactor

* **js:** remove require.js remains (#5953) r=@vbudhram ([abe0536](https://github.com/mozilla/fxa-content-server/commit/abe0536))
* **metrics:** Removed get-metrics-errors.js (#5976) r=@vladikoff ([3105aa0](https://github.com/mozilla/fxa-content-server/commit/3105aa0)), closes [#5970](https://github.com/mozilla/fxa-content-server/issues/5970)

### style

* **server templates:** remove unnecessary conditional comments (#5973) r=@vladikoff ([9ff8db0](https://github.com/mozilla/fxa-content-server/commit/9ff8db0))
* **settings:** Disabled the done button on secondary email(#5981), r=@vbudhram ([7d67920](https://github.com/mozilla/fxa-content-server/commit/7d67920))


### BREAKING CHANGES

* OAuth redirect uris must be updated in the database

Fixes #5827




<a name="1.107.5"></a>
## 1.107.5 (2018-03-13)


### Features

* **totp:** initial totp implementation (#5962), r=@vladikoff ([8a3b610](https://github.com/mozilla/fxa-content-server/commit/8a3b610))



<a name="1.107.4"></a>
## 1.107.4 (2018-03-12)


### Reverts

* **deps:** revert speed-trap to 0.0.6 due to breakage with Firefox ([1daeec3](https://github.com/mozilla/fxa-content-server/commit/1daeec3))



<a name="1.107.3"></a>
## 1.107.3 (2018-03-08)


### Features

* **token:** enable tokenCode experiment in desktopV3 (#5964) r=@vbudhram,@vladikoff ([13dffa3](https://github.com/mozilla/fxa-content-server/commit/13dffa3))



<a name="1.107.2"></a>
## 1.107.2 (2018-03-07)




<a name="1.107.1"></a>
## 1.107.1 (2018-03-06)


### Features

* **signin:** Re-authenticate an existing session if possible. (#5899) r=@vladikoff,@vbudhram ([dffe305](https://github.com/mozilla/fxa-content-server/commit/dffe305)), closes [#5703](https://github.com/mozilla/fxa-content-server/issues/5703)


<a name="1.107.0"></a>
# 1.107.0 (2018-03-06)


### Bug Fixes

* **basket:** Show service unavaible when no basket account prefs set (#5867), r=@philbooth ([2ad238a](https://github.com/mozilla/fxa-content-server/commit/2ad238a))
* **config:** if "10 minutes" then duration not Number ([2539812](https://github.com/mozilla/fxa-content-server/commit/2539812))
* **css:** fixes button misalignment when refreshing clients (#5945) r=@vladikoff ([20863f8](https://github.com/mozilla/fxa-content-server/commit/20863f8)), closes [(#5945](https://github.com/(/issues/5945) [mozilla/fxa-bugzilla-mirror#456](https://github.com/mozilla/fxa-bugzilla-mirror/issues/456)
* **metrics:** treat enter-email as an "auth" view for flow events (#5924) r= ([431b217](https://github.com/mozilla/fxa-content-server/commit/431b217))
* **settingView:** All panels will be closed while navigating from a child-view to settings. (#5803 ([4eda3b6](https://github.com/mozilla/fxa-content-server/commit/4eda3b6)), closes [(#5803](https://github.com/(/issues/5803)
* **sign_up:** changes to l10n string and style based on feedback (#5952) ([96ca4c0](https://github.com/mozilla/fxa-content-server/commit/96ca4c0))
* **strings:** change 'confirm email' design to let users know that they should FxA to the addr ([be30740](https://github.com/mozilla/fxa-content-server/commit/be30740))
* **styles:** add position fixed to success messages if user scrolls too far (#5943) r=@vbudhr ([a336fba](https://github.com/mozilla/fxa-content-server/commit/a336fba)), closes [(#5943](https://github.com/(/issues/5943) [#5552](https://github.com/mozilla/fxa-content-server/issues/5552)
* **styles:** fix unlock button for email settings unlock (#5944) ([3fa0254](https://github.com/mozilla/fxa-content-server/commit/3fa0254)), closes [(#5944](https://github.com/(/issues/5944)

### docs

* **metrics:** Document new entrypoint=whatsnew value. (#5951) r=@vladikoff ([7aab8a5](https://github.com/mozilla/fxa-content-server/commit/7aab8a5))

### Features

* **avatars:** support new default avatar API (#5942) ([24eddb8](https://github.com/mozilla/fxa-content-server/commit/24eddb8))
* **forms:** replace our password advice with responsive message (#5940) r=@vbudhram,@ryanfee ([bac0c07](https://github.com/mozilla/fxa-content-server/commit/bac0c07)), closes [#5750](https://github.com/mozilla/fxa-content-server/issues/5750)


<a name="1.106.7"></a>
## 1.106.7 (2018-03-09)


### Reverts

* **deps:** revert speed-trap to 0.0.6 due to breakage with Firefox ([1daeec3](https://github.com/mozilla/fxa-content-server/commit/1daeec3))



<a name="1.106.6"></a>
## 1.106.6 (2018-03-08)


### Features

* **token:** enable tokenCode experiment in desktopV3 (#5961) ([d93ffeb](https://github.com/mozilla/fxa-content-server/commit/d93ffeb))


<a name="1.106.5"></a>
## 1.106.5 (2018-03-07)


### Bug Fixes

* **tests:** disable profile avatar test ([f5fb665](https://github.com/mozilla/fxa-content-server/commit/f5fb665))



<a name="1.106.4"></a>
## 1.106.4 (2018-03-07)
* **token:** use the correct service (#5955) r=@vladikoff ([1197a33](https://github.com/mozilla/fxa-content-server/commit/1197a33))



<a name="1.106.3"></a>
## 1.106.3 (2018-02-23)


### Bug Fixes

* **tests:** fixes for oauth tests and reset password (#5928) r=@philbooth ([a151f7c](https://github.com/mozilla/fxa-content-server/commit/a151f7c)), closes [(#5928](https://github.com/(/issues/5928) [#5927](https://github.com/mozilla/fxa-content-server/issues/5927)



<a name="1.106.2"></a>
## 1.106.2 (2018-02-21)


### Features

* **code:** enable token code experiment sync users for 1.8% each cohort (#5926) r=@vladikof ([c99b5ca](https://github.com/mozilla/fxa-content-server/commit/c99b5ca))



<a name="1.106.1"></a>
## 1.106.1 (2018-02-21)


### Bug Fixes

* **metrics:** treat enter-email as an "auth" view for flow events (#5924) r= ([623dded](https://github.com/mozilla/fxa-content-server/commit/623dded))



<a name="1.106.0"></a>
# 1.106.0 (2018-02-21)


### Bug Fixes

* **avatar:** add spinner to avatar loading (#5888) r=@vladikoff ([6bd8b5c](https://github.com/mozilla/fxa-content-server/commit/6bd8b5c))
* **cad:** hide the success message after direct navigation (#5881) r=@vladikoff ([5cbac34](https://github.com/mozilla/fxa-content-server/commit/5cbac34)), closes [#5852](https://github.com/mozilla/fxa-content-server/issues/5852)
* **copy:** Show email section to view status (#5908), r=@vbudhram ([0c1e614](https://github.com/mozilla/fxa-content-server/commit/0c1e614))
* **deps:** adjust speed-trap dep and fix nsp issue (#5911) ([06ec9a4](https://github.com/mozilla/fxa-content-server/commit/06ec9a4)), closes [(#5911](https://github.com/(/issues/5911)
* **deps:** reinstate old version of speed-trap ([3d96dc9](https://github.com/mozilla/fxa-content-server/commit/3d96dc9))
* **errors:** ensure that toError always behaves sanely ([d04620e](https://github.com/mozilla/fxa-content-server/commit/d04620e))
* **experiment:** fix the token code experiment (#5918) r=@vladikoff ([60e9164](https://github.com/mozilla/fxa-content-server/commit/60e9164)), closes [(#5918](https://github.com/(/issues/5918)
* **nsp:** disable nsp 566 (#5920) ([0a4bcd8](https://github.com/mozilla/fxa-content-server/commit/0a4bcd8))
* **strings:** update communication pref strings (#5910), r=@vbudhram ([a98d7a3](https://github.com/mozilla/fxa-content-server/commit/a98d7a3))
* **style:** swap reset links per feedback (#5903) r=@ryanfeeley  ([1514796](https://github.com/mozilla/fxa-content-server/commit/1514796))
* **styles:** fix icon overlap in CWTS on iOS (#5909), r=@vbudhram ([b5f4268](https://github.com/mozilla/fxa-content-server/commit/b5f4268)), closes [(#5909](https://github.com/(/issues/5909)
* **tests:** adjust lang bundle regex for new naming pattern (#5892) r=@vladikoff ([e0d0176](https://github.com/mozilla/fxa-content-server/commit/e0d0176))
* **tests:** install fxa-js-client for teamcity tests (#5889) ([5eff4d8](https://github.com/mozilla/fxa-content-server/commit/5eff4d8))
* **tests:** install fxa-js-client for teamcity tests (#5890) r=@vladikoff ([b00869d](https://github.com/mozilla/fxa-content-server/commit/b00869d))
* **tokenCode:** Add support for tokenCode sync experiment (#5894) r=@vladikoff ([5f714de](https://github.com/mozilla/fxa-content-server/commit/5f714de))
* **webpack:** fix string extraction for webpack builds (#5893) ([cc9cd30](https://github.com/mozilla/fxa-content-server/commit/cc9cd30)), closes [(#5893](https://github.com/(/issues/5893)

### chore

* **deps:** update speed-trap ([1c5e690](https://github.com/mozilla/fxa-content-server/commit/1c5e690))
* **password:** graduate confirm password experiment (#5917), r=@philbooth, @vladikoff ([d1f878b](https://github.com/mozilla/fxa-content-server/commit/d1f878b))

### Features

* **build:** migrate to webpack (#5868) r=@philbooth,@vbudhram ([e0bd497](https://github.com/mozilla/fxa-content-server/commit/e0bd497))
* **eslint:** bring back indent rule (#5887) r=@vbudhram ([08e931e](https://github.com/mozilla/fxa-content-server/commit/08e931e)), closes [#5875](https://github.com/mozilla/fxa-content-server/issues/5875)
* **oauth:** add another lockbox redirect url ([a58aa99](https://github.com/mozilla/fxa-content-server/commit/a58aa99))
* **sms:** deploy SMS in Australia to 100% (#5885) r=@rfk ([936faf8](https://github.com/mozilla/fxa-content-server/commit/936faf8)), closes [#5883](https://github.com/mozilla/fxa-content-server/issues/5883)
* **styles:** improve reset password for reliers (#5896) r=@ryanfeeley,@vbudhram ([6e05ab9](https://github.com/mozilla/fxa-content-server/commit/6e05ab9))

### Refactor

* **deps:** remove bower (#5915) r=@vbudhram  ([a6d7a94](https://github.com/mozilla/fxa-content-server/commit/a6d7a94))
* **docs:** link the policy page to the different doc (#5901) r=@vbudhram ([f9f8631](https://github.com/mozilla/fxa-content-server/commit/f9f8631))
* **strings:** remove "cloud services" (#5904) r=@vbudhram,@ryanfeeley ([de3d61e](https://github.com/mozilla/fxa-content-server/commit/de3d61e))

### Reverts

* **tokencode:** revert isSync detection (#5913) r=@rfk ([771c4cb](https://github.com/mozilla/fxa-content-server/commit/771c4cb))



<a name="1.105.2"></a>
## 1.105.2 (2018-02-12)


### Refactor

* **docs:** link the policy page to the different doc (#5901) r=@vbudhram ([fbc8515](https://github.com/mozilla/fxa-content-server/commit/fbc8515))



<a name="1.105.1"></a>
## 1.105.1 (2018-02-08)


### Features

* **oauth:** add another lockbox redirect url ([18b269b](https://github.com/mozilla/fxa-content-server/commit/18b269b))



<a name="1.105.0"></a>
# 1.105.0 (2018-02-06)


### Bug Fixes

* **emails:** enable change email for users (#5851), r=@philbooth ([bdb690b](https://github.com/mozilla/fxa-content-server/commit/bdb690b))
* **experiment:** Add the `treatment-link` to token code experiment (#5849), r=@philbooth ([df6efe5](https://github.com/mozilla/fxa-content-server/commit/df6efe5))
* **input_capitalize:** make input field capitalize (#5862), r=@vbudhram, @vladikoff ([a66fa84](https://github.com/mozilla/fxa-content-server/commit/a66fa84))
* **market:** Show marketing when opening on FxiOS (#5871), r=@philbooth ([6174a5c](https://github.com/mozilla/fxa-content-server/commit/6174a5c))
* **metrics:** emit amplitude click events earlier ([e5db03a](https://github.com/mozilla/fxa-content-server/commit/e5db03a))
* **notification_align:** make notification button align better (#5861) r=@vladikoff,@vbudhram ([35441fc](https://github.com/mozilla/fxa-content-server/commit/35441fc)), closes [#5860](https://github.com/mozilla/fxa-content-server/issues/5860)
* **test:** Fix sign-in code test (#5877) r=@vladikoff ([4d6f048](https://github.com/mozilla/fxa-content-server/commit/4d6f048)), closes [(#5877](https://github.com/(/issues/5877) [#5874](https://github.com/mozilla/fxa-content-server/issues/5874)
* **tests:** Update travis and circle to use FF58 (#5847), r=@philbooth ([d676a7b](https://github.com/mozilla/fxa-content-server/commit/d676a7b))



<a name="1.104.0"></a>
# 1.104.0 (2018-01-24)


### Bug Fixes

* **intern:** alphabetical order of modules ([69f7a3e](https://github.com/mozilla/fxa-content-server/commit/69f7a3e))
* **intern:** npm install leadfoot, requirejs, yargs here too ([abdb750](https://github.com/mozilla/fxa-content-server/commit/abdb750))
* **metrics:** ditch the non-useful performance flow events (#5822) r=@vladikoff,@vbudhram ([8699d03](https://github.com/mozilla/fxa-content-server/commit/8699d03))
* **settings:** #4982 clear inputs on Esc keyup (#5821) r=@vladikoff ([bdd3915](https://github.com/mozilla/fxa-content-server/commit/bdd3915)), closes [#4982](https://github.com/mozilla/fxa-content-server/issues/4982)
* **style:** add padding over save settings button (#5841), r=@vbudhram ([c34800a](https://github.com/mozilla/fxa-content-server/commit/c34800a))
* **teamcity:** add a config for stable-beta ([3c7f87c](https://github.com/mozilla/fxa-content-server/commit/3c7f87c))
* **tests:** add intern 4 support (#5787) r=@vbudram,@pb ([cd7c3dd](https://github.com/mozilla/fxa-content-server/commit/cd7c3dd)), closes [#5228](https://github.com/mozilla/fxa-content-server/issues/5228)
* **tests:** ensure consistent Date.now() in _calculateQueueTime test ([4538217](https://github.com/mozilla/fxa-content-server/commit/4538217))
* **tests:** fix TeamCity Intern 4 tests ([67ec566](https://github.com/mozilla/fxa-content-server/commit/67ec566))
* **tests:** fix up server test register function ([335cdaf](https://github.com/mozilla/fxa-content-server/commit/335cdaf))
* **typo:** typo in test name and fxa-client (#5828) ([18228ec](https://github.com/mozilla/fxa-content-server/commit/18228ec))

### chore

* **deps:** update fxa-geodb (#5839), r=@vbudhram ([f7ef81a](https://github.com/mozilla/fxa-content-server/commit/f7ef81a))

### Features

* **signin:** Add token codes experiment (#5706), r=@pb, @vladikoff ([4fb8208](https://github.com/mozilla/fxa-content-server/commit/4fb8208))
* **sms:** enable sms 100% for PT, ES, FR, IT. 50% for AU (#5829); r=rfk ([bf4d9ad](https://github.com/mozilla/fxa-content-server/commit/bf4d9ad))

### Refactor

* **icon:** replace firefox-notes icon (#5833), r=@vbudhram ([f86889b](https://github.com/mozilla/fxa-content-server/commit/f86889b))
* **ios:** remove old timer hack for Firefox iOS6, remove old tests (#5823) r=@vbudhram ([1982475](https://github.com/mozilla/fxa-content-server/commit/1982475)), closes [#5820](https://github.com/mozilla/fxa-content-server/issues/5820)

### Reverts

* **settings:** #4982 clear inputs on Esc keyup (#5821) r=@vladikoff ([d71916f](https://github.com/mozilla/fxa-content-server/commit/d71916f))



<a name="1.103.0"></a>
# 1.103.0 (2018-01-09)


### Bug Fixes

* **delete_account:** Made 'Incorrect Password' error field specific (#5792) r=@shane-tomlinson ([c1977b5](https://github.com/mozilla/fxa-content-server/commit/c1977b5))
* **node:** use node 6.12.3 (#5807) r=@vladikoff ([236bda9](https://github.com/mozilla/fxa-content-server/commit/236bda9))
* **settings:** #5680 dismiss tooltips on cancel in settings (#5791) r=@shane-tomlinson ([166d63a](https://github.com/mozilla/fxa-content-server/commit/166d63a)), closes [#5680](https://github.com/mozilla/fxa-content-server/issues/5680)
* **test:** Better display of unit test failures. (#5797), r=@vbudhram ([045f688](https://github.com/mozilla/fxa-content-server/commit/045f688))
* **test:** Fix the broken Sync v3 signin tests (#5778), r=@vbudhram ([80855e2](https://github.com/mozilla/fxa-content-server/commit/80855e2)), closes [(#5778](https://github.com/(/issues/5778)
* **tests:** do not override intern.reporters if already set ([1fbdc05](https://github.com/mozilla/fxa-content-server/commit/1fbdc05))
* **tests:** fix failing geolocation amplitude tests (#5819) r=@vladikoff ([6f99ade](https://github.com/mozilla/fxa-content-server/commit/6f99ade)), closes [(#5819](https://github.com/(/issues/5819)

### Features

* **CAD:** /connect_another_device redirects to /sms for eligible users. (#5766) r=@vladiko ([d29140e](https://github.com/mozilla/fxa-content-server/commit/d29140e)), closes [#5737](https://github.com/mozilla/fxa-content-server/issues/5737)
* **CAD:** Enable CAD on signin for everyone. (#5794) r=@vbudhram ([5a37b5d](https://github.com/mozilla/fxa-content-server/commit/5a37b5d)), closes [#5793](https://github.com/mozilla/fxa-content-server/issues/5793)
* **client:** update to fxa-js-client 0.1.70 (#5809) ([8ecd887](https://github.com/mozilla/fxa-content-server/commit/8ecd887))
* **docs:** Add separators to README.md (#5784) r=@shane-tomlinson ([d6ceafc](https://github.com/mozilla/fxa-content-server/commit/d6ceafc))
* **logging:** log an error when validation fails, logs results for routes such as /metrics (#5 ([41add48](https://github.com/mozilla/fxa-content-server/commit/41add48))
* **sms:** Add Australia (AU) (#5781) r=@rfk ([c8f8c93](https://github.com/mozilla/fxa-content-server/commit/c8f8c93))
* **sms:** Rollout rate of 0.5 for ES, PT, 1 for RO (#5783) r=@vladikoff ([9dff9ab](https://github.com/mozilla/fxa-content-server/commit/9dff9ab)), closes [#5782](https://github.com/mozilla/fxa-content-server/issues/5782)
* **SMS:** Set France (FR) to 50% (#5800) r=@vladikoff ([cb3acb2](https://github.com/mozilla/fxa-content-server/commit/cb3acb2))
* **SMS:** Set Italy (IT) to 50% (#5799), r=@vbudhram ([b66a317](https://github.com/mozilla/fxa-content-server/commit/b66a317))
* **test:** Halve the unit test run time. (#5780), r=@vbudhram ([b6f66ce](https://github.com/mozilla/fxa-content-server/commit/b6f66ce))

### Performance Improvements

* **fxa-client:** removed sms-errors.js ([98373a0](https://github.com/mozilla/fxa-content-server/commit/98373a0))

### Refactor

* **l10n:** Make translation fetch Webpack compatible. (#5785) r=@vladikoff ([9dd4e4a](https://github.com/mozilla/fxa-content-server/commit/9dd4e4a))
* **sms:** clean up ([592d0e0](https://github.com/mozilla/fxa-content-server/commit/592d0e0))
* **sms:** remove sms errors.js ([fd3399f](https://github.com/mozilla/fxa-content-server/commit/fd3399f))

### Reverts

* **sms:** "Remove sms errors.js" (#5811) ([1a18855](https://github.com/mozilla/fxa-content-server/commit/1a18855))



<a name="1.102.1"></a>
## 1.102.1 (2017-12-20)


### Features

* **email-first:** Report email-first metrics to amplitude. (#5796) r=@philbooth ([c09f2a6](https://github.com/mozilla/fxa-content-server/commit/c09f2a6)), closes [#5788](https://github.com/mozilla/fxa-content-server/issues/5788)



<a name="1.102.0"></a>
# 1.102.0 (2017-12-13)


### Bug Fixes

* **apps:** Update Notes icon (#5768) r=@shane-tomlinson ([a6429ed](https://github.com/mozilla/fxa-content-server/commit/a6429ed)), closes [#5767](https://github.com/mozilla/fxa-content-server/issues/5767)
* **copy:** update sync-engines.js (#5769) r=@vladikoff,@ryanfeeley  ([c8c8afe](https://github.com/mozilla/fxa-content-server/commit/c8c8afe))

### Features

* **sms:** Enable SMS in Denmark (DK) and the Netherlands (NL) (#5749) r=@vbudhram ([e191b19](https://github.com/mozilla/fxa-content-server/commit/e191b19)), closes [#5746](https://github.com/mozilla/fxa-content-server/issues/5746)

### Refactor

* **client:** Replace p-promise with native promises (#5543) r=@vbudhram ([27c189d](https://github.com/mozilla/fxa-content-server/commit/27c189d))



<a name="1.101.5"></a>
## 1.101.5 (2017-12-07)


### Features

* **sms:** Fully roll out Germany (DE) and Austria (AT) (#5775) ([4563a61](https://github.com/mozilla/fxa-content-server/commit/4563a61))



<a name="1.101.4"></a>
## 1.101.4 (2017-12-07)


### Reverts

* **sms:** "Use a known test number for SMS tests. (#5720)" ([0eb7263](https://github.com/mozilla/fxa-content-server/commit/0eb7263))



<a name="1.101.3"></a>
## 1.101.3 (2017-12-05)


### Bug Fixes

* **email-first:** Fix FxA resizing in the firstrun page for email-first (#5765); r=rfk ([5d7366b](https://github.com/mozilla/fxa-content-server/commit/5d7366b)), closes [(#5765](https://github.com/(/issues/5765)



<a name="1.101.2"></a>
## 1.101.2 (2017-11-29)


### Bug Fixes

* **metrics:** ensure metrics always has a uid (#5764) r=@vladikoff ([ddd11a2](https://github.com/mozilla/fxa-content-server/commit/ddd11a2))



<a name="1.101.1"></a>
## 1.101.1 (2017-11-29)


### chore

* **logs:** log an anonymous event when we see the DNT header ([5ada4f2](https://github.com/mozilla/fxa-content-server/commit/5ada4f2))



<a name="1.101.0"></a>
# 1.101.0 (2017-11-27)


### Bug Fixes

* **config:** switch to .com scopes (#5754) r=@rfk ([302e84f](https://github.com/mozilla/fxa-content-server/commit/302e84f))
* **CWTS:** Fix CWTS columns when firstrun is 420px. (#5738) r=@vladikoff,@ryanfeeley,@vbudh ([924588b](https://github.com/mozilla/fxa-content-server/commit/924588b)), closes [(#5738](https://github.com/(/issues/5738) [#5710](https://github.com/mozilla/fxa-content-server/issues/5710)
* **deps:** Forbid use of $ w/o requiring jquery. (#5732) r=@vbudhram ([e35b847](https://github.com/mozilla/fxa-content-server/commit/e35b847))
* **deps:** update some prod deps (#5751) ([2467a29](https://github.com/mozilla/fxa-content-server/commit/2467a29))
* **metrics:** stop sending raw client ids to amplitude (#5753) r=@vladikoff ([765e764](https://github.com/mozilla/fxa-content-server/commit/765e764))
* **modules:** Use Webpack compatible module define statements. (#5733) r=@vladikoff ([08ba4de](https://github.com/mozilla/fxa-content-server/commit/08ba4de))
* **sms:** Use a known test number for SMS tests. (#5720) r=@vbudhram ([8e8d2d7](https://github.com/mozilla/fxa-content-server/commit/8e8d2d7))
* **test:** A signup test mixed `done` and promises. (#5734) r=@philbooth ([58ddff7](https://github.com/mozilla/fxa-content-server/commit/58ddff7))
* **test:** Fix the StaleElementReference error in the SMS resent test. (#5747) ([0c585ab](https://github.com/mozilla/fxa-content-server/commit/0c585ab)), closes [(#5747](https://github.com/(/issues/5747) [#5745](https://github.com/mozilla/fxa-content-server/issues/5745)
* **tests:** fix attempt for flaky gated session test (#5752) r=@vladikoff,@shane-tomlinson ([86bdc39](https://github.com/mozilla/fxa-content-server/commit/86bdc39)), closes [(#5752](https://github.com/(/issues/5752)

### chore

* **ci:** Use release version of Fx 57 for CI tests. (#5740) r=@vladikoff ([7349dd8](https://github.com/mozilla/fxa-content-server/commit/7349dd8))
* **fx-57:** Use Fx 57 logo for everyone. (#5729) r=@philbooth ([a4e0fb1](https://github.com/mozilla/fxa-content-server/commit/a4e0fb1)), closes [#5719](https://github.com/mozilla/fxa-content-server/issues/5719)

### Features

* **cwts:** Move the back button below the submit button. (#5739) r=@ryanfeeley, @vbudhram ([79ef689](https://github.com/mozilla/fxa-content-server/commit/79ef689)), closes [#5724](https://github.com/mozilla/fxa-content-server/issues/5724)
* **keys:** add HKDF uid salt to scoped keys (#5736) r=@rfk ([13a7525](https://github.com/mozilla/fxa-content-server/commit/13a7525))
* **sms:** Enable SMS in Spain (ES), Italy (IT), Portugal (PT) (#5726) ([48d37ca](https://github.com/mozilla/fxa-content-server/commit/48d37ca)), closes [#5574](https://github.com/mozilla/fxa-content-server/issues/5574)

### Refactor

* **l10n:** Remove the global `Translator` object. (#5731) r=@philbooth ([20e9aa9](https://github.com/mozilla/fxa-content-server/commit/20e9aa9))



<a name="1.100.5"></a>
## 1.100.5 (2017-11-20)


### Features

* **keys:** add HKDF uid salt to scoped keys (#5736) r=@rfk ([1f403ca](https://github.com/mozilla/fxa-content-server/commit/1f403ca))



<a name="1.100.4"></a>
## 1.100.4 (2017-11-17)


### Features

* **OpenID:** Enable CORS on the /.well-known/openid-configuration endpoint. (#5730) r=@vladik ([98c5b41](https://github.com/mozilla/fxa-content-server/commit/98c5b41)), closes [#5453](https://github.com/mozilla/fxa-content-server/issues/5453)



<a name="1.100.3"></a>
## 1.100.3 (2017-11-17)


### Bug Fixes

* **SMS:** soft-launch LU. Change default rolloutRate to 0. (#5728) r=@vbudhram ([759e976](https://github.com/mozilla/fxa-content-server/commit/759e976)), closes [#5727](https://github.com/mozilla/fxa-content-server/issues/5727)

### Features

* **keys:** add support for deriving scoped keys in the oauth flow (#5675) r=@rfk,@shane-tom ([dd53307](https://github.com/mozilla/fxa-content-server/commit/dd53307)), closes [#5701](https://github.com/mozilla/fxa-content-server/issues/5701)



<a name="1.100.2"></a>
## 1.100.2 (2017-11-16)


### Bug Fixes

* **SMS:** soft-launch LU. Change default rolloutRate to 0. (#5728) r=@vbudhram ([1049eb6](https://github.com/mozilla/fxa-content-server/commit/1049eb6)), closes [#5727](https://github.com/mozilla/fxa-content-server/issues/5727)



<a name="1.100.1"></a>
## 1.100.1 (2017-11-16)


### Features

* **CAD:** Enable CAD on signin for 50% of people. (#5722) r=@philbooth ([8bee8b7](https://github.com/mozilla/fxa-content-server/commit/8bee8b7)), closes [#5721](https://github.com/mozilla/fxa-content-server/issues/5721)
* **sms:** Enable SMS to 50% of Germany (DE) (#5723) r=@philbooth ([ac57c33](https://github.com/mozilla/fxa-content-server/commit/ac57c33))



<a name="1.100.0"></a>
# 1.100.0 (2017-11-14)


### Bug Fixes

* **back-mixin:** Fix the "New broker method needed for click" error. (#5695) r=@vladikoff ([4a77b2f](https://github.com/mozilla/fxa-content-server/commit/4a77b2f)), closes [(#5695](https://github.com/(/issues/5695) [#5515](https://github.com/mozilla/fxa-content-server/issues/5515)
* **CAD:** remove Maybe Later (#5674), r=@vbudhram ([78cccaa](https://github.com/mozilla/fxa-content-server/commit/78cccaa))
* **copy:** Added a hyphen to Sign-in confirmed (#5679) r=vladikoff ([6876737](https://github.com/mozilla/fxa-content-server/commit/6876737))
* **css:** correctly wrap button for emails (#5681) r=vladikoff ([b0d2b24](https://github.com/mozilla/fxa-content-server/commit/b0d2b24)), closes [#5508](https://github.com/mozilla/fxa-content-server/issues/5508)
* **devices:** use initial capital letter on strings (#5692), r=@vbudhram ([d911bcf](https://github.com/mozilla/fxa-content-server/commit/d911bcf))
* **errors:** Ensure all server returned errors have entries. r=vladikoff,philbooth (#5707) ([9677ec1](https://github.com/mozilla/fxa-content-server/commit/9677ec1))
* **logo:** use new logo on terms and privacy pages (#5717) r=@vbudhram,@shane-tomlinson ([aa9396c](https://github.com/mozilla/fxa-content-server/commit/aa9396c)), closes [#5709](https://github.com/mozilla/fxa-content-server/issues/5709)
* **metrics:** promote entrypoint to amplitude user properties (#5684) r=@vladikoff ([65b4b04](https://github.com/mozilla/fxa-content-server/commit/65b4b04)), closes [mozilla/fxa-amplitude-send#26](https://github.com/mozilla/fxa-amplitude-send/issues/26)
* **metrics:** remove flow_id on fxa_pref amplitude events ([057234f](https://github.com/mozilla/fxa-content-server/commit/057234f))
* **node:** use node 6.12.0 (#5716) r=@vladikoff ([573dbe8](https://github.com/mozilla/fxa-content-server/commit/573dbe8))
* **restmail:** Fix open restmail links (#5696) r=@vladikoff ([b01a496](https://github.com/mozilla/fxa-content-server/commit/b01a496)), closes [(#5696](https://github.com/(/issues/5696) [#5666](https://github.com/mozilla/fxa-content-server/issues/5666)
* **signin:** autofocus on sign in button when password is not required (#5657) r=@vladikoff ([4ccff91](https://github.com/mozilla/fxa-content-server/commit/4ccff91))
* **sms:** Ensure the SMS form for both AT and DE are tested.  (#5694) r=@philbooth ([e5a4cc9](https://github.com/mozilla/fxa-content-server/commit/e5a4cc9))
* **sms:** SMS exp metrics are not reported for fully rolled out countries. (#5683), @vbudh ([455f2ce](https://github.com/mozilla/fxa-content-server/commit/455f2ce))
* **style:** Fix styling for 2nd password experiment. (#5704) r=@vladikoff,@ryanfeeley ([a5c2882](https://github.com/mozilla/fxa-content-server/commit/a5c2882)), closes [(#5704](https://github.com/(/issues/5704) [#5581](https://github.com/mozilla/fxa-content-server/issues/5581)
* **ui:** ensure that long lines wrap in device manager (#5693), r=@vbudhram ([3c25d9e](https://github.com/mozilla/fxa-content-server/commit/3c25d9e))
* **ui:** move device manager buttons to new row on mobile (#5714) r=@shane-tomlinson,@vla ([2c06f6e](https://github.com/mozilla/fxa-content-server/commit/2c06f6e)), closes [#5712](https://github.com/mozilla/fxa-content-server/issues/5712) [#5713](https://github.com/mozilla/fxa-content-server/issues/5713)

### Features

* **broker:** redirect to Choose What to Sync on newer versions of Firefox for iOS (#5640) r=s ([2b403d6](https://github.com/mozilla/fxa-content-server/commit/2b403d6))
* **devices:** include location in the last sync/active string (#5682) r=@vladikoff ([eee6e92](https://github.com/mozilla/fxa-content-server/commit/eee6e92)), closes [#5597](https://github.com/mozilla/fxa-content-server/issues/5597)
* **sass:** SASS lint warnings are now errors. (#5700) r=@vladikoff ([38688e0](https://github.com/mozilla/fxa-content-server/commit/38688e0)), closes [#5699](https://github.com/mozilla/fxa-content-server/issues/5699)
* **session:** Upgrade user session (#5626), r=@shane-tomlinson, @vladikoff ([04cff4e](https://github.com/mozilla/fxa-content-server/commit/04cff4e))
* **sms:** Bump Austria (AT) to 50% (#5718) r=@vladikoff ([1d3644e](https://github.com/mozilla/fxa-content-server/commit/1d3644e))
* **sms:** Enable SMS in Belgium, France, Luxembourg (#5698) r=@philbooth ([83dc5ed](https://github.com/mozilla/fxa-content-server/commit/83dc5ed))



<a name="1.99.3"></a>
## 1.99.3 (2017-11-07)


### Bug Fixes

* **sms:** If SMS is enabled, always send a signinCode. (#5688) r=@vbudhram ([6b1617b](https://github.com/mozilla/fxa-content-server/commit/6b1617b))



<a name="1.99.2"></a>
## 1.99.2 (2017-11-07)


### Bug Fixes

* **sms:** Allow SMS sending again. (#5687) r=@vladikoff ([a9886f6](https://github.com/mozilla/fxa-content-server/commit/a9886f6)), closes [#5685](https://github.com/mozilla/fxa-content-server/issues/5685)



<a name="1.99.1"></a>
## 1.99.1 (2017-11-01)


### Bug Fixes

* **emails:** account for post change email being sent ([28fa709](https://github.com/mozilla/fxa-content-server/commit/28fa709))



<a name="1.99.0"></a>
# 1.99.0 (2017-11-01)


### Bug Fixes

* **avatar:** Use the Photon icons for avatar change. (#5602) r=@ryanfeeley ([8439e85](https://github.com/mozilla/fxa-content-server/commit/8439e85)), closes [#5530](https://github.com/mozilla/fxa-content-server/issues/5530)
* **css:** Fix secondary email margin (#5620), r=@philbooth ([16259d0](https://github.com/mozilla/fxa-content-server/commit/16259d0)), closes [(#5620](https://github.com/(/issues/5620)
* **css:** Show password border radius problem (#5628) r=@vbudhram, @ryanfeeley, @shane-tom ([f0d1fca](https://github.com/mozilla/fxa-content-server/commit/f0d1fca))
* **emails:** Remove question mark (#5645) r=@shane-tomlinson ([df00da5](https://github.com/mozilla/fxa-content-server/commit/df00da5))
* **markup:** remove redundant viewport meta tag (#5635), r=@vbudhram ([ca476ef](https://github.com/mozilla/fxa-content-server/commit/ca476ef))
* **metrics:** add country and region to amplitude events ([c576b8a](https://github.com/mozilla/fxa-content-server/commit/c576b8a))
* **metrics:** Fix the "working" error being reported in cwts. (#5656) r=@philbooth ([040f26c](https://github.com/mozilla/fxa-content-server/commit/040f26c)), closes [(#5656](https://github.com/(/issues/5656) [#5655](https://github.com/mozilla/fxa-content-server/issues/5655)
* **sms:** Fully rolled out countries all use `signinCodes` (#5647) r=@philbooth ([ea199fe](https://github.com/mozilla/fxa-content-server/commit/ea199fe)), closes [#5632](https://github.com/mozilla/fxa-content-server/issues/5632)
* **sms:** Use the same graphic on /sms/sent as /sms (#5601) r=@ryanfeeley ([1b32c22](https://github.com/mozilla/fxa-content-server/commit/1b32c22)), closes [#5589](https://github.com/mozilla/fxa-content-server/issues/5589)
* **style:** Account for emoji shifting line height of device information (#5630) r=@ryanfeel ([726b033](https://github.com/mozilla/fxa-content-server/commit/726b033)), closes [#5516](https://github.com/mozilla/fxa-content-server/issues/5516)
* **style:** Remove the duplicate border declaration. ([f6054ff](https://github.com/mozilla/fxa-content-server/commit/f6054ff))
* **style:** Update the color of the devices "open panel" spinner. (#5604) r=@ryanfeeley ([a9d217d](https://github.com/mozilla/fxa-content-server/commit/a9d217d)), closes [#5568](https://github.com/mozilla/fxa-content-server/issues/5568)
* **styles:** fix logo styling ([dbf2425](https://github.com/mozilla/fxa-content-server/commit/dbf2425))
* **test:** Fix "Firefox Desktop Sync v1 signin - unverified" functional test. (#5634) r=@ph ([26911e2](https://github.com/mozilla/fxa-content-server/commit/26911e2)), closes [(#5634](https://github.com/(/issues/5634) [#5633](https://github.com/mozilla/fxa-content-server/issues/5633)
* **test:** Fix the change password tests. (#5652) r=@philbooth ([2f494cf](https://github.com/mozilla/fxa-content-server/commit/2f494cf)), closes [(#5652](https://github.com/(/issues/5652) [#5649](https://github.com/mozilla/fxa-content-server/issues/5649)
* **tests:** install fxa-geodb for teamcity server tests ([1926804](https://github.com/mozilla/fxa-content-server/commit/1926804))

### chore

* **sms:** Fix spacing in country-telephone-info.js and test (#5622) r=@shane-tomlinson ([f52e336](https://github.com/mozilla/fxa-content-server/commit/f52e336)), closes [(#5622](https://github.com/(/issues/5622)
* **sms:** Fix the spacing in the sms_send test. (#5618) r=@shane-tomlinson ([15e20a7](https://github.com/mozilla/fxa-content-server/commit/15e20a7)), closes [(#5618](https://github.com/(/issues/5618)
* **test:** Fix the spacing in sms_sent.js (#5616) r=@shane-tomlinson ([8805aa6](https://github.com/mozilla/fxa-content-server/commit/8805aa6)), closes [(#5616](https://github.com/(/issues/5616)
* **test:** Screen capture if a WebChannel message is not received (#5650) r=@philbooth ([738d452](https://github.com/mozilla/fxa-content-server/commit/738d452))
* **test:** Throw an `ElementNotVisible` error in `visibleByQSA`. (#5653) r=@philbooth ([9a34d7a](https://github.com/mozilla/fxa-content-server/commit/9a34d7a))

### Features

* **clients:** display approximate last active times for old clients ([7074dda](https://github.com/mozilla/fxa-content-server/commit/7074dda))
* **metrics:** emit timing flow events for settings activity ([1bbf1a9](https://github.com/mozilla/fxa-content-server/commit/1bbf1a9))
* **metrics:** Replaced active with hover active (#5609), r=@vbudhram ([b0a6f82](https://github.com/mozilla/fxa-content-server/commit/b0a6f82))
* **sms:** Add support for Austria, Germany (#5624) r=@philbooth ([b3b9d52](https://github.com/mozilla/fxa-content-server/commit/b3b9d52)), closes [#5572](https://github.com/mozilla/fxa-content-server/issues/5572)
* **sms:** Open SMS up to 50% of RO users. (#5623) r=@vbudhram ([46fe49e](https://github.com/mozilla/fxa-content-server/commit/46fe49e)), closes [#5611](https://github.com/mozilla/fxa-content-server/issues/5611)

### Refactor

* **sms:** Use formatted phone number returned from auth-server. (#5621) r=@philbooth ([6597224](https://github.com/mozilla/fxa-content-server/commit/6597224))

### Reverts

* **style:** Replaced active with hover active (#5631) ([2f5c83a](https://github.com/mozilla/fxa-content-server/commit/2f5c83a))



<a name="1.98.6"></a>
## 1.98.6 (2017-10-30)


### Bug Fixes

* **styles:** fix logo styling ([9f2026c](https://github.com/mozilla/fxa-content-server/commit/9f2026c))



<a name="1.98.5"></a>
## 1.98.5 (2017-10-26)


### chore

* **docker:** Update to node v6.11.5 for security fix ([bea8543](https://github.com/mozilla/fxa-content-server/commit/bea8543))



<a name="1.98.4"></a>
## 1.98.4 (2017-10-26)




<a name="1.98.3"></a>
## 1.98.3 (2017-10-25)


### Bug Fixes

* **css:** Show password border radius problem (#5628) r=@vbudhram, @ryanfeeley, @shane-tom ([e222543](https://github.com/mozilla/fxa-content-server/commit/e222543))
* **logo:** Use the new Firefox logo in Fx Desktop/Android >= 57, iOS >= 10. (#5643) r=@vbud ([46921fb](https://github.com/mozilla/fxa-content-server/commit/46921fb)), closes [#5588](https://github.com/mozilla/fxa-content-server/issues/5588)
* **markup:** remove redundant viewport meta tag (#5635), r=@vbudhram ([4b3eff4](https://github.com/mozilla/fxa-content-server/commit/4b3eff4))
* **sms:** Use the same graphic on /sms/sent as /sms (#5601) r=@ryanfeeley ([e5e3f99](https://github.com/mozilla/fxa-content-server/commit/e5e3f99)), closes [#5589](https://github.com/mozilla/fxa-content-server/issues/5589)
* **style:** Account for emoji shifting line height of device information (#5630) r=@ryanfeel ([bc03d2b](https://github.com/mozilla/fxa-content-server/commit/bc03d2b)), closes [#5516](https://github.com/mozilla/fxa-content-server/issues/5516)
* **style:** Fix sasslint warnings. ([5d0bf08](https://github.com/mozilla/fxa-content-server/commit/5d0bf08))
* **train-98:** A collection of styling fixes for train-98 (#5646) r=@shane-tomlinson ([aec9573](https://github.com/mozilla/fxa-content-server/commit/aec9573)), closes [(#5646](https://github.com/(/issues/5646)



<a name="1.98.2"></a>
## 1.98.2 (2017-10-19)


### Bug Fixes

* **style:** Ensure the content box-shadow is not visibile in the firstrun flow. (#5614), r=@ ([ecab8bb](https://github.com/mozilla/fxa-content-server/commit/ecab8bb))

### Features

* **metrics:** emit raw navtiming flow events ([4d194c1](https://github.com/mozilla/fxa-content-server/commit/4d194c1))



<a name="1.98.1"></a>
## 1.98.1 (2017-10-18)


### Bug Fixes

* **metrics:** add missing reason property to disconnect event ([ae97461](https://github.com/mozilla/fxa-content-server/commit/ae97461))



<a name="1.98.0"></a>
# 1.98.0 (2017-10-17)


### Bug Fixes

* **build:** Use the newest bower to use newest registry. ([5d870a1](https://github.com/mozilla/fxa-content-server/commit/5d870a1)), closes [#5570](https://github.com/mozilla/fxa-content-server/issues/5570)
* **css:** Add photon shadow style and easing (#5550) r=@shane-tomlinson ([86dc936](https://github.com/mozilla/fxa-content-server/commit/86dc936)), closes [#5531](https://github.com/mozilla/fxa-content-server/issues/5531)
* **docs:** add table of contents to the readme ([3aed10f](https://github.com/mozilla/fxa-content-server/commit/3aed10f))
* **email-first:** Show a readonly on the signin/signup pages. (#5591) r=@vbudhram ([122f930](https://github.com/mozilla/fxa-content-server/commit/122f930)), closes [#5582](https://github.com/mozilla/fxa-content-server/issues/5582)
* **metrics:** add missing browser, os and device amplitude properties ([8c221f2](https://github.com/mozilla/fxa-content-server/commit/8c221f2))
* **metrics:** map service event property from client id (#5583), r=@vbudhram ([aa0a297](https://github.com/mozilla/fxa-content-server/commit/aa0a297))
* **signup:** Show signup bounced errors in about:accounts from /confirm ([7c33ed6](https://github.com/mozilla/fxa-content-server/commit/7c33ed6)), closes [#5566](https://github.com/mozilla/fxa-content-server/issues/5566)
* **sync:** Firefox 58 transitions after email verification, not 57. r=@philbooth ([61d03d3](https://github.com/mozilla/fxa-content-server/commit/61d03d3)), closes [#5556](https://github.com/mozilla/fxa-content-server/issues/5556)
* **test:** Fix the StaleReferenceError in settings_clients.js test. (#5596) r=@vbudhram ([2836d5e](https://github.com/mozilla/fxa-content-server/commit/2836d5e)), closes [(#5596](https://github.com/(/issues/5596) [#5593](https://github.com/mozilla/fxa-content-server/issues/5593)
* **tests:** make tests work in FF56 or FF57 (#5555) r=vladikoff,shane-tomlinson ([594caa0](https://github.com/mozilla/fxa-content-server/commit/594caa0)), closes [#5547](https://github.com/mozilla/fxa-content-server/issues/5547)

### chore

* **app-start:** Replace _.bind with fat arrows for readability. (#5559) r=vladikoff ([0454471](https://github.com/mozilla/fxa-content-server/commit/0454471))

### Features

* **metrics:** add experiment data to amplitude user properties ([4b8355a](https://github.com/mozilla/fxa-content-server/commit/4b8355a))
* **metrics:** add uid to metrics payload ([ba39aeb](https://github.com/mozilla/fxa-content-server/commit/ba39aeb))
* **settings:** remove Unsubcribe, link out to email prefs (#5551) r=@philbooth ([2722bba](https://github.com/mozilla/fxa-content-server/commit/2722bba))
* **sms:** Remove the `control` group from the `sendSms` experiment. (#5590) r=@philbooth ([848cef1](https://github.com/mozilla/fxa-content-server/commit/848cef1)), closes [#5561](https://github.com/mozilla/fxa-content-server/issues/5561)

### Refactor

* **form:** remove disabled form state (#5437) r=@vbudhram ([7b9ab94](https://github.com/mozilla/fxa-content-server/commit/7b9ab94))



<a name="1.97.2"></a>
## 1.97.2 (2017-10-05)


### Bug Fixes

* **CAD:** Do not show the "sign in" button if the user is at CWTS. (#5557) r=vladikoff ([110a3ad](https://github.com/mozilla/fxa-content-server/commit/110a3ad)), closes [#5554](https://github.com/mozilla/fxa-content-server/issues/5554)



<a name="1.97.1"></a>
## 1.97.1 (2017-10-04)


### Bug Fixes

* **CAD:** Ensure CAD is displayed if the user verifies at CWTS. (#5546) r=vladikoff ([0f6c481](https://github.com/mozilla/fxa-content-server/commit/0f6c481))
* **signin-unblock:** Fix Fx >= 57 screen transition after signin unblock. (#5518) r=vladikoff ([78f820f](https://github.com/mozilla/fxa-content-server/commit/78f820f)), closes [(#5518](https://github.com/(/issues/5518) [#5488](https://github.com/mozilla/fxa-content-server/issues/5488)



<a name="1.97.0"></a>
# 1.97.0 (2017-10-03)


### Bug Fixes

* **behavior:** Propagate account info in the navigate behavior. (#5544) r=@philbooth ([829b0e8](https://github.com/mozilla/fxa-content-server/commit/829b0e8))
* **css:** Fix the sass warning about height/margin being in the wrong order. (#5521) r=vla ([d0a5260](https://github.com/mozilla/fxa-content-server/commit/d0a5260)), closes [(#5521](https://github.com/(/issues/5521)
* **cwts:** Ensure a two column display on CWTS in EN. (#5500) r=@ryanfeeley ([8bfd44f](https://github.com/mozilla/fxa-content-server/commit/8bfd44f)), closes [#5442](https://github.com/mozilla/fxa-content-server/issues/5442)
* **nsp:** remove tough-cookie nsp rule (#5517), r=@vbudhram ([fa737a2](https://github.com/mozilla/fxa-content-server/commit/fa737a2))
* **OAuth:** Correctly handle expired assertions. (#5498) r=vladikoff ([3cae04c](https://github.com/mozilla/fxa-content-server/commit/3cae04c)), closes [#4949](https://github.com/mozilla/fxa-content-server/issues/4949)
* **test:** Fix the Sync v2 force_auth/unverified account test. (#5519) r=vladikoff (#5520) ([c0ec36b](https://github.com/mozilla/fxa-content-server/commit/c0ec36b)), closes [(#5519](https://github.com/(/issues/5519) [(#5520](https://github.com/(/issues/5520) [#5511](https://github.com/mozilla/fxa-content-server/issues/5511)

### chore

* **assertion:** Document why cert/assertion durations are what they are. (#5499); r=rfk ([5380a3f](https://github.com/mozilla/fxa-content-server/commit/5380a3f))
* **ci:** whitespace-only change to README.md to trigger nightly CI ([69339f7](https://github.com/mozilla/fxa-content-server/commit/69339f7))
* **nsp:** except nsp 525 (#5514) r=vbudhram ([6c29628](https://github.com/mozilla/fxa-content-server/commit/6c29628))

### Features

* **deps:** update deps (#5534), r=@vbudhram ([ddc84dd](https://github.com/mozilla/fxa-content-server/commit/ddc84dd))
* **email:** update newsletter strings (#5513) r=vbudhram,davismtl ([d227184](https://github.com/mozilla/fxa-content-server/commit/d227184))

### Refactor

* **CAD:** Simplify logic to decide whether to show CAD after email verification. (#5545) r ([1f645ed](https://github.com/mozilla/fxa-content-server/commit/1f645ed))
* **client:** Use relative paths (#5495) ([ead2f2c](https://github.com/mozilla/fxa-content-server/commit/ead2f2c))



<a name="1.96.6"></a>
## 1.96.6 (2017-09-28)


### Bug Fixes

* **deps:** Fix the nsp errors (#5537) r=vladikoff ([eab527e](https://github.com/mozilla/fxa-content-server/commit/eab527e)), closes [(#5537](https://github.com/(/issues/5537)
* **password-reset:** Fix password reset for fx-desktop-v2, v3. (#5536) r=vladikoff ([80ec067](https://github.com/mozilla/fxa-content-server/commit/80ec067)), closes [(#5536](https://github.com/(/issues/5536) [#5533](https://github.com/mozilla/fxa-content-server/issues/5533)

### Reverts

* **logging:** use mozlog instead of process.stderr.write (#5538) ([ee82b57](https://github.com/mozilla/fxa-content-server/commit/ee82b57))



<a name="1.96.5"></a>
## 1.96.5 (2017-09-27)


### Bug Fixes

* **test:** Fix the Sync v1 reset_password test. (#5529) r=@vbudhram, @vladikoff ([9121fe0](https://github.com/mozilla/fxa-content-server/commit/9121fe0)), closes [(#5529](https://github.com/(/issues/5529) [#5528](https://github.com/mozilla/fxa-content-server/issues/5528)



<a name="1.96.3"></a>
## 1.96.3 (2017-09-26)


### Bug Fixes

* **email-first:** Bump the email-first sample rate to 2.5%. (#5524) r=@philbooth ([cb2e1dc](https://github.com/mozilla/fxa-content-server/commit/cb2e1dc)), closes [#5502](https://github.com/mozilla/fxa-content-server/issues/5502)



<a name="1.96.2"></a>
## 1.96.2 (2017-09-25)


### Bug Fixes

* **test:** Fix the Sync v2 force_auth/unverified account test. (#5519) r=vladikoff ([b4f4688](https://github.com/mozilla/fxa-content-server/commit/b4f4688)), closes [(#5519](https://github.com/(/issues/5519) [#5511](https://github.com/mozilla/fxa-content-server/issues/5511)



<a name="1.96.1"></a>
## 1.96.1 (2017-09-21)


### chore

* **nsp:** except nsp 525 (#5514) r=vbudhram ([73199a8](https://github.com/mozilla/fxa-content-server/commit/73199a8))

### Features

* **metrics:** include utm params in metrics context ([491c967](https://github.com/mozilla/fxa-content-server/commit/491c967))



<a name="1.96.0"></a>
# 1.96.0 (2017-09-18)


### Bug Fixes

* **avatar:** For ios devices, only show change avatar for ios > 10 (#5480) r=vladikoff,shane- ([c02d094](https://github.com/mozilla/fxa-content-server/commit/c02d094)), closes [#5436](https://github.com/mozilla/fxa-content-server/issues/5436)
* **cad:** Fixes based on @vladikoff's feedback. ([f1f8a00](https://github.com/mozilla/fxa-content-server/commit/f1f8a00))
* **experiments:** Only enable the experiment defined by `forceExperiment`. (#5447) r=vladikoff ([16ff59e](https://github.com/mozilla/fxa-content-server/commit/16ff59e)), closes [#5446](https://github.com/mozilla/fxa-content-server/issues/5446)
* **l10n:** Fix double escaping problems on /*_complete pages. (#5491) r=vladikoff ([b5de42b](https://github.com/mozilla/fxa-content-server/commit/b5de42b)), closes [(#5491](https://github.com/(/issues/5491) [#5407](https://github.com/mozilla/fxa-content-server/issues/5407)
* **l10n:** Fix the signin header and button text in `rm`. (#5470) r=vladikoff ([1cc0044](https://github.com/mozilla/fxa-content-server/commit/1cc0044)), closes [(#5470](https://github.com/(/issues/5470)
* **metrics:** include deviceId in metricsContext data ([35a703f](https://github.com/mozilla/fxa-content-server/commit/35a703f))
* **password:** Add test case for user changing primary, changing password, changing email (#548 ([34c4565](https://github.com/mozilla/fxa-content-server/commit/34c4565))
* **style:** Double link margins when two links are stacked on mobile. (#5471) r=vladikoff ([a1bb9bc](https://github.com/mozilla/fxa-content-server/commit/a1bb9bc)), closes [#4655](https://github.com/mozilla/fxa-content-server/issues/4655)
* **styles:** use an svg spinner (#5483) r=shane-tomlinson,vbudhram ([b05b521](https://github.com/mozilla/fxa-content-server/commit/b05b521))
* **test:** Add a test for signin unblock in Fx >= 57. ([cc83734](https://github.com/mozilla/fxa-content-server/commit/cc83734))
* **test:** Add tests for bounced emails in about:accounts for Fx 57 ([e32cb5c](https://github.com/mozilla/fxa-content-server/commit/e32cb5c)), closes [#5311](https://github.com/mozilla/fxa-content-server/issues/5311)
* **test:** Fix a typo, users go to /connect_another_device post-verification. ([381f050](https://github.com/mozilla/fxa-content-server/commit/381f050))
* **test:** Fixes based on @vbudhram's feedback. ([0b3269e](https://github.com/mozilla/fxa-content-server/commit/0b3269e))
* **test:** Fixes related to the email-opt-in on signup tests. (#5485) r=vladikoff ([7605ce7](https://github.com/mozilla/fxa-content-server/commit/7605ce7)), closes [(#5485](https://github.com/(/issues/5485)
* **test:** Revert changes to fennec/ios suites. ([81fb406](https://github.com/mozilla/fxa-content-server/commit/81fb406))

### Features

* **CAD:** Add CAD to signin ([ef9eb39](https://github.com/mozilla/fxa-content-server/commit/ef9eb39)), closes [#5262](https://github.com/mozilla/fxa-content-server/issues/5262)
* **CAD:** Add CAD to signin r=@vladikoff ([b8f299b](https://github.com/mozilla/fxa-content-server/commit/b8f299b))
* **devices:** add loading indicator to device list (#5423) r=shane-tomlinson  ([57568aa](https://github.com/mozilla/fxa-content-server/commit/57568aa)), closes [#5040](https://github.com/mozilla/fxa-content-server/issues/5040)
* **styles:** animate some icons (#5419) r=ryanfeeley ([1c11944](https://github.com/mozilla/fxa-content-server/commit/1c11944)), closes [#5168](https://github.com/mozilla/fxa-content-server/issues/5168)
* **sync:** Transition screens after login message in Fx >= 57 ([d31de35](https://github.com/mozilla/fxa-content-server/commit/d31de35)), closes [#5197](https://github.com/mozilla/fxa-content-server/issues/5197)

### Refactor

* **test:** Cleanup on the connect_another_device suite. (#5449) r=vladikoff ([be96fc5](https://github.com/mozilla/fxa-content-server/commit/be96fc5))
* **test:** Modernize fx_ios_v1_sign_in. (#5451) r=vladikoff ([90f8119](https://github.com/mozilla/fxa-content-server/commit/90f8119))
* **test:** Modernize the fx_firstrun_v1_sign_in suite. (#5450) r=vladikoff ([caf0999](https://github.com/mozilla/fxa-content-server/commit/caf0999))
* **test:** Modernize the sync_sign_in.js suite. (#5448) r=@vbudhram ([8dd796a](https://github.com/mozilla/fxa-content-server/commit/8dd796a))
* **test:** Modernize the sync_v3_sign_in.js suite. (#5477) r=vladikoff ([462c0c8](https://github.com/mozilla/fxa-content-server/commit/462c0c8))

### Reverts

* **brokers:** add uid to can_link_account in FxSyncChannel (#5492) r=@shane-tomlinson ([453a3f6](https://github.com/mozilla/fxa-content-server/commit/453a3f6))



<a name="1.95.2"></a>
## 1.95.2 (2017-09-12)


### Bug Fixes

* **email-first:** email-first experiment is isolated from other experiments. (#5479) r=vladikoff ([bca0f72](https://github.com/mozilla/fxa-content-server/commit/bca0f72)), closes [#5452](https://github.com/mozilla/fxa-content-server/issues/5452)
* **email-first:** Remove the vpassword field in email-first. (#5478) r=vladikoff ([2a8279f](https://github.com/mozilla/fxa-content-server/commit/2a8279f))



<a name="1.95.1"></a>
## 1.95.1 (2017-09-11)


### Bug Fixes

* **email-first:** Report flow events from /signin, /signup. ([e1d59ca](https://github.com/mozilla/fxa-content-server/commit/e1d59ca)), closes [#5455](https://github.com/mozilla/fxa-content-server/issues/5455)
* **test:** Remove mailcheck from travis. ([883a536](https://github.com/mozilla/fxa-content-server/commit/883a536)), closes [#5309](https://github.com/mozilla/fxa-content-server/issues/5309)
* **test:** Use the previous trusty image on Travis. ([aa943f7](https://github.com/mozilla/fxa-content-server/commit/aa943f7))

### Features

* **deps:** update htmlmin ([88e75da](https://github.com/mozilla/fxa-content-server/commit/88e75da))



<a name="1.95.0"></a>
# 1.95.0 (2017-09-06)


### Bug Fixes

* **avatars:** fix egg shaped avatars (#5420) r=@shane-tomlinson ([f73a15e](https://github.com/mozilla/fxa-content-server/commit/f73a15e)), closes [(#5420](https://github.com/(/issues/5420)
* **CAD:** Add the CAD on signin strings for l10n extraction. (#5417) r=@shane-tomlinson ([ac50d4e](https://github.com/mozilla/fxa-content-server/commit/ac50d4e))
* **email:** Add success message when removing secondary email (#5391) r=@shane-tomlinson ([c6f715c](https://github.com/mozilla/fxa-content-server/commit/c6f715c))
* **settings:** stop logging screen.settings when closing child views (#5439) r=@shane-tomlinson ([f22b341](https://github.com/mozilla/fxa-content-server/commit/f22b341))
* **style:** Only add `centered` to links containers that need it. (#5393) r=@vbudhram ([6934d00](https://github.com/mozilla/fxa-content-server/commit/6934d00)), closes [#5392](https://github.com/mozilla/fxa-content-server/issues/5392)
* **styles:** fix alert styles (#5421) r=@shane-tomlinson ([cb5633f](https://github.com/mozilla/fxa-content-server/commit/cb5633f)), closes [(#5421](https://github.com/(/issues/5421)
* **test:** Bump the automated test startup delay to 750ms. (#5410) r=vladikoff ([e3d4fde](https://github.com/mozilla/fxa-content-server/commit/e3d4fde))
* **test:** Fix the "choose option to customize sync" Sync v1 test. (#5426) r=vladikoff ([27f3331](https://github.com/mozilla/fxa-content-server/commit/27f3331)), closes [(#5426](https://github.com/(/issues/5426) [#5425](https://github.com/mozilla/fxa-content-server/issues/5425)
* **test:** Fix the change_password test when run against circle. (#5405) r=vladikoff ([ccea02d](https://github.com/mozilla/fxa-content-server/commit/ccea02d)), closes [(#5405](https://github.com/(/issues/5405) [#5403](https://github.com/mozilla/fxa-content-server/issues/5403)
* **test:** Fix the OAuth permissions test that clicks the checkbox. (#5432) r=@philbooth ([c2a95e5](https://github.com/mozilla/fxa-content-server/commit/c2a95e5)), closes [(#5432](https://github.com/(/issues/5432) [#5305](https://github.com/mozilla/fxa-content-server/issues/5305)
* **test:** Only print relevant lines in functional test stack traces. (#5424) r=vladikoff,p ([f9e7b76](https://github.com/mozilla/fxa-content-server/commit/f9e7b76))

### chore

* **metrics:** Log how frequently users are forcibly signed out from /settings. (#5441) r=vladi ([105db7b](https://github.com/mozilla/fxa-content-server/commit/105db7b)), closes [#5435](https://github.com/mozilla/fxa-content-server/issues/5435)
* **npm:** update shrinkwrap command to shrink ([d22f4cd](https://github.com/mozilla/fxa-content-server/commit/d22f4cd))
* **pkg:** update engine to 6 (#5396) ([fd2f01c](https://github.com/mozilla/fxa-content-server/commit/fd2f01c))
* **tests:** run server tests using the "pretty" reporter (#5440) r=@shane-tomlinson ([246c743](https://github.com/mozilla/fxa-content-server/commit/246c743))

### Features

* **brokers:** add uid to can_link_account in FxSyncChannel (#5386) r=@shane-tomlinson ([7f2abc6](https://github.com/mozilla/fxa-content-server/commit/7f2abc6))
* **metrics:** send amplitude events to the logs (#5412) r=vladikoff ([386886e](https://github.com/mozilla/fxa-content-server/commit/386886e)), closes [#5346](https://github.com/mozilla/fxa-content-server/issues/5346)

### Refactor

* **brokers:** Extract next steps from complete_sign_up to broker behaviors. (#5430) r=vladikof ([d276e10](https://github.com/mozilla/fxa-content-server/commit/d276e10))
* **l10n:** extract l10n from node_modules (#5395) r=@shane-tomlinson ([417103b](https://github.com/mozilla/fxa-content-server/commit/417103b))
* **settings:** adjust assertion caching (#5422) r=shane-tomlinson ([5eea741](https://github.com/mozilla/fxa-content-server/commit/5eea741)), closes [#4949](https://github.com/mozilla/fxa-content-server/issues/4949)
* **test:** Modernize the connect_another_device suite. (#5415) r=vladikoff ([ab390ca](https://github.com/mozilla/fxa-content-server/commit/ab390ca))
* **test:** Modernize the fx_fennec_v1_sign_in/force_auth functional suites. (#5411), r=@vbu ([9ca6781](https://github.com/mozilla/fxa-content-server/commit/9ca6781))
* **test:** Modernize the fx_ios_v1_sign_up suite. (#5414), r=@vbudhram ([ec979e1](https://github.com/mozilla/fxa-content-server/commit/ec979e1))
* **test:** Modernize the sync_*_force_auth functional suites. (#5413), r=@vbudhram ([a91f800](https://github.com/mozilla/fxa-content-server/commit/a91f800))
* **test:** Use selectors.js and ES6 in the change_password suite (#5404) r=vladikoff ([61b9c45](https://github.com/mozilla/fxa-content-server/commit/61b9c45))
* **tests:** sinon 3 migration (#5429) r=@shane-tomlinson ([240c204](https://github.com/mozilla/fxa-content-server/commit/240c204))
* **views:** Use ES2015 Class syntax for CAD/SmsSend views. (#5409) r=vladikoff ([bb0d84a](https://github.com/mozilla/fxa-content-server/commit/bb0d84a))



<a name="1.94.2"></a>
## 1.94.2 (2017-08-30)


### Bug Fixes

* **metrics:** `engaged` flow events should only be triggered if the user engages! (#5401) r=@p ([968b7a8](https://github.com/mozilla/fxa-content-server/commit/968b7a8)), closes [#5388](https://github.com/mozilla/fxa-content-server/issues/5388)
* **metrics:** Ensure emailFirst experiment metrics are reported. (#5402) r=vladikoff ([1e4cf29](https://github.com/mozilla/fxa-content-server/commit/1e4cf29)), closes [#5397](https://github.com/mozilla/fxa-content-server/issues/5397)



<a name="1.94.1"></a>
## 1.94.1 (2017-08-23)


### Features

* **sms:** Log why users are ineligible for the SMS experiment. (#5385) r=@philbooth ([765b2b4](https://github.com/mozilla/fxa-content-server/commit/765b2b4)), closes [#5382](https://github.com/mozilla/fxa-content-server/issues/5382)



<a name="1.94.0"></a>
# 1.94.0 (2017-08-22)


### Bug Fixes

* **cwts:** Handle bounced emails and confirmations while on CWTS. (#5343) r=@philbooth ([5e3bc73](https://github.com/mozilla/fxa-content-server/commit/5e3bc73)), closes [#4193](https://github.com/mozilla/fxa-content-server/issues/4193)
* **email-first:** Navigate to `/`, not `/email` if no account. (#5371) r=@philbooth ([89d33bd](https://github.com/mozilla/fxa-content-server/commit/89d33bd))
* **experiments:** Replace crc with md5 as the hashing function. (#5380) r=vladikoff ([ce4b911](https://github.com/mozilla/fxa-content-server/commit/ce4b911)), closes [#5378](https://github.com/mozilla/fxa-content-server/issues/5378)
* **form:** On device disconnect,"Rather not say" is selected by default (#5289) r=vladikoff ([274103a](https://github.com/mozilla/fxa-content-server/commit/274103a))
* **metrics:** Do not log views that navigate in afterRender. (#5377) r=@philbooth ([e8a9af8](https://github.com/mozilla/fxa-content-server/commit/e8a9af8)), closes [#5375](https://github.com/mozilla/fxa-content-server/issues/5375)
* **metrics:** Use `enter-email` as the viewName for `/`. (#5376) r=@philbooth ([1fdf6e9](https://github.com/mozilla/fxa-content-server/commit/1fdf6e9)), closes [#5372](https://github.com/mozilla/fxa-content-server/issues/5372)
* **signup:** Stop polling after leaving the /confirm page. (#5342) r=@vbudhram ([aee366c](https://github.com/mozilla/fxa-content-server/commit/aee366c)), closes [#5325](https://github.com/mozilla/fxa-content-server/issues/5325)
* **styles:** update to new Photon colours (#5344) ([05f9ffb](https://github.com/mozilla/fxa-content-server/commit/05f9ffb))
* **test:** Reduce the number of tests run on circle. (#5370) r=vladikoff ([71d9460](https://github.com/mozilla/fxa-content-server/commit/71d9460)), closes [#5355](https://github.com/mozilla/fxa-content-server/issues/5355)

### chore

* **dependencies:** upgrade away from deprecated mozlog usage (#5349) r=vladikoff ([c316ad3](https://github.com/mozilla/fxa-content-server/commit/c316ad3))

### Features

* **devices:** add Pontoon to client list (#5366), r=@vbudhram ([1acf7ae](https://github.com/mozilla/fxa-content-server/commit/1acf7ae))
* **email-first:** A/B test for email-first. (#5351) r=@philbooth ([f022a24](https://github.com/mozilla/fxa-content-server/commit/f022a24)), closes [#5335](https://github.com/mozilla/fxa-content-server/issues/5335)
* **email-first:** Handle relier specified emails in email-first flow. (#5381) r=@philbooth ([1d23bce](https://github.com/mozilla/fxa-content-server/commit/1d23bce)), closes [#5353](https://github.com/mozilla/fxa-content-server/issues/5353)



<a name="1.93.0"></a>
# 1.93.0 (2017-08-08)


### Bug Fixes

* **back:** Clicks on the hash button no longer append # to the URL. (#5303) r=vladikoff ([a9178e9](https://github.com/mozilla/fxa-content-server/commit/a9178e9))
* **change_email:** Fix the change_email functional tests. (#5306) r=vladikoff ([6de395c](https://github.com/mozilla/fxa-content-server/commit/6de395c)), closes [(#5306](https://github.com/(/issues/5306) [#5304](https://github.com/mozilla/fxa-content-server/issues/5304)
* **css:** remove left margin (#5327) r=vladikoff ([074c8d7](https://github.com/mozilla/fxa-content-server/commit/074c8d7))
* **experiments:** Do not delegate to `experiments` methods after view.destroy (#5333) r=@philbooth ([0cf878a](https://github.com/mozilla/fxa-content-server/commit/0cf878a)), closes [#5324](https://github.com/mozilla/fxa-content-server/issues/5324)
* **handshake:** Fix the OAuth handshake test against latest. (#5308) r=vladikoff ([db660b0](https://github.com/mozilla/fxa-content-server/commit/db660b0)), closes [(#5308](https://github.com/(/issues/5308) [#5307](https://github.com/mozilla/fxa-content-server/issues/5307)
* **mailcheck:** Fix the flaky mailcheck test (#5340) r=vladikoff ([11d10d8](https://github.com/mozilla/fxa-content-server/commit/11d10d8)), closes [(#5340](https://github.com/(/issues/5340) [#5309](https://github.com/mozilla/fxa-content-server/issues/5309)
* **metrics:** Cap the max user submitted event offset to 2 days. (#5310) ([1581490](https://github.com/mozilla/fxa-content-server/commit/1581490))
* **reset_password:** Update formPrefill only if user enters an email address (#5295) r=@vladikoff ([f91075e](https://github.com/mozilla/fxa-content-server/commit/f91075e)), closes [#5293](https://github.com/mozilla/fxa-content-server/issues/5293)
* **router:** Fix model management when going "back" through history. (#5288) r=@philbooth ([78658f0](https://github.com/mozilla/fxa-content-server/commit/78658f0)), closes [(#5288](https://github.com/(/issues/5288)
* **signin:** redirect to signin if bounced screen has no email ([4e03b36](https://github.com/mozilla/fxa-content-server/commit/4e03b36))
* **signup:** Remove `isSyncSuggestionEnabled` from signup-mixin. (#5286) r=philbooth,vladikof ([3c14509](https://github.com/mozilla/fxa-content-server/commit/3c14509))
* **styles:** adjust max zoom on mobile devices (#5312) r=shane-tomlinson ([48c2534](https://github.com/mozilla/fxa-content-server/commit/48c2534)), closes [#5234](https://github.com/mozilla/fxa-content-server/issues/5234)
* **sync:** Only show `addresses` if the browser says it's supported. (#5296) r=@philbooth ([228b8f0](https://github.com/mozilla/fxa-content-server/commit/228b8f0)), closes [#5292](https://github.com/mozilla/fxa-content-server/issues/5292)
* **test:** Fix the fx_firstrun_v2 signup tests in Fx 54. (#5331) r=vladikoff ([a334ce0](https://github.com/mozilla/fxa-content-server/commit/a334ce0)), closes [(#5331](https://github.com/(/issues/5331) [#5330](https://github.com/mozilla/fxa-content-server/issues/5330)
* **test:** Fix the OAuth with handshake tests on latest/stage/prod. (#5302) r=@philbooth ([74795e9](https://github.com/mozilla/fxa-content-server/commit/74795e9)), closes [(#5302](https://github.com/(/issues/5302) [#5300](https://github.com/mozilla/fxa-content-server/issues/5300)
* **test:** remove call to non-existent check_version(); clobber node_modules ([a83ee6d](https://github.com/mozilla/fxa-content-server/commit/a83ee6d))

### Features

* **CAD:** ABC test for CAD phase 3 (deep link) (#5332) r=@philbooth ([84d5709](https://github.com/mozilla/fxa-content-server/commit/84d5709)), closes [#5278](https://github.com/mozilla/fxa-content-server/issues/5278)
* **client:** email first flow (#5177) ([5db6d32](https://github.com/mozilla/fxa-content-server/commit/5db6d32)), closes [#5194](https://github.com/mozilla/fxa-content-server/issues/5194)
* **clients:** add location information, update title hover location (#5329) r=udaraweerasinghe ([bb4f757](https://github.com/mozilla/fxa-content-server/commit/bb4f757)), closes [#5291](https://github.com/mozilla/fxa-content-server/issues/5291)
* **forms:** add non-disabled button experiment (#5268) r=shane-tomlinson ([fdf724e](https://github.com/mozilla/fxa-content-server/commit/fdf724e))
* **signin:** add a sign-in bounced email screen ([8c844a5](https://github.com/mozilla/fxa-content-server/commit/8c844a5))
* **signup:** add a Confirm Password field (#5249) r=@shane-tomlinson ([c977f07](https://github.com/mozilla/fxa-content-server/commit/c977f07))
* **verification:** Add apple association file (#5287) r=vladikoff,rfk,shane-tomlinson ([59247b5](https://github.com/mozilla/fxa-content-server/commit/59247b5))

### Refactor

* **config:** remove allowedParentOrigins from front-end config (#5338) r=@shane-tomlinson ([745b1dc](https://github.com/mozilla/fxa-content-server/commit/745b1dc))
* **reset_password:** Use back-mixin in reset_password (#5316) r=vladikoff,philbooth ([f9f7f10](https://github.com/mozilla/fxa-content-server/commit/f9f7f10))
* **test:** Convert reset_password functional tests to use selectors.js (#5294) r=vladikoff ([316a337](https://github.com/mozilla/fxa-content-server/commit/316a337))

### Reverts

* **cwts:** Revert "Check addresses and creditcards by default." (#5315) r=vladikoff ([b76d67b](https://github.com/mozilla/fxa-content-server/commit/b76d67b)), closes [#5314](https://github.com/mozilla/fxa-content-server/issues/5314)
* **cwts:** Revert the revert - re-check addresses and creditcards. (#5337) r=vladikoff ([adb8a71](https://github.com/mozilla/fxa-content-server/commit/adb8a71))



<a name="1.92.2"></a>
## 1.92.2 (2017-07-28)


### Bug Fixes

* **sms:** Ensure SMS can be sent on Fx 55+. (#5301) r=@philbooth ([22f3838](https://github.com/mozilla/fxa-content-server/commit/22f3838))
* **sync:** Only show `addresses` if the browser says it's supported. (#5296) r=@philbooth ( ([e3d9cc0](https://github.com/mozilla/fxa-content-server/commit/e3d9cc0)), closes [#5292](https://github.com/mozilla/fxa-content-server/issues/5292)
* **test:** Fix the OAuth with handshake tests on latest/stage/prod. ([c658662](https://github.com/mozilla/fxa-content-server/commit/c658662)), closes [#5300](https://github.com/mozilla/fxa-content-server/issues/5300)



<a name="1.92.1"></a>
## 1.92.1 (2017-07-25)


### Bug Fixes

* **firstrun:** Fix styles in firstrun. (#5283) r=vladikoff ([d8f2aa4](https://github.com/mozilla/fxa-content-server/commit/d8f2aa4)), closes [(#5283](https://github.com/(/issues/5283) [#5273](https://github.com/mozilla/fxa-content-server/issues/5273)
* **sign_up:** Ensure `beforeRender` calls FormView's `beforeRender` (#5284) r=vladikoff ([16045ba](https://github.com/mozilla/fxa-content-server/commit/16045ba))



<a name="1.92.0"></a>
# 1.92.0 (2017-07-25)


### Bug Fixes

* **clients:** add 'last sync time unknown' (#5257) r=shane-tomlinson ([9a8369c](https://github.com/mozilla/fxa-content-server/commit/9a8369c)), closes [#4988](https://github.com/mozilla/fxa-content-server/issues/4988)
* **clients:** update strings to support first and last sync isMemoryToken values (#5256) r=uda ([89e0d6a](https://github.com/mozilla/fxa-content-server/commit/89e0d6a)), closes [#3908](https://github.com/mozilla/fxa-content-server/issues/3908)
* **cwts:** Check addresses and creditcards by default. (#5282) r=shane-tomlinson ([413d65c](https://github.com/mozilla/fxa-content-server/commit/413d65c)), closes [#5269](https://github.com/mozilla/fxa-content-server/issues/5269)
* **settings:** fix typo in iPad device css (#5266) r=vbudhram ([b3d92fd](https://github.com/mozilla/fxa-content-server/commit/b3d92fd)), closes [(#5266](https://github.com/(/issues/5266) [#5051](https://github.com/mozilla/fxa-content-server/issues/5051)
* **signup:** Focus the age input if email/password prefilled (#5281) r=philbooth,vladikoff ([deb16e3](https://github.com/mozilla/fxa-content-server/commit/deb16e3))
* **sms:** Allow the user to go back after resending an SMS. (#5246) r=vladikoff,philbooth ([75d8c4b](https://github.com/mozilla/fxa-content-server/commit/75d8c4b)), closes [#5244](https://github.com/mozilla/fxa-content-server/issues/5244)
* **strings:** update OAuth Apps with a "Revoke" string (#5263) r=ryanfeeley ([9625526](https://github.com/mozilla/fxa-content-server/commit/9625526)), closes [#5036](https://github.com/mozilla/fxa-content-server/issues/5036)
* **styles:** add active styles to primary buttons in settings (#5267), r=@vbudhram ([dff0aea](https://github.com/mozilla/fxa-content-server/commit/dff0aea))
* **styles:** add new CWTS image (#5259) r=ryanfeeley,shane-tomlinson ([8ea6907](https://github.com/mozilla/fxa-content-server/commit/8ea6907)), closes [#5098](https://github.com/mozilla/fxa-content-server/issues/5098)
* **test:** Increase automatedBrowser timeout to fetch fxaStatus. (#5274) r=vladikoff ([59f014e](https://github.com/mozilla/fxa-content-server/commit/59f014e))
* **tests:** add memory clean up helper for functional tests (#5192) ([86438e2](https://github.com/mozilla/fxa-content-server/commit/86438e2))

### chore

* **scripts:** fix up npm start-remote script, switch to fxaci box (#5265) ([95c16fb](https://github.com/mozilla/fxa-content-server/commit/95c16fb)), closes [(#5265](https://github.com/(/issues/5265)

### Features

* **clients:** add new Firefox Notes icon (#5245) r=vbudhram ([f86a8c2](https://github.com/mozilla/fxa-content-server/commit/f86a8c2))
* **clientsList:** order by type and time, and correct text (#5264) r=vladikoff ([91e98e8](https://github.com/mozilla/fxa-content-server/commit/91e98e8))
* **email:** add new email graphic, switch to SVG (#5124) r=ryanfeeley ([2a49cf6](https://github.com/mozilla/fxa-content-server/commit/2a49cf6)), closes [#5105](https://github.com/mozilla/fxa-content-server/issues/5105)
* **emails:** Add support for change email (#5242) r=shane-tomlinson,vladikoff ([39bb771](https://github.com/mozilla/fxa-content-server/commit/39bb771))
* **oauth:** Add tests for OAuth w/ desktop handshake (#5248) r=vladikoff ([0496e09](https://github.com/mozilla/fxa-content-server/commit/0496e09))
* **signin:** send `marketingOptIn` parameter to server ([eb2e973](https://github.com/mozilla/fxa-content-server/commit/eb2e973)), closes [#5195](https://github.com/mozilla/fxa-content-server/issues/5195)
* **sync:** Extract the Sync Suggestion logic into a mixin to be shared. (#5253) r=philbooth ([42a3219](https://github.com/mozilla/fxa-content-server/commit/42a3219))

### Refactor

* **client:** Extract a form-prefill-mixin. (#5258) r=vladikoff,seanmonstar ([294a3f6](https://github.com/mozilla/fxa-content-server/commit/294a3f6))
* **client:** ServiceMixin sets `service`, `serviceName` in setInitialContext. (#5250) r=@phil ([5f13252](https://github.com/mozilla/fxa-content-server/commit/5f13252))
* **coppa:** Make the COPPA view a mixin for easier reuse. (#5261) r=@philbooth ([808a814](https://github.com/mozilla/fxa-content-server/commit/808a814))
* **email-opt-in:** Extract the email-opt-in frontend logic for re-use. (#5275) r=@vbudhram ([8fafad7](https://github.com/mozilla/fxa-content-server/commit/8fafad7))
* **mixins:** Mixins can now declare other mixins as dependencies. (#5251) r=@shane-tomlinson ([b5942ae](https://github.com/mozilla/fxa-content-server/commit/b5942ae))
* **test:** Update the `sign_up` functional test to use selectors.js (#5260) r=vladikoff ([79de14e](https://github.com/mozilla/fxa-content-server/commit/79de14e))



<a name="1.91.1"></a>
## 1.91.1 (2017-07-14)


### Bug Fixes

* **cwts:** Success message updates. (#5224) r=vladikoff ([8481957](https://github.com/mozilla/fxa-content-server/commit/8481957))
* **devices:** Correctly print a session's name if no userAgent is sent. (#5231) r=vladikoff ([eccb6aa](https://github.com/mozilla/fxa-content-server/commit/eccb6aa)), closes [#5230](https://github.com/mozilla/fxa-content-server/issues/5230)
* **nodejs:** upgrade to 6.11.1 for security fixes (#5232) r=vladikoff ([29255e7](https://github.com/mozilla/fxa-content-server/commit/29255e7)), closes [(#5232](https://github.com/(/issues/5232)
* **tests:** handle new Firefox Sync website in tests (#5240) ([2ac4c0f](https://github.com/mozilla/fxa-content-server/commit/2ac4c0f))



<a name="1.91.0"></a>
# 1.91.0 (2017-07-12)


### Bug Fixes

* **devices:** support the new Add-ons client in the devices view (#5206) r=philbooth ([1d5438a](https://github.com/mozilla/fxa-content-server/commit/1d5438a)), closes [#4835](https://github.com/mozilla/fxa-content-server/issues/4835)
* **docs:** Remove the extra "When to specify" header. (#5223) r=vladikoff ([2ffdc21](https://github.com/mozilla/fxa-content-server/commit/2ffdc21))
* **lint:** fix sasslint warning for the settings module ([d9e063c](https://github.com/mozilla/fxa-content-server/commit/d9e063c))
* **metrics:** categorise the performance flow events ([cfa3870](https://github.com/mozilla/fxa-content-server/commit/cfa3870))
* **scssFile:** fixes padding mismatch of client name (#5200) r=vladikoff ([11c1202](https://github.com/mozilla/fxa-content-server/commit/11c1202)), closes [(#5200](https://github.com/(/issues/5200)
* **settings:** add primary button box-shadow (#5208) r=philbooth ([6298cad](https://github.com/mozilla/fxa-content-server/commit/6298cad)), closes [#5179](https://github.com/mozilla/fxa-content-server/issues/5179)
* **sms:** Adjust redirect endpoint enhancements. (#5221) r=philbooth,vladikoff ([2b337c7](https://github.com/mozilla/fxa-content-server/commit/2b337c7)), closes [#5218](https://github.com/mozilla/fxa-content-server/issues/5218)
* **styles:** match the radio button style with Firefox Desktop (#5207)  r=philbooth ([9bc4821](https://github.com/mozilla/fxa-content-server/commit/9bc4821)), closes [#5143](https://github.com/mozilla/fxa-content-server/issues/5143)
* **test:** Fix the broken "settings clients - sessions" test. (#5227) r=philbooth,vladikoff ([cb9d50b](https://github.com/mozilla/fxa-content-server/commit/cb9d50b)), closes [(#5227](https://github.com/(/issues/5227) [#5226](https://github.com/mozilla/fxa-content-server/issues/5226)

### chore

* **text:** Centered blue message (#5191) r=@shane-tomlinson ([a779203](https://github.com/mozilla/fxa-content-server/commit/a779203))
* **text:** Put Back link on bottom (#5184) r=@shane-tomlinson ([e80b558](https://github.com/mozilla/fxa-content-server/commit/e80b558))
* **text:** Remove unneeded periods (#5187) r=@shane-tomlinson ([078f103](https://github.com/mozilla/fxa-content-server/commit/078f103))
* **text:** Removed click here (#5189) r=vladikoff ([b04e2a0](https://github.com/mozilla/fxa-content-server/commit/b04e2a0))
* **text:** Removed fake bold and a period (#5182) r=vladikoff ([2ba1290](https://github.com/mozilla/fxa-content-server/commit/2ba1290))
* **text:** Removed pad class (#5190) r=vladikoff ([723a296](https://github.com/mozilla/fxa-content-server/commit/723a296))
* **text:** Removed stray period and underline (#5183) r=vladikoff ([4517cde](https://github.com/mozilla/fxa-content-server/commit/4517cde))

### Features

* **docker:** switch to docker based fxa ci box (#5162) r=@shane-tomlinson ([08c8904](https://github.com/mozilla/fxa-content-server/commit/08c8904))
* **emails:** Check with auth-server to ensure secondary emails is enabled for user (#5214), r ([359e45f](https://github.com/mozilla/fxa-content-server/commit/359e45f))
* **node:** upgrade to Node 6 (#5173) r=@shane-tomlinson ([de067d3](https://github.com/mozilla/fxa-content-server/commit/de067d3))
* **sms:** Re-add the SMS deeplink tests. (#5167) r=@philbooth ([7f9aa9e](https://github.com/mozilla/fxa-content-server/commit/7f9aa9e)), closes [#5136](https://github.com/mozilla/fxa-content-server/issues/5136)
* **sync:** Add support for creditcards and addresses as sync engines. (#5158) r=@vladikoff ([93f2db2](https://github.com/mozilla/fxa-content-server/commit/93f2db2)), closes [#5087](https://github.com/mozilla/fxa-content-server/issues/5087)

### Refactor

* **client:** Fix "context" data setting w/ mixins (#5174) r=@philbooth ([8f1ddd1](https://github.com/mozilla/fxa-content-server/commit/8f1ddd1)), closes [(#5174](https://github.com/(/issues/5174)



<a name="1.90.1"></a>
## 1.90.1 (2017-06-29)


### Bug Fixes

* **test:** Disable SMS sending tests on production environments. (#5185) r=@jbuck, @philboo ([e55dc57](https://github.com/mozilla/fxa-content-server/commit/e55dc57))



<a name="1.90.0"></a>
# 1.90.0 (2017-06-28)


### Bug Fixes

* **config:** remove non-existing config files before attempting to load (#5153) r=vladikoff ([15b8e82](https://github.com/mozilla/fxa-content-server/commit/15b8e82))
* **cwts:** Remove the leftover CWTS styles. (#5166) r=vladikoff ([d6d416f](https://github.com/mozilla/fxa-content-server/commit/d6d416f))
* **CWTS:** removed desktop-only caveat (#5165) r=vladikoff ([3367707](https://github.com/mozilla/fxa-content-server/commit/3367707))
* **deps:** update some prod dependencies (#5137) ([366563b](https://github.com/mozilla/fxa-content-server/commit/366563b))
* **logging:** fix request logging (#5142) r=vladikoff ([a23d5eb](https://github.com/mozilla/fxa-content-server/commit/a23d5eb)), closes [(#5142](https://github.com/(/issues/5142) [#5111](https://github.com/mozilla/fxa-content-server/issues/5111)
* **sign-in:** Put registration links on left/top (#5123) r=@shane-tomlinson ([d12ce20](https://github.com/mozilla/fxa-content-server/commit/d12ce20))
* **strings:** update "Why Sync multiple devices?" ([f4d138c](https://github.com/mozilla/fxa-content-server/commit/f4d138c)), closes [#5035](https://github.com/mozilla/fxa-content-server/issues/5035)
* **strings:** update strings in confirm and unblock r=vladikoff ([5a9db37](https://github.com/mozilla/fxa-content-server/commit/5a9db37))
* **styles:** add hover state to primary buttons (#5157) r=vladikoff ([f0502ac](https://github.com/mozilla/fxa-content-server/commit/f0502ac))
* **tests:** add a script to be run to check resource deployment (#5147) r=vladikoff ([0246dbd](https://github.com/mozilla/fxa-content-server/commit/0246dbd))
* **tests:** add a test to confirm that DNS hooking works (#5145) r=vladikoff ([01a2aeb](https://github.com/mozilla/fxa-content-server/commit/01a2aeb))
* **tests:** make npm-install-deps reusable (#5146) r=vladikoff ([a3799be](https://github.com/mozilla/fxa-content-server/commit/a3799be))
* **tests:** provide a way to pre-flight check entrained resources (#5131) r=vladikoff ([d1ebbfb](https://github.com/mozilla/fxa-content-server/commit/d1ebbfb))
* **tests:** switch from bash to sh in teamcity tests (#5152) r=vladikoff ([6ab32e5](https://github.com/mozilla/fxa-content-server/commit/6ab32e5))

### chore

* **logging:** add remote address chain to fxa content server (#5155) r=vladikoff ([99534a1](https://github.com/mozilla/fxa-content-server/commit/99534a1))
* **nvm:** nvmrc file for easier nvm usage (#5156) r=vladikoff ([1852bbf](https://github.com/mozilla/fxa-content-server/commit/1852bbf))
* **tests:** add new server test dependency on morgan (#5154) r=vladikoff ([7c6ca0e](https://github.com/mozilla/fxa-content-server/commit/7c6ca0e))

### Features

* **brokers:** Add brokers for `mob_android_v1` and `mob_ios_v1` (#5084) r=@philbooth ([3cca54e](https://github.com/mozilla/fxa-content-server/commit/3cca54e))
* **emails:** Update verification email sent string (#5135) r=vladikoff,shane-tomlinson ([5735b07](https://github.com/mozilla/fxa-content-server/commit/5735b07))
* **experiments:** Internalize experiment rules. (#4902) r=vladikoff ([d3a5f4d](https://github.com/mozilla/fxa-content-server/commit/d3a5f4d)), closes [#4893](https://github.com/mozilla/fxa-content-server/issues/4893)
* **metrics:** emit flow events for newsletter subscription ([d7c576f](https://github.com/mozilla/fxa-content-server/commit/d7c576f))
* **oauth:** support PKCE oauth parameters (#5126) r=shane-tomlinson ([645b493](https://github.com/mozilla/fxa-content-server/commit/645b493))
* **settings:** Reorder settings so display name is below account picture (#5139), r=@vbudhram ([5be33ef](https://github.com/mozilla/fxa-content-server/commit/5be33ef))
* **sms:** Re-add "Use a distinct phone number for every SMS test." (#5150) ([e91864a](https://github.com/mozilla/fxa-content-server/commit/e91864a)), closes [#5136](https://github.com/mozilla/fxa-content-server/issues/5136)
* **test:** Store screencaps at https://screencap.co.uk. (#5132) r=vladikoff ([058e1f1](https://github.com/mozilla/fxa-content-server/commit/058e1f1))

### Refactor

* **broker:** Clean up the fx-sync-channel broker. (#5163) r=vladikoff ([ccbfa6c](https://github.com/mozilla/fxa-content-server/commit/ccbfa6c))
* **broker:** Extract `finishOAuthFlowIfOriginalTab` to share between methods. (#5141) r=@phil ([aba3a15](https://github.com/mozilla/fxa-content-server/commit/aba3a15))
* **build:** Replace babel-preset-2015-nostrict with babel-preset-2015 (#5161) r=vladikoff ([cd013d2](https://github.com/mozilla/fxa-content-server/commit/cd013d2))
* **experiments:** remove old config file (#5148) r=@shane-tomlinson ([c9f4a94](https://github.com/mozilla/fxa-content-server/commit/c9f4a94))
* **test:** Update some sync_* functional tests to use selectors.js (#5164) r=vladikoff ([f546f09](https://github.com/mozilla/fxa-content-server/commit/f546f09))



<a name="1.89.0"></a>
# 1.89.0 (2017-06-13)


### Bug Fixes

* **sms:** Use a distinct phone number for every SMS test. (#5128) r=@philbooth ([6ea77cd](https://github.com/mozilla/fxa-content-server/commit/6ea77cd))
* **test:** Remove the testPhoneNumber default to fix tests. ([18721e7](https://github.com/mozilla/fxa-content-server/commit/18721e7))

### Features

* **emails:** add tests for unblock and sign in confirmation (#5125) ([841e1cf](https://github.com/mozilla/fxa-content-server/commit/841e1cf)), closes [#5054](https://github.com/mozilla/fxa-content-server/issues/5054)
* **metrics:** Add a `flow.signup.link.signin` flow event. (#5116) r=@philbooth ([b8d7e56](https://github.com/mozilla/fxa-content-server/commit/b8d7e56))
* **sms:** Add support for the SMS signinCode (#5092) r=@vbudhram, @philbooth ([25b4c30](https://github.com/mozilla/fxa-content-server/commit/25b4c30))

### Refactor

* **fxa-client:** Reduce boilerplate when delegating to fxa-js-client. (#5108) r=@philbooth ([277e046](https://github.com/mozilla/fxa-content-server/commit/277e046))

### Reverts

* **sms:** Use a distinct phone number for every SMS test. (#5133) ([d342fab](https://github.com/mozilla/fxa-content-server/commit/d342fab))



<a name="1.88.1"></a>
## 1.88.1 (2017-06-01)


### Bug Fixes

* **sms:** Handle errors to /sms/status (#5110) r=@philbooth ([a338756](https://github.com/mozilla/fxa-content-server/commit/a338756)), closes [#5109](https://github.com/mozilla/fxa-content-server/issues/5109)
* **WebChannel:** Fix the startup hang if the UA errors fetching fxaccounts:fxa_status (#5117) r=@ ([d4c0343](https://github.com/mozilla/fxa-content-server/commit/d4c0343)), closes [(#5117](https://github.com/(/issues/5117) [#5114](https://github.com/mozilla/fxa-content-server/issues/5114)

### Features

* **CAD:** Log clicks on app store links into flow metrics. (#5113) r=@philbooth ([8c55d18](https://github.com/mozilla/fxa-content-server/commit/8c55d18)), closes [#5112](https://github.com/mozilla/fxa-content-server/issues/5112)
* **CAD:** Make it easier to find `.smsStatus` errors in the logs. (#5121) r=@philbooth ([c20bc4c](https://github.com/mozilla/fxa-content-server/commit/c20bc4c))

### Reverts

* **sms:** Re-add the "Maybe later" link. (#5119) r=@vbudhram ([b639e0a](https://github.com/mozilla/fxa-content-server/commit/b639e0a)), closes [#5117](https://github.com/mozilla/fxa-content-server/issues/5117)



<a name="1.88.0"></a>
# 1.88.0 (2017-05-30)


### Bug Fixes

* **app-store:** Open app-store links in a new tab. (#5083) r=@philbooth ([252ba6e](https://github.com/mozilla/fxa-content-server/commit/252ba6e)), closes [#5079](https://github.com/mozilla/fxa-content-server/issues/5079)
* **cad:** Always show app store buttons for /connect_another_device, /sms (#5061) r=@vbudh ([4bbbfb5](https://github.com/mozilla/fxa-content-server/commit/4bbbfb5)), closes [#4948](https://github.com/mozilla/fxa-content-server/issues/4948)
* **devices:** Add the 1800 ms artificial delay when clicking `Refresh` (#5074) r=@vbudhram, @p ([218ef6c](https://github.com/mozilla/fxa-content-server/commit/218ef6c))
* **devices:** bring back sync start date to device view (#5058) r=vbudhram ([3064f03](https://github.com/mozilla/fxa-content-server/commit/3064f03))
* **docker:** only push from one test node (#5065) r=jrgm ([3a269e6](https://github.com/mozilla/fxa-content-server/commit/3a269e6)), closes [#4950](https://github.com/mozilla/fxa-content-server/issues/4950)
* **firstrun:** Show the `continue to Firefox Sync` subheader in the firstrun page (#5064) r=@ry ([3224eb8](https://github.com/mozilla/fxa-content-server/commit/3224eb8)), closes [#5063](https://github.com/mozilla/fxa-content-server/issues/5063)
* **server:** allow empty event_id fields (#5097) ([935ac11](https://github.com/mozilla/fxa-content-server/commit/935ac11)), closes [#5049](https://github.com/mozilla/fxa-content-server/issues/5049)
* **sign_in:** Fix how the listener is bound for account->chang:accessToken (#5103) r=@philboot ([d7298f5](https://github.com/mozilla/fxa-content-server/commit/d7298f5)), closes [(#5103](https://github.com/(/issues/5103)
* **test:** Fix "Upgrade from account that has `accountData`" (#5107) r=vladikoff,philbooth ([c8fba8f](https://github.com/mozilla/fxa-content-server/commit/c8fba8f)), closes [(#5107](https://github.com/(/issues/5107) [#5104](https://github.com/mozilla/fxa-content-server/issues/5104)
* **tests:** pull entrained sub-resources in all locales (tests/server/l10n-entrained.js) (#5 ([3fcaafa](https://github.com/mozilla/fxa-content-server/commit/3fcaafa))
* **tests:** remove uppercase check for route tests (#5096) r=jrgm ([5ea8d83](https://github.com/mozilla/fxa-content-server/commit/5ea8d83)), closes [#5086](https://github.com/mozilla/fxa-content-server/issues/5086)

### Features

* **CAD:** Add CAD to the signup tab in firstrun (#5026) r=@philbooth, @ryanfeeley ([a574d84](https://github.com/mozilla/fxa-content-server/commit/a574d84)), closes [#4944](https://github.com/mozilla/fxa-content-server/issues/4944)
* **client:** Sync state with the browser! (#4695) r=@philbooth ([18fa0d5](https://github.com/mozilla/fxa-content-server/commit/18fa0d5))
* **sms:** Add the `/m/:signinCode` redirect handler. (#5082) r=@philbooth ([398d339](https://github.com/mozilla/fxa-content-server/commit/398d339)), closes [#5081](https://github.com/mozilla/fxa-content-server/issues/5081)

### Refactor

* **client:** Clean up invoke* using ES2015. (#5075) r=@philbooth ([6ec3f64](https://github.com/mozilla/fxa-content-server/commit/6ec3f64))
* **metrics:** Remove `viewToId` and helpers.testIsViewLogged (#5069) r=@philbooth ([f1cbf2b](https://github.com/mozilla/fxa-content-server/commit/f1cbf2b))
* **mixins:** Move search-param-mixin and user-agent-mixin to /lib (#5099) r=vladikoff ([efea825](https://github.com/mozilla/fxa-content-server/commit/efea825))
* **test:** In app-start.js, convert to fat arrows. (#5100) r=vladikoff ([5f7d8b6](https://github.com/mozilla/fxa-content-server/commit/5f7d8b6))
* **test:** Modernize the sign_in view unit test. (#5102) r=self ([3f665b6](https://github.com/mozilla/fxa-content-server/commit/3f665b6))



<a name="1.87.3"></a>
## 1.87.3 (2017-05-24)


### Features

* **emails:** Add emails feature flag check (#5093), r=@shane-tomlinson ([dae0ff6](https://github.com/mozilla/fxa-content-server/commit/dae0ff6))



<a name="1.87.2"></a>
## 1.87.2 (2017-05-23)


### Bug Fixes

* **build:** Ensure the requireOnDemand files use SRI (#5094), r=@vbudhram ([6e5ef7b](https://github.com/mozilla/fxa-content-server/commit/6e5ef7b))

### Features

* **emails:** Disable secondary emails for everyone (#5095) r=vladikoff ([0fe39b8](https://github.com/mozilla/fxa-content-server/commit/0fe39b8))



<a name="1.87.1"></a>
## 1.87.1 (2017-05-17)


### Bug Fixes

* **broker:** Fix the POST /metrics validation error w/ FxSync broker. (#5067) r=@philbooth ([4542ccd](https://github.com/mozilla/fxa-content-server/commit/4542ccd)), closes [(#5067](https://github.com/(/issues/5067) [#5066](https://github.com/mozilla/fxa-content-server/issues/5066)



<a name="1.87.0"></a>
# 1.87.0 (2017-05-15)


### Bug Fixes

* **circle:** if branch master, tag is latest (#5019) ([b32de77](https://github.com/mozilla/fxa-content-server/commit/b32de77))
* **clients:** open devices SUMO help in a new window (#5038) ([8556c14](https://github.com/mozilla/fxa-content-server/commit/8556c14))
* **csp:** adjust CSP validation for edge cases (#4998) r=shane-tomlinson ([0a32f08](https://github.com/mozilla/fxa-content-server/commit/0a32f08)), closes [#4886](https://github.com/mozilla/fxa-content-server/issues/4886)
* **css:** Use warning style when in disconnect client modal (#5022) r=vladikoff ([22c58ff](https://github.com/mozilla/fxa-content-server/commit/22c58ff))
* **eslint:** update to latest eslint, style fixes (#5020), r=@vbudhram ([5f1af06](https://github.com/mozilla/fxa-content-server/commit/5f1af06)), closes [(#5020](https://github.com/(/issues/5020)
* **reliers:** Fix problems with OAuth reliers that specify service=sync. (#5050) r=@vbudhram ([676a34e](https://github.com/mozilla/fxa-content-server/commit/676a34e)), closes [(#5050](https://github.com/(/issues/5050)
* **sms:** Fix the SMS experiment bucketing logic. (#4977) r=vladikoff ([5515f60](https://github.com/mozilla/fxa-content-server/commit/5515f60)), closes [(#4977](https://github.com/(/issues/4977)
* **sms:** Update SMS legal text to cover more countries. (#5034) r=@philbooth ([1a68000](https://github.com/mozilla/fxa-content-server/commit/1a68000)), closes [#4945](https://github.com/mozilla/fxa-content-server/issues/4945)
* **strings:** modify success message (#5030) r=vladikoff ([d5279ca](https://github.com/mozilla/fxa-content-server/commit/d5279ca))
* **test:** Bump the timeout of oauth force_auth - setup, verify same browser. (#5025) r=vla ([29be7a1](https://github.com/mozilla/fxa-content-server/commit/29be7a1))
* **test:** Fix the StaleElementReference in 'rp listed in apps, can be deleted' (#4979) r=v ([39b8267](https://github.com/mozilla/fxa-content-server/commit/39b8267)), closes [(#4979](https://github.com/(/issues/4979) [#4968](https://github.com/mozilla/fxa-content-server/issues/4968)
* **tests:** remove obsolete test check for node < 0.11.11 (#4976) ([c51e6b3](https://github.com/mozilla/fxa-content-server/commit/c51e6b3))
* **userAgent:** fix parseVersion for bad user agents (#5018), r=@vbudhram ([ff87ed3](https://github.com/mozilla/fxa-content-server/commit/ff87ed3)), closes [(#5018](https://github.com/(/issues/5018)

### chore

* **test:** add a latestd config ([aa73dab](https://github.com/mozilla/fxa-content-server/commit/aa73dab))

### Features

* **channels:** Unify how channels handle errors. (#4889) r=vladikoff ([ecc007c](https://github.com/mozilla/fxa-content-server/commit/ecc007c))
* **deps:** update some prod dependencies (#5031) ([addefb0](https://github.com/mozilla/fxa-content-server/commit/addefb0))
* **devices:** add OS device icons (#4975) r=shane-tomlinson  ([d3668b9](https://github.com/mozilla/fxa-content-server/commit/d3668b9)), closes [#4985](https://github.com/mozilla/fxa-content-server/issues/4985)
* **docker:** push branches to dockerhub (#4990) r=jrgm ([8d3ce17](https://github.com/mozilla/fxa-content-server/commit/8d3ce17))
* **docker:** remove the old docker file (#4997) ([fd9a0fb](https://github.com/mozilla/fxa-content-server/commit/fd9a0fb))
* **emails:** UX for additional emails r=vladikoff,vbudhram,shane-tomlinson ([314e593](https://github.com/mozilla/fxa-content-server/commit/314e593)), closes [#4756](https://github.com/mozilla/fxa-content-server/issues/4756)
* **experiments:** update to train-87 experiments (#5056) ([574ecb4](https://github.com/mozilla/fxa-content-server/commit/574ecb4))

### Refactor

* **brokers:** Rename redirect.js to oauth-redirect.js (#5017) r=vladikoff ([3ceb9fb](https://github.com/mozilla/fxa-content-server/commit/3ceb9fb))
* **brokers:** Split off `web`, `fx-sync-channel` auth brokers. (#4995) r=@vbudhram ([9df2f8f](https://github.com/mozilla/fxa-content-server/commit/9df2f8f))
* **channels:** Place all web channel command declarations in one location. (#5055) r=@philbooth ([bdb02dc](https://github.com/mozilla/fxa-content-server/commit/bdb02dc))
* **client:** Automate link transforming for OAuth integrations. (#5033) r=@philbooth ([0a337ae](https://github.com/mozilla/fxa-content-server/commit/0a337ae))
* **docs:** Remove unused `mailcheck` and `webChannelId` query params. (#5048) r=vladikoff ([76ec6d4](https://github.com/mozilla/fxa-content-server/commit/76ec6d4))
* **gravatar:** Remove gravatar (#4927) r=vladikoff ([c897b6d](https://github.com/mozilla/fxa-content-server/commit/c897b6d))
* **sms:** Remove the "Maybe later" link. (#5045) r=vladikoff ([1c71687](https://github.com/mozilla/fxa-content-server/commit/1c71687)), closes [#5044](https://github.com/mozilla/fxa-content-server/issues/5044)
* **test:** Modernize the settings.js functional suite. (#4980) r=@philbooth ([0477e9e](https://github.com/mozilla/fxa-content-server/commit/0477e9e))
* **test:** Remove the oauth `keys` tests. (#5002) r=vladikoff ([e80fba2](https://github.com/mozilla/fxa-content-server/commit/e80fba2)), closes [#5001](https://github.com/mozilla/fxa-content-server/issues/5001)
* **validation:** Use VAT for validation everywhere on the front. (#4981) r=@philbooth ([7648a8c](https://github.com/mozilla/fxa-content-server/commit/7648a8c))



<a name="1.86.0"></a>
# 1.86.0 (2017-05-01)


### Bug Fixes

* **circle:** if branch master, tag is latest (#5019) ([b32de77](https://github.com/mozilla/fxa-content-server/commit/b32de77))
* **csp:** adjust CSP validation for edge cases (#4998) r=shane-tomlinson ([0a32f08](https://github.com/mozilla/fxa-content-server/commit/0a32f08)), closes [#4886](https://github.com/mozilla/fxa-content-server/issues/4886)
* **sms:** Fix the SMS experiment bucketing logic. (#4977) r=vladikoff ([5515f60](https://github.com/mozilla/fxa-content-server/commit/5515f60)), closes [(#4977](https://github.com/(/issues/4977)
* **test:** Fix the StaleElementReference in 'rp listed in apps, can be deleted' (#4979) r=v ([39b8267](https://github.com/mozilla/fxa-content-server/commit/39b8267)), closes [(#4979](https://github.com/(/issues/4979) [#4968](https://github.com/mozilla/fxa-content-server/issues/4968)
* **tests:** remove obsolete test check for node < 0.11.11 (#4976) ([c51e6b3](https://github.com/mozilla/fxa-content-server/commit/c51e6b3))
* **userAgent:** fix parseVersion for bad user agents (#5018), r=@vbudhram ([ff87ed3](https://github.com/mozilla/fxa-content-server/commit/ff87ed3)), closes [(#5018](https://github.com/(/issues/5018)

### chore

* **test:** add a latestd config ([aa73dab](https://github.com/mozilla/fxa-content-server/commit/aa73dab))

### Features

* **channels:** Unify how channels handle errors. (#4889) r=vladikoff ([ecc007c](https://github.com/mozilla/fxa-content-server/commit/ecc007c))
* **devices:** add OS device icons (#4975) r=shane-tomlinson  ([d3668b9](https://github.com/mozilla/fxa-content-server/commit/d3668b9)), closes [#4985](https://github.com/mozilla/fxa-content-server/issues/4985)
* **docker:** push branches to dockerhub (#4990) r=jrgm ([8d3ce17](https://github.com/mozilla/fxa-content-server/commit/8d3ce17))
* **docker:** remove the old docker file (#4997) ([fd9a0fb](https://github.com/mozilla/fxa-content-server/commit/fd9a0fb))

### Refactor

* **brokers:** Rename redirect.js to oauth-redirect.js (#5017) r=vladikoff ([3ceb9fb](https://github.com/mozilla/fxa-content-server/commit/3ceb9fb))
* **gravatar:** Remove gravatar (#4927) r=vladikoff ([c897b6d](https://github.com/mozilla/fxa-content-server/commit/c897b6d))
* **test:** Modernize the settings.js functional suite. (#4980) r=@philbooth ([0477e9e](https://github.com/mozilla/fxa-content-server/commit/0477e9e))
* **test:** Remove the oauth `keys` tests. (#5002) r=vladikoff ([e80fba2](https://github.com/mozilla/fxa-content-server/commit/e80fba2)), closes [#5001](https://github.com/mozilla/fxa-content-server/issues/5001)
* **validation:** Use VAT for validation everywhere on the front. (#4981) r=@philbooth ([7648a8c](https://github.com/mozilla/fxa-content-server/commit/7648a8c))



<a name="1.85.3"></a>
## 1.85.3 (2017-04-26)


### Features

* **sessions:** disable web sessions by default (#4999), r=vladikoff ([ba07e1f4](https://github.com/mozilla/fxa-content-server/commit/ba07e1f443))


<a name="1.85.2"></a>
## 1.85.2 (2017-04-21)


### Bug Fixes

* **setting:** Made Add… buttons blue. (#4823) r=@shane-tomlinson ([1760d1e](https://github.com/mozilla/fxa-content-server/commit/1760d1e))
* **test:** Fix the "delete oauth sessions" test. (#4969) r=vladikoff ([e0ecc62](https://github.com/mozilla/fxa-content-server/commit/e0ecc62)), closes [(#4969](https://github.com/(/issues/4969) [#4968](https://github.com/mozilla/fxa-content-server/issues/4968)
* **tests:** make tests support Firefox 53 (#4973) ([2d3914b](https://github.com/mozilla/fxa-content-server/commit/2d3914b))
* **validation:** Add validation rules for resume and utm_* (#4956), r=@shane-tomlinson, @philboot ([bb8d298](https://github.com/mozilla/fxa-content-server/commit/bb8d298))

### chore

* **docker:** Use official node image & update to Node.js v4.8.2 (#4961) r=vladikoff ([eb057d3](https://github.com/mozilla/fxa-content-server/commit/eb057d3))

### Features

* **deps:** fxa-js-client update to 0.1.56 (#4965), r=@vbudhram ([3dfd295](https://github.com/mozilla/fxa-content-server/commit/3dfd295))
* **test:** Make it easier to load screenshots in the browser. (#4970) r=vladikoff ([770fbe8](https://github.com/mozilla/fxa-content-server/commit/770fbe8))



<a name="1.85.1"></a>
## 1.85.1 (2017-04-19)


### Bug Fixes

* **metrics:** Allow entrypoints with the fxa: prefix (#4962) r=@philbooth ([a0b0d1f](https://github.com/mozilla/fxa-content-server/commit/a0b0d1f)), closes [(#4962](https://github.com/(/issues/4962) [#4887](https://github.com/mozilla/fxa-content-server/issues/4887)
* **test:** Fix the failing unit tests in Chrome. (#4963) r=vladikoff ([c8f854a](https://github.com/mozilla/fxa-content-server/commit/c8f854a)), closes [(#4963](https://github.com/(/issues/4963) [#4793](https://github.com/mozilla/fxa-content-server/issues/4793)
* **test:** test on travis with node 4 and 6 (#4958) r=vladikoff ([d2ffbfd](https://github.com/mozilla/fxa-content-server/commit/d2ffbfd))
* **tests:** add config for nightly*.dev.lcip.org (#4957) r=vladikoff ([9ad4bc9](https://github.com/mozilla/fxa-content-server/commit/9ad4bc9))

### Features

* **sessions:** make sessions available to all (#4964) r=vbudhram ([e39410c](https://github.com/mozilla/fxa-content-server/commit/e39410c))



<a name="1.85.0"></a>
# 1.85.0 (2017-04-17)


### Bug Fixes

* **clients:** set correct device type for mobile clients (#4935) r=vbudhram  ([7e27246](https://github.com/mozilla/fxa-content-server/commit/7e27246)), closes [#4932](https://github.com/mozilla/fxa-content-server/issues/4932)
* **deps:** update connect fonts depenencies (#4955) ([8a771c5](https://github.com/mozilla/fxa-content-server/commit/8a771c5))
* **errors:** Add the new email bounce errors. (#4907) r=@vbudhram ([9b296fb](https://github.com/mozilla/fxa-content-server/commit/9b296fb)), closes [#4905](https://github.com/mozilla/fxa-content-server/issues/4905)
* **experiments:** Really, really delete the experiments directory (#4940) r=vladikoff ([2ef1e75](https://github.com/mozilla/fxa-content-server/commit/2ef1e75))
* **sessions:** made web session icon match add-ons colour r=vladikoff ([d4f8786](https://github.com/mozilla/fxa-content-server/commit/d4f8786))
* **test:** Bump the timeout to 90 seconds for oauth permissions tests. (#4924) r=vladikoff ([1b879f1](https://github.com/mozilla/fxa-content-server/commit/1b879f1)), closes [#4923](https://github.com/mozilla/fxa-content-server/issues/4923)
* **test:** Close all windows but the first after a test run. (#4897) r=@philbooth ([dc0b457](https://github.com/mozilla/fxa-content-server/commit/dc0b457)), closes [(#4897](https://github.com/(/issues/4897) [#4896](https://github.com/mozilla/fxa-content-server/issues/4896)
* **test:** Fix Firefox Desktop Sync v2 sign_in (#4899) r=vladikoff ([b830f64](https://github.com/mozilla/fxa-content-server/commit/b830f64)), closes [(#4899](https://github.com/(/issues/4899) [#4898](https://github.com/mozilla/fxa-content-server/issues/4898)
* **test:** Fix sync v2 password reset test. (#4895) r=@philbooth ([fe9f193](https://github.com/mozilla/fxa-content-server/commit/fe9f193)), closes [(#4895](https://github.com/(/issues/4895) [#4894](https://github.com/mozilla/fxa-content-server/issues/4894)
* **test:** Fix the JavaScript error in the functional tests. (#4934) r=vladikoff ([c53b91f](https://github.com/mozilla/fxa-content-server/commit/c53b91f)), closes [(#4934](https://github.com/(/issues/4934) [#4929](https://github.com/mozilla/fxa-content-server/issues/4929)
* **test:** Fix timing problems in functional tests. (#4912) r=self ([75d76fb](https://github.com/mozilla/fxa-content-server/commit/75d76fb)), closes [(#4912](https://github.com/(/issues/4912)

### Features

* **client:** `sync-suggestion` URL is dynamic based on the environment (#4798) r=@shane-tomli ([413b70f](https://github.com/mozilla/fxa-content-server/commit/413b70f)), closes [#4605](https://github.com/mozilla/fxa-content-server/issues/4605)
* **l10n:** Add support for msgctxt when translating. (#4916) r=vladikoff,shane-tomlinson  ([c818489](https://github.com/mozilla/fxa-content-server/commit/c818489))
* **lb:** Add lbheartbeat for dockerflow (#4919), r=@jbuck ([393bc15](https://github.com/mozilla/fxa-content-server/commit/393bc15))
* **server:** disable server verification (#4937) ([1a39219](https://github.com/mozilla/fxa-content-server/commit/1a39219))
* **sms:** SMS country based updates. (#4872) r=@philbooth, @vbudhram ([c183737](https://github.com/mozilla/fxa-content-server/commit/c183737)), closes [#4861](https://github.com/mozilla/fxa-content-server/issues/4861)
* **test:** Add functional tests for the `sync-suggestion` URL. (#4921) r=@philbooth ([d9234a0](https://github.com/mozilla/fxa-content-server/commit/d9234a0))
* **test:** Replace Sync v2 tests w/ Sync v3 tests. (#4876) r=vladikoff ([8498a5f](https://github.com/mozilla/fxa-content-server/commit/8498a5f))
* **test:** Screenshot on error in testElementExists, visibleByQSA. (#4943) r=@philbooth ([e05f95e](https://github.com/mozilla/fxa-content-server/commit/e05f95e))
* **test:** Throw an error if emails do not contain the expected header. (#4926) r=vladikoff ([1a23841](https://github.com/mozilla/fxa-content-server/commit/1a23841))

### Refactor

* **client:** Extract a "sync-auth-mixin" from connect_another_device.js (#4888) r=@vbudhram ([fdca066](https://github.com/mozilla/fxa-content-server/commit/fdca066))
* **client:** Remove the password strength checker. (#4903) r=vladikoff ([4786c1f](https://github.com/mozilla/fxa-content-server/commit/4786c1f))
* **oauth:** Remove support for verification_redirect (#4911) r=@vladikoff ([103fb42](https://github.com/mozilla/fxa-content-server/commit/103fb42)), closes [#4870](https://github.com/mozilla/fxa-content-server/issues/4870)
* **test:** Use helpers to interact with restmail. (#4942) r=@philbooth ([1cfa0fb](https://github.com/mozilla/fxa-content-server/commit/1cfa0fb))



<a name="1.84.2"></a>
## 1.84.2 (2017-04-11)


### Bug Fixes

* **clients:** set correct device type for mobile clients (#4936) r=vbudhram ([a1f0f3b](https://github.com/mozilla/fxa-content-server/commit/a1f0f3b)), closes [#4932](https://github.com/mozilla/fxa-content-server/issues/4932)



<a name="1.84.1"></a>
## 1.84.1 (2017-04-06)


### Bug Fixes

* **errors:** Add the new email bounce errors. ([518d553](https://github.com/mozilla/fxa-content-server/commit/518d553)), closes [#4905](https://github.com/mozilla/fxa-content-server/issues/4905)
* **experiments:** Use train-84 experiments. (#4909) r=@jbuck ([9a455e0](https://github.com/mozilla/fxa-content-server/commit/9a455e0))
* **server:** add back verify_email route ([a5a8d30](https://github.com/mozilla/fxa-content-server/commit/a5a8d30))
* **test:** Close all windows but the first after a test run. ([282260e](https://github.com/mozilla/fxa-content-server/commit/282260e)), closes [#4896](https://github.com/mozilla/fxa-content-server/issues/4896)
* **test:** Fix Firefox Desktop Sync v2 sign_in ([9ba1874](https://github.com/mozilla/fxa-content-server/commit/9ba1874)), closes [#4898](https://github.com/mozilla/fxa-content-server/issues/4898)
* **test:** Fix sync v2 password reset test. ([a572f58](https://github.com/mozilla/fxa-content-server/commit/a572f58)), closes [#4894](https://github.com/mozilla/fxa-content-server/issues/4894)

### Features

* **server:** disable server verification ([e17f097](https://github.com/mozilla/fxa-content-server/commit/e17f097))



<a name="1.84.0"></a>
# 1.84.0 (2017-04-04)


### Bug Fixes

* **signup:** Made error message for AGE-REQUIRED field specific ([7e935e9](https://github.com/mozilla/fxa-content-server/commit/7e935e9))
* **sms:** Add the send_sms suite to circle. (#4875) r=vladikoff ([b578127](https://github.com/mozilla/fxa-content-server/commit/b578127))
* **sms:** Fix the "send_sms - learn more" functional test. (#4892) r=vladikoff ([ce5a0ac](https://github.com/mozilla/fxa-content-server/commit/ce5a0ac)), closes [(#4892](https://github.com/(/issues/4892) [#4891](https://github.com/mozilla/fxa-content-server/issues/4891)
* **sms:** Fix users who verify in a 2nd browser. (#4874) r=@vbudhram, @philbooth ([54ee445](https://github.com/mozilla/fxa-content-server/commit/54ee445)), closes [(#4874](https://github.com/(/issues/4874) [#4873](https://github.com/mozilla/fxa-content-server/issues/4873)
* **test:** Fix "verify different browser, verification_redirect=always" test. (#4869) r=vla ([3b97981](https://github.com/mozilla/fxa-content-server/commit/3b97981)), closes [(#4869](https://github.com/(/issues/4869)
* **test:** Fix NoSuchBrowserNotification flakiness. (#4883) r=@jrgm ([679d1ca](https://github.com/mozilla/fxa-content-server/commit/679d1ca)), closes [(#4883](https://github.com/(/issues/4883) [#4882](https://github.com/mozilla/fxa-content-server/issues/4882)
* **test:** Fix the flaky "learn more" SMS test. (#4881) r=@jrgm ([584a60b](https://github.com/mozilla/fxa-content-server/commit/584a60b)), closes [(#4881](https://github.com/(/issues/4881) [#4880](https://github.com/mozilla/fxa-content-server/issues/4880)
* **test:** Fix the rp listen in apps, can be deleted test. (#4879) r=vladikoff ([c57a9a7](https://github.com/mozilla/fxa-content-server/commit/c57a9a7)), closes [(#4879](https://github.com/(/issues/4879) [#4878](https://github.com/mozilla/fxa-content-server/issues/4878)

### chore

* **config:** Add environment config options ([ac4f622](https://github.com/mozilla/fxa-content-server/commit/ac4f622))

### Features

* **experiments:** Re-add `additionalInfo` parameter for experiment functions. (#4877) r=@vbudhram ([5cec42e](https://github.com/mozilla/fxa-content-server/commit/5cec42e))

### Refactor

* **test:** Modernize the oauth_sign_up tests. (#4871) r=vladikoff ([f0d99c4](https://github.com/mozilla/fxa-content-server/commit/f0d99c4))



<a name="1.83.4"></a>
## 1.83.4 (2017-03-27)


### Bug Fixes

* **sms:** Fix visiting /sms w/o ?service=sync query parameter. (#4865) r=vbudhram,vladikof ([9c8b14d](https://github.com/mozilla/fxa-content-server/commit/9c8b14d)), closes [(#4865](https://github.com/(/issues/4865)
* **sms:** Only show the SMS form to desktop users. (#4860) r=@vbudhram, @philbooth ([66afcd5](https://github.com/mozilla/fxa-content-server/commit/66afcd5))



<a name="1.83.3"></a>
## 1.83.3 (2017-03-24)


### Bug Fixes

* **metrics:** Fix the "refreshes_metrics" test. (#4850) r=@philbooth, @vladikoff ([8d266f9](https://github.com/mozilla/fxa-content-server/commit/8d266f9)), closes [(#4850](https://github.com/(/issues/4850) [#4844](https://github.com/mozilla/fxa-content-server/issues/4844)
* **server:** prevent bad performance data polluting metrics ([f0a5baa](https://github.com/mozilla/fxa-content-server/commit/f0a5baa))
* **tests:** fix avatar test and include it in CI (#4856) ([1fa05b0](https://github.com/mozilla/fxa-content-server/commit/1fa05b0)), closes [(#4856](https://github.com/(/issues/4856)
* **tests:** fix OAuth settngs clients test (#4853) ([f0411e1](https://github.com/mozilla/fxa-content-server/commit/f0411e1)), closes [(#4853](https://github.com/(/issues/4853)
* **tests:** remove string from reject then in confirm.js test (#4849) ([27c7797](https://github.com/mozilla/fxa-content-server/commit/27c7797))

### chore

* **validation:** Update to VAT 0.0.9 (#4848) r=@philbooth ([d15994a](https://github.com/mozilla/fxa-content-server/commit/d15994a))

### Features

* **CAD:** Remove the CAD experiment. (#4781) r=@vbudhram ([912a948](https://github.com/mozilla/fxa-content-server/commit/912a948))

### Refactor

* **client:** Create views for `/` and `/oauth` routes. (#4858) r=@philbooth ([4ad97fb](https://github.com/mozilla/fxa-content-server/commit/4ad97fb))
* **user-agent:** Extract a user-agent-mixin to share amongst the views. (#4859) r=@philbooth ([b78a26c](https://github.com/mozilla/fxa-content-server/commit/b78a26c))



<a name="1.83.2"></a>
## 1.83.2 (2017-03-22)


### Bug Fixes

* **fxa-content-server:** validate log in fxa-content-server.js (#4845) r=vladikoff ([ef70974](https://github.com/mozilla/fxa-content-server/commit/ef70974)), closes [#4841](https://github.com/mozilla/fxa-content-server/issues/4841)
* **sentry:** update to latest raven.js, fix up validation rules (#4840) r=jrgm,shane-tomlinso ([7d3a234](https://github.com/mozilla/fxa-content-server/commit/7d3a234)), closes [(#4840](https://github.com/(/issues/4840) [#4828](https://github.com/mozilla/fxa-content-server/issues/4828)

### Refactor

* **test:** Use helpers in the Firstrun Sync v2 sign_up test. (#4838) r=@philbooth ([b0ff599](https://github.com/mozilla/fxa-content-server/commit/b0ff599))



<a name="1.83.1"></a>
## 1.83.1 (2017-03-22)


### Bug Fixes

* **docs:** changelog fixes ([249b9c2](https://github.com/mozilla/fxa-content-server/commit/249b9c2))
* **sms:** US area codes must start with 2-9. (#4834) r=vladikoff ([6aa1460](https://github.com/mozilla/fxa-content-server/commit/6aa1460)), closes [#4833](https://github.com/mozilla/fxa-content-server/issues/4833)
* **tests:** fix process.nextTick testing issues (#24) r=jrgm ([68fd55a](https://github.com/mozilla/fxa-content-server/commit/68fd55a)), closes [(#24](https://github.com/(/issues/24)
* **tests:** lock Selenium and geckodriver versions (#4836) r=jrgm ([6085ff5](https://github.com/mozilla/fxa-content-server/commit/6085ff5))
* **validation:** adjust validation rules based on sentry feedback ([d8bf79a](https://github.com/mozilla/fxa-content-server/commit/d8bf79a))

### chore

* **sms:** Use +407 for the Romania prefix. ([72fb877](https://github.com/mozilla/fxa-content-server/commit/72fb877))

### Features

* **metrics:** Validate POST data to /metrics-errors. (#23) r=vladikoff ([7b8532b](https://github.com/mozilla/fxa-content-server/commit/7b8532b))
* **metrics:** Validate the POST /metrics body (#22) r=vladikoff ([4cbd363](https://github.com/mozilla/fxa-content-server/commit/4cbd363))
* **server:** try to verify emails on the server (#4794) r=vbudhram ([005549a](https://github.com/mozilla/fxa-content-server/commit/005549a))
* **sms:** Allow sending SMS messages to Romania. ([42afec7](https://github.com/mozilla/fxa-content-server/commit/42afec7)), closes [#4829](https://github.com/mozilla/fxa-content-server/issues/4829)
* **sms:** SMS feature gated by the auth-server. (#4827) r=vladikoff,philbooth ([de3ba24](https://github.com/mozilla/fxa-content-server/commit/de3ba24)), closes [#4789](https://github.com/mozilla/fxa-content-server/issues/4789)



<a name="1.83.0"></a>
# 1.83.0 (2017-03-20)


### Bug Fixes

* **auth_errors:** User received an error message saying no message ([408d692](https://github.com/mozilla/fxa-content-server/commit/408d692))
* **change_password:** Field specific error message when password is same. ([4262abd](https://github.com/mozilla/fxa-content-server/commit/4262abd))
* **change_password:** Made "Incorrect Password" error field specific ([ad0048a](https://github.com/mozilla/fxa-content-server/commit/ad0048a))
* **config:** allow env vars for experiment config (#4785) r=philbooth ([ea2c538](https://github.com/mozilla/fxa-content-server/commit/ea2c538)), closes [#4780](https://github.com/mozilla/fxa-content-server/issues/4780)
* **config:** env vars for config page_template_subdirectory,static_directory (#4803) r=vladik ([f94bb48](https://github.com/mozilla/fxa-content-server/commit/f94bb48))
* **CWTS:** Ensure `destroy` calls the parent. (#4808) r=@philbooth ([397afaf](https://github.com/mozilla/fxa-content-server/commit/397afaf))
* **CWTS:** Fix styles for the trustedUI (#4786) r=vladikoff ([e6aa57b](https://github.com/mozilla/fxa-content-server/commit/e6aa57b)), closes [(#4786](https://github.com/(/issues/4786) [#4749](https://github.com/mozilla/fxa-content-server/issues/4749)
* **display_name:** button now says Add when display name hasn't been set ([ef7b6b6](https://github.com/mozilla/fxa-content-server/commit/ef7b6b6))
* **preferences:** add specific error msg for rate-limiting error (#4812) r=vladikoff ([236d172](https://github.com/mozilla/fxa-content-server/commit/236d172))
* **server:** fix undefined dereference in perf flow events (#4822) r=vladikoff ([05ed9ee](https://github.com/mozilla/fxa-content-server/commit/05ed9ee)), closes [(#4822](https://github.com/(/issues/4822)
* **server:** fix undefined dereference in perf flow events (#4822) r=vladikoff (#4824) ([a142805](https://github.com/mozilla/fxa-content-server/commit/a142805)), closes [(#4822](https://github.com/(/issues/4822) [(#4824](https://github.com/(/issues/4824)
* **sign_in:** Making incorrect password error message field specific on Sign in page ([c28061f](https://github.com/mozilla/fxa-content-server/commit/c28061f))
* **signup:** decrease checkbox line height for email opt-in on signup page (#4797) r=vladikof ([5935bf9](https://github.com/mozilla/fxa-content-server/commit/5935bf9)), closes [#4707](https://github.com/mozilla/fxa-content-server/issues/4707)
* **teamcity:** add config for fxadevtest box ([45705ba](https://github.com/mozilla/fxa-content-server/commit/45705ba))
* **version:** use use cwd and env var to get version ([9287337](https://github.com/mozilla/fxa-content-server/commit/9287337))

### Features

* **CAD:** Add flow metrics for connect another device. (#4787) r=@philbooth ([65a70b0](https://github.com/mozilla/fxa-content-server/commit/65a70b0)), closes [#4783](https://github.com/mozilla/fxa-content-server/issues/4783)
* **sms:** Allow the user to resend and go "back" from /sms/sent (#4777) r=@vbudhram ([8a2c5e7](https://github.com/mozilla/fxa-content-server/commit/8a2c5e7))
* **sms:** Use Able to decide if user should see /sms (#4792) r=vladikoff ([8b19765](https://github.com/mozilla/fxa-content-server/commit/8b19765))
* **websessions:** add Sessions to client list (#4628) r=stomlinson,vbudhram ([4c1a8cd](https://github.com/mozilla/fxa-content-server/commit/4c1a8cd))

### Refactor

* **experiments:** Simplify the experiment architecture (#4809) r=vladikoff ([95b122f](https://github.com/mozilla/fxa-content-server/commit/95b122f))



<a name="1.82.4"></a>
## 1.82.4 (2017-03-20)


### Bug Fixes

* **validation:** adjust validation rules based on sentry feedback ([c975bb1](https://github.com/mozilla/fxa-content-server/commit/c975bb1))



<a name="1.82.3"></a>
## 1.82.3 (2017-03-18)


### Bug Fixes

* **server:** fix undefined dereference in perf flow events (#4822) r=vladikoff ([31fb753](https://github.com/mozilla/fxa-content-server/commit/31fb753)), closes [(#4822](https://github.com/(/issues/4822)



<a name="1.82.2"></a>
## 1.82.2 (2017-03-16)


### Bug Fixes

* **tests:** fix process.nextTick testing issues (#24) r=jrgm ([77b3a43](https://github.com/mozilla/fxa-content-server/commit/77b3a43)), closes [(#24](https://github.com/(/issues/24)



<a name="1.82.1"></a>
## 1.82.1 (2017-03-08)

### Features

* **metrics:** Validate POST data to /metrics-errors. (#23) r=vladikoff ([5ca663b](https://github.com/mozilla/fxa-content-server-private/commit/5ca663b))
* **metrics:** Validate the POST /metrics body (#22) r=vladikoff ([56f7635](https://github.com/mozilla/fxa-content-server-private/commit/56f7635))


<a name="1.82.0"></a>
# 1.82.0 (2017-03-06)


### Bug Fixes

* **reset-password:** Fix the reset password flow w/ e10s enabled! (#4770) r=vladikoff ([179d0b9](https://github.com/mozilla/fxa-content-server/commit/179d0b9)), closes [(#4770](https://github.com/(/issues/4770) [#4769](https://github.com/mozilla/fxa-content-server/issues/4769)
* **sms:** Allow parens in the phone number (#4773) r=@philbooth ([11ca81d](https://github.com/mozilla/fxa-content-server/commit/11ca81d)), closes [#4764](https://github.com/mozilla/fxa-content-server/issues/4764)
* **sms:** Fix autofocus cursor position on input[type=tel] (#4760) r=@philbooth ([d16cf4a](https://github.com/mozilla/fxa-content-server/commit/d16cf4a)), closes [(#4760](https://github.com/(/issues/4760)
* **sms:** input[type=tel] is only required w/ `required` attribute. (#4759) r=@philbooth ([f71e1b7](https://github.com/mozilla/fxa-content-server/commit/f71e1b7))
* **tests:** add missing teamcity test dependency "joi" (#4772) r=vladikoff ([6530352](https://github.com/mozilla/fxa-content-server/commit/6530352))
* **tests:** on-headers is required for server tests (#4771) r=vladikoff ([a6ac5ae](https://github.com/mozilla/fxa-content-server/commit/a6ac5ae))

### Features

* **CSP:** Use joi to validate CSP reports. (#4746) ([ef2e28d](https://github.com/mozilla/fxa-content-server/commit/ef2e28d))
* **mailcheck:** enable mailcheck (#4751) r=vladikoff ([910b319](https://github.com/mozilla/fxa-content-server/commit/910b319))
* **metrics:** emit a flow event for active experiments ([799b4ab](https://github.com/mozilla/fxa-content-server/commit/799b4ab))
* **metrics:** emit flow events for key performance metrics ([33f2cf3](https://github.com/mozilla/fxa-content-server/commit/33f2cf3))
* **server:** Set security headers on all HTML pages.  (#4750) r=@rfk ([878b694](https://github.com/mozilla/fxa-content-server/commit/878b694))
* **sms:** Add a configurable successMessage to `resend-mixin` (#4761) r=@philbooth ([6d1f906](https://github.com/mozilla/fxa-content-server/commit/6d1f906))
* **tests:** Reload mocha tests whenever source/js changes. (#4752) r=vladikoff,vbudhram ([56199d1](https://github.com/mozilla/fxa-content-server/commit/56199d1))

### Refactor

* **client:** auth brokers listens for `view-shown` to call afterLoaded. (#4754) r=@philbooth ([0264490](https://github.com/mozilla/fxa-content-server/commit/0264490))
* **client:** ConfirmResetPassword extends BaseView, not ConfirmView. ([0e90d64](https://github.com/mozilla/fxa-content-server/commit/0e90d64))
* **notifier-mixin:** Simplify the notifier-mixin using built in object event methods (#4779) r=@philb ([d129a6b](https://github.com/mozilla/fxa-content-server/commit/d129a6b))



<a name="1.81.0"></a>
# 1.81.0 (2017-02-23)


### Bug Fixes

* **client:** Only the first call to `back` is processed. (#4734), r=@vbudhram ([41632ac](https://github.com/mozilla/fxa-content-server/commit/41632ac)), closes [#4733](https://github.com/mozilla/fxa-content-server/issues/4733)
* **events:** Allow a DOM event handler to be spied upon. (#4737) r=@philbooth ([34da48e](https://github.com/mozilla/fxa-content-server/commit/34da48e)), closes [#4736](https://github.com/mozilla/fxa-content-server/issues/4736)
* **navigation:** Fixes for ESC key pressing in settings view (#4716) r=vladikoff ([25ee5a0](https://github.com/mozilla/fxa-content-server/commit/25ee5a0)), closes [(#4716](https://github.com/(/issues/4716) [#4569](https://github.com/mozilla/fxa-content-server/issues/4569) [#4169](https://github.com/mozilla/fxa-content-server/issues/4169)
* **notifications:** Allow a notification handler to be spied upon. (#4732) r=@philbooth ([f000b55](https://github.com/mozilla/fxa-content-server/commit/f000b55)), closes [#4731](https://github.com/mozilla/fxa-content-server/issues/4731)
* **strings:** fix duplicate string (#4705) r=vbudhram  ([49b8206](https://github.com/mozilla/fxa-content-server/commit/49b8206)), closes [(#4705](https://github.com/(/issues/4705)
* **style:** adjust style of stacked links (#4708), r=@vbudhram ([3e70d50](https://github.com/mozilla/fxa-content-server/commit/3e70d50)), closes [#4655](https://github.com/mozilla/fxa-content-server/issues/4655)
* **test:** Fix 'get the open restmail button' functional test. (#4741) ([c44cfcc](https://github.com/mozilla/fxa-content-server/commit/c44cfcc)), closes [(#4741](https://github.com/(/issues/4741) [#4740](https://github.com/mozilla/fxa-content-server/issues/4740)
* **test:** Fix the `on second attempt canonical form is used` test. (#4742) r=@philbooth ([b49023b](https://github.com/mozilla/fxa-content-server/commit/b49023b)), closes [(#4742](https://github.com/(/issues/4742) [#4711](https://github.com/mozilla/fxa-content-server/issues/4711)
* **tests:** adjust to new SUMO urls (#4713) ([9a6f0f9](https://github.com/mozilla/fxa-content-server/commit/9a6f0f9)), closes [#4712](https://github.com/mozilla/fxa-content-server/issues/4712)
* **tests:** force enable e10s in tests (#4670) ([3495a24](https://github.com/mozilla/fxa-content-server/commit/3495a24))
* **typo:** fix metrics event typo ([56dd45d](https://github.com/mozilla/fxa-content-server/commit/56dd45d))

### chore

* **docs:** Explain why 0.80.1 is empty ([cae891c](https://github.com/mozilla/fxa-content-server/commit/cae891c))
* **l10n:** add Web Session to strings.js (#4743) ([3101617](https://github.com/mozilla/fxa-content-server/commit/3101617))
* **versions:** update to 1.x version ([a043e45](https://github.com/mozilla/fxa-content-server/commit/a043e45))

### Features

* **eslint-plugin-fxa:** using 1 repository of eslint rules (#4698) ([14301be](https://github.com/mozilla/fxa-content-server/commit/14301be))
* **prefer-const:** changes acc. to prefer-const eslint rule (#4710) r=vladikoff ([f9006d4](https://github.com/mozilla/fxa-content-server/commit/f9006d4)), closes [#4632](https://github.com/mozilla/fxa-content-server/issues/4632)
* **sms:** Send SMS view (#4625) r=vladikoff ([36c815f](https://github.com/mozilla/fxa-content-server/commit/36c815f)), closes [#4373](https://github.com/mozilla/fxa-content-server/issues/4373)

### Refactor

* **CAD:** WhyConnectAnotherDeviceView uses the BackMixin (#4738) r=@philbooth ([246a0fe](https://github.com/mozilla/fxa-content-server/commit/246a0fe)), closes [#4735](https://github.com/mozilla/fxa-content-server/issues/4735)
* **client:** Extract a PulseGraphicsMixin. (#4730) r=@philbooth ([f82517d](https://github.com/mozilla/fxa-content-server/commit/f82517d))
* **client:** move flow model resposibilities out of the views ([4071291](https://github.com/mozilla/fxa-content-server/commit/4071291))
* **metrics:** Log the `loaded` event from the metrics module. (#4745) r=@philbooth ([5c1ca7e](https://github.com/mozilla/fxa-content-server/commit/5c1ca7e))
* **settings:** Simplify settings header rendering. (#4744) r=@philbooth ([2d6499b](https://github.com/mozilla/fxa-content-server/commit/2d6499b))



<a name="0.80.2"></a>
## 0.80.2 (2017-02-14)


### Bug Fixes

* **client:** Clear all account data on sign out. (#19) r=@seanmonstar ([f361fd1](https://github.com/mozilla/fxa-content-server/commit/f361fd1))



<a name="0.80.1"></a>
## 0.80.1 (2017-02-14)

Reverse merge fixes from [0.79.4](#0794-2017-02-13).


<a name="0.80.0"></a>
# 0.80.0 (2017-02-07)

### Bug Fixes

* **account:** throw an error when generating assertions with invalid session token (#4666) r=s ([7b867b0](https://github.com/mozilla/fxa-content-server/commit/7b867b0)), closes [#4586](https://github.com/mozilla/fxa-content-server/issues/4586)
* **client:** generate fresh flow id and begin time on sign-out ([3ea1a9a](https://github.com/mozilla/fxa-content-server/commit/3ea1a9a))
* **clients:** add a "Got it" button to the client disconnected view (#4687) r=vbudhram ([a73a53b](https://github.com/mozilla/fxa-content-server/commit/a73a53b)), closes [#4633](https://github.com/mozilla/fxa-content-server/issues/4633)
* **clients:** retry with a fresh token on OAuth requests (#4688) ([1cd050a](https://github.com/mozilla/fxa-content-server/commit/1cd050a)), closes [#4659](https://github.com/mozilla/fxa-content-server/issues/4659)
* **hsts:** fix HSTS header config value (#4668) r=vbudhram ([dfabff9](https://github.com/mozilla/fxa-content-server/commit/dfabff9)), closes [(#4668](https://github.com/(/issues/4668) [#4657](https://github.com/mozilla/fxa-content-server/issues/4657)
* **iOS:** Send the `login` message within the `visibilitychange` (#4682) ([5bca42f](https://github.com/mozilla/fxa-content-server/commit/5bca42f))
* **tests:** add a direct unit test of signOutAccount ([6937fcb](https://github.com/mozilla/fxa-content-server/commit/6937fcb))
* **tests:** Bail out after the first test failure on Circle to speed test runs. (#4678) ([94acc26](https://github.com/mozilla/fxa-content-server/commit/94acc26))
* **tests:** fix 2 typos in test title ([6fa4336](https://github.com/mozilla/fxa-content-server/commit/6fa4336))
* **tests:** make sure OAuth title tests check the value ([a368849](https://github.com/mozilla/fxa-content-server/commit/a368849))

### chore

* **docs:** `User`=>`user` for consistency. (#4699) ([da001bc](https://github.com/mozilla/fxa-content-server/commit/da001bc))

### Features

* **CAD:** `install_from.fx_desktop` A/B metric, use consistent names. (#4696) r=vladikoff ([f41a418](https://github.com/mozilla/fxa-content-server/commit/f41a418)), closes [#4692](https://github.com/mozilla/fxa-content-server/issues/4692)
* **design:** switch to new mozilla logo (#4674) r=ryanfeeley ([ce8bf92](https://github.com/mozilla/fxa-content-server/commit/ce8bf92)), closes [#4656](https://github.com/mozilla/fxa-content-server/issues/4656)

### Refactor

* **client:** scope added ([6e4b4e2](https://github.com/mozilla/fxa-content-server/commit/6e4b4e2))
* **test:** Thenify all the helpers. (#4697) r=vladikoff ([30f9b19](https://github.com/mozilla/fxa-content-server/commit/30f9b19))

<a name="0.79.4"></a>
## 0.79.4 (2017-02-13)

### Bug Fixes

* **tests:** adjust to new SUMO urls (#4713) (#4720) ([b50aa81](https://github.com/mozilla/fxa-content-server/commit/b50aa81)), closes [#4712](https://github.com/mozilla/fxa-content-server/issues/4712)

### Features

* **firstrun:** Add fx_firstrun_v2 events to support new firstrun flow. (#4717) ([f1373ed](https://github.com/mozilla/fxa-content-server/commit/f1373ed))


<a name="0.79.3"></a>
## 0.79.3 (2017-01-26)


### Bug Fixes

* **client:** Use a 5 sec timeout to send `login` in Fx for iOS. (#4671) r=@rfk ([e0686ec](https://github.com/mozilla/fxa-content-server/commit/e0686ec))
* **connect-another-device:** Disable CAD for signin. (#4672) r=vladikoff ([014557e](https://github.com/mozilla/fxa-content-server/commit/014557e)), closes [#4665](https://github.com/mozilla/fxa-content-server/issues/4665)

### chore

* **experiments:** Update content-experiments to train-79 (#4677) ([4edfe87](https://github.com/mozilla/fxa-content-server/commit/4edfe87))

### Features

* **experiments:** Push all knowledge of mutually exclusive tests to able. (#4673) r=@philbooth, vl ([b8cff6e](https://github.com/mozilla/fxa-content-server/commit/b8cff6e))



<a name="0.79.2"></a>
## 0.79.2 (2017-01-24)


### Bug Fixes

* **build:** Add Dockerfile-build which is needed by Circle. (#4662) r=@shane-tomlinson ([f38f15d](https://github.com/mozilla/fxa-content-server/commit/f38f15d))
* **docker:** add bower instructions and l10n fix (#4663) ([fe1b464](https://github.com/mozilla/fxa-content-server/commit/fe1b464)), closes [(#4663](https://github.com/(/issues/4663)
* **docker:** add build production script (#4664) ([da729b7](https://github.com/mozilla/fxa-content-server/commit/da729b7))

### Refactor

* **test:** Modernize the fx_firstrun_v1_sign_up tests. (#4661) r=@philbooth ([7e1b034](https://github.com/mozilla/fxa-content-server/commit/7e1b034))



<a name="0.79.1"></a>
## 0.79.1 (2017-01-24)


### Bug Fixes

* **docker:** Start docker service ([c6cd981](https://github.com/mozilla/fxa-content-server/commit/c6cd981))



<a name="0.79.0"></a>
# 0.79.0 (2017-01-23)


### Bug Fixes

* **client:** Fix status message on /connect_another_device (#4640) r=@philbooth ([651a56b](https://github.com/mozilla/fxa-content-server/commit/651a56b)), closes [(#4640](https://github.com/(/issues/4640) [#4634](https://github.com/mozilla/fxa-content-server/issues/4634)
* **cwts:** ux changes to make choose-what-to-sync less confusing (#4619), r=@vbudhram ([c279f90](https://github.com/mozilla/fxa-content-server/commit/c279f90)), closes [#4515](https://github.com/mozilla/fxa-content-server/issues/4515)
* **docker:** Only build docker image on master or tag (#4644) r=vladikoff ([ffddf10](https://github.com/mozilla/fxa-content-server/commit/ffddf10))
* **metrics:** Only send navigationTiming data on the first flush. (#4603) r=vladikoff ([153292b](https://github.com/mozilla/fxa-content-server/commit/153292b)), closes [#4601](https://github.com/mozilla/fxa-content-server/issues/4601)
* **metrics:** POST metrics if *any* field has changed since the last send. (#4602) r=vladikoff ([7c468e7](https://github.com/mozilla/fxa-content-server/commit/7c468e7)), closes [#4479](https://github.com/mozilla/fxa-content-server/issues/4479)
* **require:** extend load time out of requireOnDemand to 40 seconds (#4647) r=@shane-tomlinson ([af6cdd7](https://github.com/mozilla/fxa-content-server/commit/af6cdd7))
* **signin:** add oauth query strings to sign in and sign up views (#4584) r=@shane-tomlinson ([6bf3da9](https://github.com/mozilla/fxa-content-server/commit/6bf3da9)), closes [#4547](https://github.com/mozilla/fxa-content-server/issues/4547)
* **strings:** adjust confirm reset password resend string (#4607) ([c8b2468](https://github.com/mozilla/fxa-content-server/commit/c8b2468))
* **styles:** fix sasslint and add border-radius for webkit / blink browsers ([5baf61d](https://github.com/mozilla/fxa-content-server/commit/5baf61d))
* **test:** Avoid rate limiting in a `confirm` functional test. (#4613) r=vladikoff ([d78733e](https://github.com/mozilla/fxa-content-server/commit/d78733e)), closes [#4537](https://github.com/mozilla/fxa-content-server/issues/4537)
* **test:** Change `after` to `afterEach`. (#4642) r=vladikoff ([605293a](https://github.com/mozilla/fxa-content-server/commit/605293a))
* **test:** Fix `sign in to OAuth with Sync creds` test timeout. (#4650) r=vladikoff ([11c2b5e](https://github.com/mozilla/fxa-content-server/commit/11c2b5e)), closes [(#4650](https://github.com/(/issues/4650) [#4649](https://github.com/mozilla/fxa-content-server/issues/4649)
* **test:** Fix the broken `refreshes_metrics` functional test. (#4629) r=@vbudhram ([a731bef](https://github.com/mozilla/fxa-content-server/commit/a731bef)), closes [(#4629](https://github.com/(/issues/4629)
* **test:** Fix the failing OAuth functional tests. (#4630) r=@vbudhram ([a6336a5](https://github.com/mozilla/fxa-content-server/commit/a6336a5)), closes [(#4630](https://github.com/(/issues/4630)

### chore

* **deps:** Update to grunt-sass@2.0.0 for Alpine Linux compatibility (#4621) r=vladikoff ([b4a1c8c](https://github.com/mozilla/fxa-content-server/commit/b4a1c8c))
* **tests:** make sure unit tests pass with different locales (#4535) r=shane-tomlinson ([878b80c](https://github.com/mozilla/fxa-content-server/commit/878b80c)), closes [#4437](https://github.com/mozilla/fxa-content-server/issues/4437)

### Features

* **connect-another-device:** Add a close button to "why connect another device" (#4626) r=@vbudhram ([6ed0196](https://github.com/mozilla/fxa-content-server/commit/6ed0196)), closes [(#4626](https://github.com/(/issues/4626) [#4604](https://github.com/mozilla/fxa-content-server/issues/4604)
* **docker:** Add CloudOps Dockerfile & CircleCI build instructions (#4620) r=vladikoff ([dc46ea0](https://github.com/mozilla/fxa-content-server/commit/dc46ea0))
* **metrics:** Log the number of stored accounts on the /signin page. (#4493) ([f44dcb5](https://github.com/mozilla/fxa-content-server/commit/f44dcb5))

### Refactor

* **client:** Extract all routes into their own modules. (#4615) r=vladikoff ([4d0a211](https://github.com/mozilla/fxa-content-server/commit/4d0a211))
* **metrics:** Add explicit signin/signup metrics (#4606), r=@shane-tomlinson ([b5aa2d2](https://github.com/mozilla/fxa-content-server/commit/b5aa2d2))
* **relier:** remove service-name abstraction (#4645) r=@shane-tomlinson ([c9ff9ab](https://github.com/mozilla/fxa-content-server/commit/c9ff9ab)), closes [#4436](https://github.com/mozilla/fxa-content-server/issues/4436)
* **style:** test page created and radio-button added ([495ba9a](https://github.com/mozilla/fxa-content-server/commit/495ba9a))
* **test:** `thenify` not needed for `getVerificationLink` (#4623) r=@philbooth ([bf11add](https://github.com/mozilla/fxa-content-server/commit/bf11add))
* **test:** No `context` for some FxDesktop helpers. (#4611) ([1117934](https://github.com/mozilla/fxa-content-server/commit/1117934))
* **test:** No more `thenify` for `openVerificationLinkDifferentBrowser` ([772e16a](https://github.com/mozilla/fxa-content-server/commit/772e16a))
* **test:** Remove `context` from `noSuchBrowserNotification` and `testIsBrowserNotified` (# ([e7f417e](https://github.com/mozilla/fxa-content-server/commit/e7f417e))
* **test:** remove `context` from `openPasswordResetLinkDifferentBrowser` (#4636) r=@philboo ([ad5a53a](https://github.com/mozilla/fxa-content-server/commit/ad5a53a))
* **test:** Remove `context` from `openSignInInNewTab` ([31fe201](https://github.com/mozilla/fxa-content-server/commit/31fe201))
* **test:** remove `context` from `openSignUpInNewTab` (#4617) r=@philbooth ([4447161](https://github.com/mozilla/fxa-content-server/commit/4447161))
* **test:** Remove `context` from `respondToWebChannelMessage` ([6a36587](https://github.com/mozilla/fxa-content-server/commit/6a36587))
* **test:** Remove `context` from `testAreEventsLogged`, `fetchAllMetrics` ([d979483](https://github.com/mozilla/fxa-content-server/commit/d979483))

### Reverts

* **docker:** Add CloudOps Dockerfile & CircleCI build instructions" (#4643) ([cbc75cf](https://github.com/mozilla/fxa-content-server/commit/cbc75cf))



<a name="0.78.0"></a>
# 0.78.0 (2017-01-09)


### Bug Fixes

* **account:** capture uncaught sessionStatus errors ([9a429ae](https://github.com/mozilla/fxa-content-server/commit/9a429ae))
* **client:** Stop using able to get the account blocked SUMO link. (#4597) r=vladikoff ([59cba43](https://github.com/mozilla/fxa-content-server/commit/59cba43)), closes [#4588](https://github.com/mozilla/fxa-content-server/issues/4588)
* **clients:** change Get-App button to Download (#4571) r=philbooth ([37fd2c3](https://github.com/mozilla/fxa-content-server/commit/37fd2c3)), closes [#4413](https://github.com/mozilla/fxa-content-server/issues/4413)
* **deps:** update to latest p-promise and fxa-js-client (#4580) ([5c85df4](https://github.com/mozilla/fxa-content-server/commit/5c85df4)), closes [#2160](https://github.com/mozilla/fxa-content-server/issues/2160)
* **docs:** Bring back the accidentally deleted client-metrics.md content. (#4593) r=vladiko ([1114db8](https://github.com/mozilla/fxa-content-server/commit/1114db8))
* **email:** adjust text of email resend link (#4599) r=vbudhram ([2472054](https://github.com/mozilla/fxa-content-server/commit/2472054))
* **links:** open external links on about:accounts in new tabs ([f40d5d7](https://github.com/mozilla/fxa-content-server/commit/f40d5d7))
* **progress_indicator:** disable element while the progress indicator is active (#4582) r=@shane-tomlinso ([1f5499c](https://github.com/mozilla/fxa-content-server/commit/1f5499c)), closes [#4167](https://github.com/mozilla/fxa-content-server/issues/4167)
* **reset:** add relier name into reset ([bffc19c](https://github.com/mozilla/fxa-content-server/commit/bffc19c))
* **reset:** change button and header on the reset page (#4564) ([f15e2d7](https://github.com/mozilla/fxa-content-server/commit/f15e2d7)), closes [#4538](https://github.com/mozilla/fxa-content-server/issues/4538)
* **rtl:** fix rtl in the devices & apps view ([ade305a](https://github.com/mozilla/fxa-content-server/commit/ade305a))
* **server:** advertise OAuth scopes in OIDC (#4587); r=rfk ([5099f51](https://github.com/mozilla/fxa-content-server/commit/5099f51)), closes [#3433](https://github.com/mozilla/fxa-content-server/issues/3433)
* **tests:** marionette fixes: remove selenium check; export X DISPLAY (#4596) r=vladikoff ([ed11ab7](https://github.com/mozilla/fxa-content-server/commit/ed11ab7))
* **tests:** update to support latest Firefox driver (#4442) ([ea575bb](https://github.com/mozilla/fxa-content-server/commit/ea575bb)), closes [#3995](https://github.com/mozilla/fxa-content-server/issues/3995)

### Features

* **client:** Stringify WebChannel payloads in Fx Desktop >= 50. (#4579) r=@mhammond, @rfk ([4888e28](https://github.com/mozilla/fxa-content-server/commit/4888e28)), closes [#4577](https://github.com/mozilla/fxa-content-server/issues/4577)
* **server:** Remove `unsafe-eval` and reportOnly CSP rules! (#4595) r=vladikoff,jrgm ([76b2014](https://github.com/mozilla/fxa-content-server/commit/76b2014)), closes [#4594](https://github.com/mozilla/fxa-content-server/issues/4594)
* **signup:** allow users to dismiss suggest-sync ([240c30a](https://github.com/mozilla/fxa-content-server/commit/240c30a))

### Refactor

* **client:** reduce duplicated auth broker initialisation logic (#4568) r=@shane-tomlinson ([4505f2e](https://github.com/mozilla/fxa-content-server/commit/4505f2e))
* **test:** Remove `context` from `openFxaFromRp`, `openFxaFromUntrustedRp` (#4576) r=@philb ([232e2f5](https://github.com/mozilla/fxa-content-server/commit/232e2f5))
* **test:** Remove `context` from `reOpenWithAdditionalQueryParams` ([d4f4ca3](https://github.com/mozilla/fxa-content-server/commit/d4f4ca3))
* **test:** Remove `context` from `test*WasShown` ([8b27f6e](https://github.com/mozilla/fxa-content-server/commit/8b27f6e))
* **test:** Remove tests/functional/lib/test.js (#4592) r=@philbooth ([0578596](https://github.com/mozilla/fxa-content-server/commit/0578596))



<a name="0.77.0"></a>
# 0.77.0 (2016-12-28)


### Bug Fixes

* **client:** Add `show pw` if pw autofilled from pw manager (#4526) r=@vbudhram ([43b4672](https://github.com/mozilla/fxa-content-server/commit/43b4672))
* **client:** cookies_disabled.js's constructor is a function. (#4528) r=vladikoff ([7331d17](https://github.com/mozilla/fxa-content-server/commit/7331d17))
* **clients:** fix translation issues with ‘none connected’ and ‘last active’ (#4533) r=@shane- ([d7d0fe3](https://github.com/mozilla/fxa-content-server/commit/d7d0fe3)), closes [(#4533](https://github.com/(/issues/4533)
* **fonts:** clean up font request rules (#4462) r=shane-tomlinson  ([863793e](https://github.com/mozilla/fxa-content-server/commit/863793e)), closes [#4116](https://github.com/mozilla/fxa-content-server/issues/4116)
* **l10n:** do not delete translation files during extraction (#4560) ([b815bf3](https://github.com/mozilla/fxa-content-server/commit/b815bf3))
* **l10n:** fix string extraction with latest jsxgettext (#4534) r=shane-tomlinson ([75f4f0d](https://github.com/mozilla/fxa-content-server/commit/75f4f0d)), closes [(#4534](https://github.com/(/issues/4534) [#4406](https://github.com/mozilla/fxa-content-server/issues/4406)
* **l10n:** make 'why sync' string extractable (#4559) ([0e16324](https://github.com/mozilla/fxa-content-server/commit/0e16324))
* **l10n:** move l10n install into postinstall (#4498) r=vbudhram ([4c4e8da](https://github.com/mozilla/fxa-content-server/commit/4c4e8da))
* **reset:** update text on the password reset page (#4540), r=@vbudhram ([57a8a68](https://github.com/mozilla/fxa-content-server/commit/57a8a68)), closes [#4255](https://github.com/mozilla/fxa-content-server/issues/4255)
* **settings:** keep Change button disabled until content is different (#4500) ([6c62417](https://github.com/mozilla/fxa-content-server/commit/6c62417)), closes [#4201](https://github.com/mozilla/fxa-content-server/issues/4201)
* **style:** Fix the modal vertical position on mobile devices. (#4509) r=vladikoff,vbudhram ([dcc4346](https://github.com/mozilla/fxa-content-server/commit/dcc4346)), closes [(#4509](https://github.com/(/issues/4509) [#4491](https://github.com/mozilla/fxa-content-server/issues/4491)
* **styles:** adjust icon height for current device (#4501) r=vbudhram ([d681f5e](https://github.com/mozilla/fxa-content-server/commit/d681f5e)), closes [#4488](https://github.com/mozilla/fxa-content-server/issues/4488)
* **test:** Ensure elements are visible and not animating before click. (#4546) r=vladikoff ([9469acc](https://github.com/mozilla/fxa-content-server/commit/9469acc))
* **test:** Fix `suggests emails via a tooltip` tests. (#4525) r=vladikoff ([67edb5c](https://github.com/mozilla/fxa-content-server/commit/67edb5c)), closes [(#4525](https://github.com/(/issues/4525)
* **test:** Fix the reset password functional tests. (#4543) r=@vbudhram ([d4984df](https://github.com/mozilla/fxa-content-server/commit/d4984df)), closes [(#4543](https://github.com/(/issues/4543) [#4540](https://github.com/mozilla/fxa-content-server/issues/4540)
* **test:** Remove `before` in the OAuth functional tests. (#4555) r=vladikoff ([44c6b09](https://github.com/mozilla/fxa-content-server/commit/44c6b09))
* **test:** Remove functional tests dealing with preVerifyToken. (#4552) r=@shane-tomlinson ([17f3348](https://github.com/mozilla/fxa-content-server/commit/17f3348))
* **tests:** Fix verification_redirect=always functional test. (#4554) r=vladikoff ([5918a80](https://github.com/mozilla/fxa-content-server/commit/5918a80)), closes [(#4554](https://github.com/(/issues/4554) [#4000](https://github.com/mozilla/fxa-content-server/issues/4000)
* **typo:** fix ‘redundantly’ typo in validate.js (#4516) ([43a0690](https://github.com/mozilla/fxa-content-server/commit/43a0690)), closes [(#4516](https://github.com/(/issues/4516)
* **typo:** fixes url.js setAttribute typo (#4514) ([3dc1603](https://github.com/mozilla/fxa-content-server/commit/3dc1603)), closes [(#4514](https://github.com/(/issues/4514)

### chore

* **ci:** add retry command to Circle (#4517) ([b4e2ec1](https://github.com/mozilla/fxa-content-server/commit/b4e2ec1))
* **ci:** disable Firefox A/B experiments in CI browser (#4536) ([a24f9b5](https://github.com/mozilla/fxa-content-server/commit/a24f9b5))
* **ci:** reorder CI scripts  ([e04dec4](https://github.com/mozilla/fxa-content-server/commit/e04dec4))
* **ci:** try to disable signed extensions in Firefox 46 on Circle Ci (#4511) ([4a8a7ef](https://github.com/mozilla/fxa-content-server/commit/4a8a7ef))
* **docs:** Remove openGmail and syncCheckbox experiment docs. (#4530) ([e63b256](https://github.com/mozilla/fxa-content-server/commit/e63b256))
* **tests:** force disable e10s while we are on Firefox 46 (#4505) r=shane-tomlinson ([6fa0ea2](https://github.com/mozilla/fxa-content-server/commit/6fa0ea2))
* **travis:** disable Node 6 builds until fixed (#4508) ([bf70aed](https://github.com/mozilla/fxa-content-server/commit/bf70aed)), closes [(#4508](https://github.com/(/issues/4508)

### Features

* **client:** Add AMO specific help text on signin/signup. (#4550) r=vladikoff ([9c595b9](https://github.com/mozilla/fxa-content-server/commit/9c595b9)), closes [#4302](https://github.com/mozilla/fxa-content-server/issues/4302)
* **client:** complete on fennec (#4370) r=vladikoff ([c80d1aa](https://github.com/mozilla/fxa-content-server/commit/c80d1aa))
* **experiments:** update to train-77 experiments (#4556) ([c21711e](https://github.com/mozilla/fxa-content-server/commit/c21711e))

### Refactor

* **avatar:** this._displayedProfileImage removed (#4502) r=shane-tomlinson,vladikoff ([3f4ec6f](https://github.com/mozilla/fxa-content-server/commit/3f4ec6f)), closes [#4386](https://github.com/mozilla/fxa-content-server/issues/4386)
* **client:** Clean up complete_sign_up a bit. (#4518) r=vladikoff ([2d3123b](https://github.com/mozilla/fxa-content-server/commit/2d3123b))
* **client:** Configurable marketing-snippet and marketing-mixin. (#4519) r=@vladikoff ([8abf49d](https://github.com/mozilla/fxa-content-server/commit/8abf49d))
* **client:** Extract a modal-panel-mixin from modal-settings-panel-mixin. (#4506) r=vladikoff ([a54eac0](https://github.com/mozilla/fxa-content-server/commit/a54eac0))
* **client:** Remove `preVerifyToken` support. (#4539); r=vladikoff,rfk ([9cbf5d9](https://github.com/mozilla/fxa-content-server/commit/9cbf5d9)), closes [#4152](https://github.com/mozilla/fxa-content-server/issues/4152)
* **test:** Modernize the oauth_sign_up_verification_redirect tests. (#4557) ([f7755e7](https://github.com/mozilla/fxa-content-server/commit/f7755e7))
* **test:** Remove `context` from `fillOutChangePassword` ([04298c6](https://github.com/mozilla/fxa-content-server/commit/04298c6))
* **test:** Remove `context` from `fillOutCompleteResetPassword` (#4522) r=@vladikoff ([a0a357e](https://github.com/mozilla/fxa-content-server/commit/a0a357e))
* **test:** Remove `context` from `fillOutDeleteAccount` ([9c7a1a7](https://github.com/mozilla/fxa-content-server/commit/9c7a1a7))
* **test:** Remove `context` from `noSuchElement` (#4523) r=vladikoff ([b95fd7b](https://github.com/mozilla/fxa-content-server/commit/b95fd7b))
* **test:** Remove `context` from `openExternalSite` (#4545), r=@vbudhram ([736a063](https://github.com/mozilla/fxa-content-server/commit/736a063))
* **test:** remove `context` from `openSettingsInNewTab` ([28d746a](https://github.com/mozilla/fxa-content-server/commit/28d746a))
* **test:** Remove `context` from `openVerificationLinkInNewTab` ([face514](https://github.com/mozilla/fxa-content-server/commit/face514))



<a name="0.76.0"></a>
# 0.76.0 (2016-12-13)


### Bug Fixes

* **deps:** update to latest prod dependencies (#4484) ([e8beb84](https://github.com/mozilla/fxa-content-server/commit/e8beb84))
* **metrics:** make metrics.flush safely re-entrant (#4478) ([c06bd31](https://github.com/mozilla/fxa-content-server/commit/c06bd31))
* **metrics:** propagate metrics context data to /account/reset (#4489), r=@vbudhram ([00a30f8](https://github.com/mozilla/fxa-content-server/commit/00a30f8))
* **test:** Hard code location of Firefox for circle tests. (#4495) r=vladikoff ([5c8b11e](https://github.com/mozilla/fxa-content-server/commit/5c8b11e))

### Features

* **deps:** update to fxa-js-client 0.1.50 ([0bd4a68](https://github.com/mozilla/fxa-content-server/commit/0bd4a68))
* **verify:** Allow iOS Private Browsing to verify emails (#4476) r=shane-tomlinson ([1af3c2a](https://github.com/mozilla/fxa-content-server/commit/1af3c2a)), closes [#4481](https://github.com/mozilla/fxa-content-server/issues/4481)

### Refactor

* **tests:** Remove `context` from several functional test helpers. (#4490) ([ef06852](https://github.com/mozilla/fxa-content-server/commit/ef06852))



<a name="0.75.1"></a>
## 0.75.1 (2016-11-29)


### Bug Fixes

* **client:** Canonicalize emails when going to /settings (#4473) r=vladikoff ([5901b2a](https://github.com/mozilla/fxa-content-server/commit/5901b2a)), closes [#4463](https://github.com/mozilla/fxa-content-server/issues/4463)
* **client:** Use the server returned email when signing in. (#4472) r=vladikoff ([668be9e](https://github.com/mozilla/fxa-content-server/commit/668be9e)), closes [#4467](https://github.com/mozilla/fxa-content-server/issues/4467)



<a name="0.75.0"></a>
# 0.75.0 (2016-11-28)


### Bug Fixes

* **client:** `is*Visible` fixes for template written messages. ([b58cfb4](https://github.com/mozilla/fxa-content-server/commit/b58cfb4))
* **client:** Babel is only available during development. (#4433) r=vladikoff ([6da1956](https://github.com/mozilla/fxa-content-server/commit/6da1956))
* **client:** delete the redundant flow-event-metadata model (#4456) ([01e06a5](https://github.com/mozilla/fxa-content-server/commit/01e06a5))
* **client:** Fix the startup l10n/everything-else race condition. (#4438) ([24e9932](https://github.com/mozilla/fxa-content-server/commit/24e9932)), closes [(#4438](https://github.com/(/issues/4438)
* **client:** Flush metrics before redirecting to an external link. ([5bcf94f](https://github.com/mozilla/fxa-content-server/commit/5bcf94f)), closes [#4458](https://github.com/mozilla/fxa-content-server/issues/4458)
* **client:** pass correct OAuth client id to certificateSign ([0c89b9a](https://github.com/mozilla/fxa-content-server/commit/0c89b9a))
* **client:** Visible success/error messages stay visible on view render ([7fa9c00](https://github.com/mozilla/fxa-content-server/commit/7fa9c00))
* **clients:** add refresh progress state (#4382) r=vbudhram,shane-tomlinson ([b42102e](https://github.com/mozilla/fxa-content-server/commit/b42102e)), closes [#4165](https://github.com/mozilla/fxa-content-server/issues/4165)
* **clients:** add tablet support to app placeholders (#4414) r=vbudhram ([3f97df4](https://github.com/mozilla/fxa-content-server/commit/3f97df4)), closes [#4412](https://github.com/mozilla/fxa-content-server/issues/4412)
* **clients:** Always sort the current device first. (#4430) r=vladikoff ([7ce2bf9](https://github.com/mozilla/fxa-content-server/commit/7ce2bf9))
* **csp:** update helmet to version 3 (#4444) r=vbudhram ([517a287](https://github.com/mozilla/fxa-content-server/commit/517a287))
* **l10n:** fix string extraction in server syntax (#4443) ([819f098](https://github.com/mozilla/fxa-content-server/commit/819f098)), closes [(#4443](https://github.com/(/issues/4443) [#4406](https://github.com/mozilla/fxa-content-server/issues/4406)
* **metrics:** drop invalid utm_ params from flow data ([3a3a7b1](https://github.com/mozilla/fxa-content-server/commit/3a3a7b1))
* **metrics:** log some metrics about the number of clients (#4454) r=vbudhram ([c5075a8](https://github.com/mozilla/fxa-content-server/commit/c5075a8)), closes [#4229](https://github.com/mozilla/fxa-content-server/issues/4229)
* **metrics:** round flow time down before emitting ([f1f87cc](https://github.com/mozilla/fxa-content-server/commit/f1f87cc))
* **metrics:** separate the begin and view flow events ([33b2f00](https://github.com/mozilla/fxa-content-server/commit/33b2f00))
* **test:** Fix failing oauth-reset-password functional test (#4465) ([9428b8e](https://github.com/mozilla/fxa-content-server/commit/9428b8e)), closes [(#4465](https://github.com/(/issues/4465)
* **tests:** add SRI testing to functional tests (#4432) r=vbudhram,shane-tomlinson ([d99d598](https://github.com/mozilla/fxa-content-server/commit/d99d598)), closes [#4364](https://github.com/mozilla/fxa-content-server/issues/4364)
* **webchannel:** handle errors from Firefox WebChannels (#4457) r=shane-tomlinson ([8fa56e6](https://github.com/mozilla/fxa-content-server/commit/8fa56e6)), closes [#3668](https://github.com/mozilla/fxa-content-server/issues/3668)

### chore

* **docs:** Add a comment about why `view.logView` is done in app.js ([44304c2](https://github.com/mozilla/fxa-content-server/commit/44304c2))
* **git:** Update .gitignore to support nested .eslintrc files (#4409) r=vladikoff ([10ecdfb](https://github.com/mozilla/fxa-content-server/commit/10ecdfb))
* **nsp:** remove exceptions (#4416) r=pdehaan ([a4728ca](https://github.com/mozilla/fxa-content-server/commit/a4728ca)), closes [#4410](https://github.com/mozilla/fxa-content-server/issues/4410)
* **shrinkwrap:** add npm script for shrinkwrap (#4445) ([fce4016](https://github.com/mozilla/fxa-content-server/commit/fce4016)), closes [#4439](https://github.com/mozilla/fxa-content-server/issues/4439)
* **typo:** fix 'suppress' type in base.js ([6c1a3e5](https://github.com/mozilla/fxa-content-server/commit/6c1a3e5))

### Features

* **client:** Enable "show" password button for everyone! (#4435) r=vladikoff ([830f666](https://github.com/mozilla/fxa-content-server/commit/830f666))
* **client:** Pass the email address in the resume token. ([898b7cf](https://github.com/mozilla/fxa-content-server/commit/898b7cf))
* **devices:** add duplicate reason for disconnecting ([69bd338](https://github.com/mozilla/fxa-content-server/commit/69bd338))
* **l10n:** Include translations in JS bundle. (#4348) r=vladikoff ([eb79afc](https://github.com/mozilla/fxa-content-server/commit/eb79afc))
* **server:** Babel can be disabled via config. (#4418) r=vladikoff ([e08231d](https://github.com/mozilla/fxa-content-server/commit/e08231d))

### Refactor

* **client:** Cleanup marketing-mixin & marketing_snippet responsibilities r=vladikoff ([ffcbbfe](https://github.com/mozilla/fxa-content-server/commit/ffcbbfe))
* **client:** skip rendering if `navigate` is called in beforeRender ([f58b1a5](https://github.com/mozilla/fxa-content-server/commit/f58b1a5))
* **email:** Remove sendEmailIfVerified logic r=vladikoff ([886f394](https://github.com/mozilla/fxa-content-server/commit/886f394))
* **metrics:** extract flow event logic from POST /metrics handler ([3e69724](https://github.com/mozilla/fxa-content-server/commit/3e69724))
* **test:** bounced email takes care of its own prerequisites. (#4466) r=vladikoff ([1f27ff5](https://github.com/mozilla/fxa-content-server/commit/1f27ff5))
* **test:** fillOutResetPassword no longer takes a context. (#4405)  r=seanmonstar,vladikoff ([d082a40](https://github.com/mozilla/fxa-content-server/commit/d082a40))
* **test:** fillOutSignIn no longer takes a context ([395b958](https://github.com/mozilla/fxa-content-server/commit/395b958))
* **test:** fillOutSignUp no longer takes a context. (#4404) r=seanmonstar,vladikoff ([20ea0fe](https://github.com/mozilla/fxa-content-server/commit/20ea0fe))
* **test:** openPage no longer takes a context. (#4434) ([2de72cd](https://github.com/mozilla/fxa-content-server/commit/2de72cd))



<a name="0.74.0"></a>
# 0.74.0 (2016-11-14)


### Bug Fixes

* **client:** Do not show marketing material on Fx for iOS. (#4368), r=@vbudhram ([7909cc5](https://github.com/mozilla/fxa-content-server/commit/7909cc5)), closes [#4366](https://github.com/mozilla/fxa-content-server/issues/4366)
* **client:** Fix unlocalized app store buttons. (#4394) ([edb9404](https://github.com/mozilla/fxa-content-server/commit/edb9404)), closes [(#4394](https://github.com/(/issues/4394)
* **client:** Make the constructor a normal function in FlowEventMetadata ([a078e6f](https://github.com/mozilla/fxa-content-server/commit/a078e6f))
* **client:** Merge marketing_snippet_ios and marketing_snippet (#4384) ([cb34b95](https://github.com/mozilla/fxa-content-server/commit/cb34b95))
* **client:** Open email preferences in new tab (#2500) (#4387) r=shane-tomlinson,vladikoff ([452cce0](https://github.com/mozilla/fxa-content-server/commit/452cce0)), closes [#2500](https://github.com/mozilla/fxa-content-server/issues/2500)
* **config:** Strip any trailing '/v1' from `auth_server_base_url`. (#4357); r=shane-tomlinson ([ba0c0c0](https://github.com/mozilla/fxa-content-server/commit/ba0c0c0))
* **logging:** validate flow id before emitting events ([ccfc033](https://github.com/mozilla/fxa-content-server/commit/ccfc033))
* **metrics:** overhaul flow events for more accurate funnel analysis ([7507f2a](https://github.com/mozilla/fxa-content-server/commit/7507f2a))
* **password:** hide show password label until theres text in the pass… (#4099) r=vladikoff,ryan ([01e6fcb](https://github.com/mozilla/fxa-content-server/commit/01e6fcb)), closes [#4095](https://github.com/mozilla/fxa-content-server/issues/4095)
* **routes:** Redirect *_complete to *_verified r=vladikoff ([295cfc5](https://github.com/mozilla/fxa-content-server/commit/295cfc5))
* **signup:** Changes style of badges (#4340) r=vladikoff ([c44a1b4](https://github.com/mozilla/fxa-content-server/commit/c44a1b4)), closes [#3697](https://github.com/mozilla/fxa-content-server/issues/3697)
* **test:** Always send a locale when creating an account. (#4363) ([2268a64](https://github.com/mozilla/fxa-content-server/commit/2268a64))
* **test:** Fix the "device and apps panel works" functional test. ([6b7eb2c](https://github.com/mozilla/fxa-content-server/commit/6b7eb2c)), closes [#4397](https://github.com/mozilla/fxa-content-server/issues/4397)
* **test:** Fix the "device and apps panel works" functional test. (#4403) r=vladikoff ([105b14c](https://github.com/mozilla/fxa-content-server/commit/105b14c)), closes [(#4403](https://github.com/(/issues/4403) [#4397](https://github.com/mozilla/fxa-content-server/issues/4397)
* **test:** Sync reset password, verify different browser. ([05d21a5](https://github.com/mozilla/fxa-content-server/commit/05d21a5)), closes [#4399](https://github.com/mozilla/fxa-content-server/issues/4399)
* **test:** Sync reset password, verify different browser. (#4402) ([96ad29c](https://github.com/mozilla/fxa-content-server/commit/96ad29c))
* **test:** Try to figure out `Firstrun v1 sign_in - unverified` (#4365) r=vladikoff ([40f78e1](https://github.com/mozilla/fxa-content-server/commit/40f78e1))
* **typo:** fix typos ([ea84f99](https://github.com/mozilla/fxa-content-server/commit/ea84f99))

### chore

* **lint:** fix sasslint in marketing ios ([94b17b6](https://github.com/mozilla/fxa-content-server/commit/94b17b6))

### Features

* **apps:** add new service icons, enable apps feature (#4381) r=vbudhram ([72b06a5](https://github.com/mozilla/fxa-content-server/commit/72b06a5)), closes [#4213](https://github.com/mozilla/fxa-content-server/issues/4213)
* **client:** Add iOS App banner to pages (#4371) r=vladikoff ([58e57e5](https://github.com/mozilla/fxa-content-server/commit/58e57e5))
* **client:** Send `source_url` to Basket's `/subscribe` endpoint (#4342); r=rfk ([4bdbfa1](https://github.com/mozilla/fxa-content-server/commit/4bdbfa1)), closes [#4315](https://github.com/mozilla/fxa-content-server/issues/4315)

### Refactor

* **avatar:** remove getAvatars, prepare to remove 'selected' param ([ad89416](https://github.com/mozilla/fxa-content-server/commit/ad89416))
* **avatar:** remove getAvatars, prepare to remove 'selected' param (#4393) r=shane-tomlinson ([76ccf02](https://github.com/mozilla/fxa-content-server/commit/76ccf02))
* **cancel:** auth_brokers/base.js->canCancel moved to capabilities (#4374) r=vladikoff,shane- ([80b9999](https://github.com/mozilla/fxa-content-server/commit/80b9999)), closes [#3235](https://github.com/mozilla/fxa-content-server/issues/3235)



<a name="0.73.1"></a>
## 0.73.1 (2016-11-02)


### Bug Fixes

* **tests:** raven is a test dependency for server tests ([d6f0900](https://github.com/mozilla/fxa-content-server/commit/d6f0900))

### chore

* **deps:** update got, shrinkwrap (#4360) ([0970140](https://github.com/mozilla/fxa-content-server/commit/0970140))



<a name="0.73.0"></a>
# 0.73.0 (2016-11-01)


### Bug Fixes

* **build:** Bring back SRI. (#4353) r=vladikoff ([6b1a510](https://github.com/mozilla/fxa-content-server/commit/6b1a510)), closes [#4347](https://github.com/mozilla/fxa-content-server/issues/4347)
* **client:** All template writes are by default HTML escaped. (#4296) ([4329101](https://github.com/mozilla/fxa-content-server/commit/4329101))
* **client:** Fix the `Open Gmail` button on confirm_reset_password (#4328) r=philbooth,vladik ([9838d93](https://github.com/mozilla/fxa-content-server/commit/9838d93)), closes [(#4328](https://github.com/(/issues/4328) [#4327](https://github.com/mozilla/fxa-content-server/issues/4327)
* **client:** Use open in webmail button on reset sent page (#4313) r=vladikoff ([4004ec4](https://github.com/mozilla/fxa-content-server/commit/4004ec4))
* **devices:** handle blank device names (#4323) r=shane-tomlinson,vbudhram ([1be81aa](https://github.com/mozilla/fxa-content-server/commit/1be81aa)), closes [#4205](https://github.com/mozilla/fxa-content-server/issues/4205)
* **links:** fix privacy links for Fennec Android (#4320) ([c0c7de5](https://github.com/mozilla/fxa-content-server/commit/c0c7de5)), closes [(#4320](https://github.com/(/issues/4320)
* **metrics:** ignore flow events if begin time is missing (#4351) r=vladikoff ([1186e29](https://github.com/mozilla/fxa-content-server/commit/1186e29))
* **metrics:** Stop double counting the `*_complete` screen views. ([c4ab494](https://github.com/mozilla/fxa-content-server/commit/c4ab494))
* **package.json:** Remove the left over reference to fxaIframeOauthApp (#4310) r=vladikoff ([6bd869e](https://github.com/mozilla/fxa-content-server/commit/6bd869e))
* **sentry:** clean up abs_path in reports (#4331) ([3ac9ac7](https://github.com/mozilla/fxa-content-server/commit/3ac9ac7))
* **styles:** adjust device and apps button size (#4332) r=vbudhram  ([e25595e](https://github.com/mozilla/fxa-content-server/commit/e25595e)), closes [#4266](https://github.com/mozilla/fxa-content-server/issues/4266)
* **styles:** adjust modal h2 styles (#4321) ([c7a0de0](https://github.com/mozilla/fxa-content-server/commit/c7a0de0))
* **test:** Fix `oauth sign_in - verified, blocked, incorrect password` (#4341) r=vladikoff ([9aec0eb](https://github.com/mozilla/fxa-content-server/commit/9aec0eb)), closes [(#4341](https://github.com/(/issues/4341)
* **test:** Fix flaky sign-in-cached functional test. (#4352) ([1e0122f](https://github.com/mozilla/fxa-content-server/commit/1e0122f)), closes [(#4352](https://github.com/(/issues/4352)
* **tests:** add restmail to open webmail providers to fix test rate limits (#4346); r=vbudhr ([f039edd](https://github.com/mozilla/fxa-content-server/commit/f039edd)), closes [(#4346](https://github.com/(/issues/4346) [#4318](https://github.com/mozilla/fxa-content-server/issues/4318)
* **tests:** Allow the unit tests to be run against any auth server (#4299) ([d39313b](https://github.com/mozilla/fxa-content-server/commit/d39313b))
* **tests:** Fix "FxiOS v1 sign_in - verified, verify same browser" Cirlce (#4334) r=vladikof ([a26ed29](https://github.com/mozilla/fxa-content-server/commit/a26ed29)), closes [(#4334](https://github.com/(/issues/4334)
* **tests:** Fix the `sign in, open settings in a second tab` test. (#4338) r=vladikoff ([42e2398](https://github.com/mozilla/fxa-content-server/commit/42e2398)), closes [(#4338](https://github.com/(/issues/4338) [#4337](https://github.com/mozilla/fxa-content-server/issues/4337)
* **tests:** load Intern modules from new browser_modules ([33f1bdd](https://github.com/mozilla/fxa-content-server/commit/33f1bdd))
* **tests:** set to Firefox 46 ([19a7489](https://github.com/mozilla/fxa-content-server/commit/19a7489))
* **tests:** switch from request to got in teamcity test runner (#4354) r=vladikoff,rfk ([e3a8720](https://github.com/mozilla/fxa-content-server/commit/e3a8720))
* **travis:** test on node 4 and 6 ([b13494d](https://github.com/mozilla/fxa-content-server/commit/b13494d))
* **typo:** fix the whitepsace ([fa8e444](https://github.com/mozilla/fxa-content-server/commit/fa8e444))

### chore

* **client:** Remove OAuth WebChannel Keys support. (#4295) ([c07664f](https://github.com/mozilla/fxa-content-server/commit/c07664f))
* **docs:** add circle ci badge ([c83c994](https://github.com/mozilla/fxa-content-server/commit/c83c994))
* **repo:** Merge train-72 fixes back to master (#4312) ([806e164](https://github.com/mozilla/fxa-content-server/commit/806e164)), closes [(#4312](https://github.com/(/issues/4312)

### Features

* **devices:** add mobile get app placeholders (#4261) r=vbudhram,shane-tomlinson ([861af52](https://github.com/mozilla/fxa-content-server/commit/861af52)), closes [#4261](https://github.com/mozilla/fxa-content-server/issues/4261)
* **icons:** Use optimized svg icons in device view (#4294) r=vladikoff ([703e372](https://github.com/mozilla/fxa-content-server/commit/703e372))
* **metrics:** Add reset password flow metrics ([cc02b52](https://github.com/mozilla/fxa-content-server/commit/cc02b52))
* **sentry:** Add sentry middleware for express (#4345) r=vbudhram ([4bd04bf](https://github.com/mozilla/fxa-content-server/commit/4bd04bf)), closes [#4208](https://github.com/mozilla/fxa-content-server/issues/4208)
* **tests:** Allow CircleCI test parallelization. (#4298) ([42b80c9](https://github.com/mozilla/fxa-content-server/commit/42b80c9))

### Refactor

* **client:** Reduce repetition when initializing the auth-brokers. ([66cfb66](https://github.com/mozilla/fxa-content-server/commit/66cfb66))
* **client:** remove crosstab. (#4192) r=vladikoff ([07b5902](https://github.com/mozilla/fxa-content-server/commit/07b5902)), closes [#3415](https://github.com/mozilla/fxa-content-server/issues/3415)
* **deps:** switch from request to got module (#4344) r=rfk ([f1d7cf9](https://github.com/mozilla/fxa-content-server/commit/f1d7cf9))
* **disconnect:** OAuth services Disconnect button does not need … (#4314) r=vladikoff ([bb87fc3](https://github.com/mozilla/fxa-content-server/commit/bb87fc3))
* **settings:** remove sync preference button (#4326) ([9f43ddf](https://github.com/mozilla/fxa-content-server/commit/9f43ddf))
* **tests:** Remove `context` from `clearBrowserState` (#4343) r=vladikoff ([421d376](https://github.com/mozilla/fxa-content-server/commit/421d376))



<a name="0.72.1"></a>
## 0.72.1 (2016-10-20)


### Bug Fixes

* **csp:** single-quote 'none' keyword (#4311) ([22557a9](https://github.com/mozilla/fxa-content-server/commit/22557a9))



<a name="0.72.0"></a>
# 0.72.0 (2016-10-19)


### Bug Fixes

* **styles:** adjust stacking for Firefox 49 (#4259) ([bd02425](https://github.com/mozilla/fxa-content-server/commit/bd02425))
* **teamcity:** add configuration for latest6.dev.lcip.org ([9887e9a](https://github.com/mozilla/fxa-content-server/commit/9887e9a))
* **teamcity:** path location should be really relative to the script ([ba0bcd5](https://github.com/mozilla/fxa-content-server/commit/ba0bcd5))
* **teamcity:** path location should be relative to the script ([e8f397e](https://github.com/mozilla/fxa-content-server/commit/e8f397e))
* **teamcity:** update module versions to match package.json (#4254) r=vladikoff ([f181a2e](https://github.com/mozilla/fxa-content-server/commit/f181a2e))
* **test:** Fix the "focus" test (#4275) ([fd5c7b7](https://github.com/mozilla/fxa-content-server/commit/fd5c7b7)), closes [(#4275](https://github.com/(/issues/4275)
* **test:** Fix the requireOnDemand unit tests in Fx 52. (#4276) ([caa82d8](https://github.com/mozilla/fxa-content-server/commit/caa82d8)), closes [(#4276](https://github.com/(/issues/4276)
* **tests:** Fix the `oauth query parameter validation` functional tests. (#4286) ([a70cc82](https://github.com/mozilla/fxa-content-server/commit/a70cc82)), closes [(#4286](https://github.com/(/issues/4286)
* **text:** Change `Damaged link` to `Link damaged` to consolidate strings (#4287) ([c3c8c79](https://github.com/mozilla/fxa-content-server/commit/c3c8c79))

### Features

* signin unblock (#4154) ([18850e1](https://github.com/mozilla/fxa-content-server/commit/18850e1))
* **hpkp:** Add HPKP headers (#4097) ([660f604](https://github.com/mozilla/fxa-content-server/commit/660f604))
* **metrics:** Always send a metricsContext.context from the content server. (#4251) ([1fefb77](https://github.com/mozilla/fxa-content-server/commit/1fefb77))
* **server:** Ban all `object`s using CSP. (#4285) ([b6e9a25](https://github.com/mozilla/fxa-content-server/commit/b6e9a25))
* **test:** Point circle at fxa-ci.dev.lcip.org (#4282) ([3cec607](https://github.com/mozilla/fxa-content-server/commit/3cec607))
* **test:** Use package.json for version info for teamcity dep install ([8de7ef0](https://github.com/mozilla/fxa-content-server/commit/8de7ef0))
* **tests:** Update Fx and Selenium versions on Travis. (#4271) ([5831294](https://github.com/mozilla/fxa-content-server/commit/5831294))

### Refactor

* **client:** `var`=>`const` for all requires (#4263) ([5490a0b](https://github.com/mozilla/fxa-content-server/commit/5490a0b))
* **client:** Ditch `var self=this` (#4264) ([808ad8d](https://github.com/mozilla/fxa-content-server/commit/808ad8d))
* **client:** Remove colon from device timestamps (#4222) r=shane-tomlinson,vladikoff ([253da2e](https://github.com/mozilla/fxa-content-server/commit/253da2e))
* **client:** Use object shorthand for functions. (#4265) ([f44c262](https://github.com/mozilla/fxa-content-server/commit/f44c262))
* **incorrect-password:** Changed Text in case of wrong password (#4258) r=vladikoff ([9279e69](https://github.com/mozilla/fxa-content-server/commit/9279e69))
* **signup:** Messaging Size Matched (#4249) r=vladikoff ([05db4d2](https://github.com/mozilla/fxa-content-server/commit/05db4d2))
* **test:** Update the confirm functional test to use helpers. (#4273) ([35b9330](https://github.com/mozilla/fxa-content-server/commit/35b9330))
* **tests:** Update the email-optin tests to use helpers. (#4279) ([2f273cd](https://github.com/mozilla/fxa-content-server/commit/2f273cd))



<a name="0.71.0"></a>
# 0.71.0 (2016-10-06)


### Bug Fixes

* **build:** backslash-escape "/" in character class to satisfy minimizers (#4206) r=vladikof ([c3a65ce](https://github.com/mozilla/fxa-content-server/commit/c3a65ce))
* **build:** Ensure revs/filenames are correctly created. (#4210) r=vladikoff,jbuck ([6338a82](https://github.com/mozilla/fxa-content-server/commit/6338a82))
* **build:** switch to grunt-file-rev from grunt-rev (#4199) r=jbuck ([e4f750d](https://github.com/mozilla/fxa-content-server/commit/e4f750d))
* **client:** Add 'rel=noopener noreferrer' to all external links ([c19c7ed](https://github.com/mozilla/fxa-content-server/commit/c19c7ed)), closes [#4091](https://github.com/mozilla/fxa-content-server/issues/4091)
* **client:** Fix signup confirmation poll. ([307bb67](https://github.com/mozilla/fxa-content-server/commit/307bb67)), closes [#4237](https://github.com/mozilla/fxa-content-server/issues/4237)
* **client:** normalizeXHRError handling 503 and 429 error ([2a7009c](https://github.com/mozilla/fxa-content-server/commit/2a7009c))
* **devices:** use uid for devices panel ([9213f29](https://github.com/mozilla/fxa-content-server/commit/9213f29))
* **docs:** Standardize jsdoc param/returns to use {Capital} for types. (#4226) ([b58f427](https://github.com/mozilla/fxa-content-server/commit/b58f427))
* **logging:** ensure flow begin events get correct flow_time (#4236) ([bed3feb](https://github.com/mozilla/fxa-content-server/commit/bed3feb))
* **logging:** identify the view in flow.begin event (#4224) r=vladikoff ([b8952f0](https://github.com/mozilla/fxa-content-server/commit/b8952f0))
* **password:** remove need inspiration link from password prompts (#4172) ([c392f96](https://github.com/mozilla/fxa-content-server/commit/c392f96))
* **server:** Only one bodyParser.json is needed. (#4200) r=vladikoff ([ee82c3c](https://github.com/mozilla/fxa-content-server/commit/ee82c3c))
* **signin:** displaying new message for already verified sign-in tokens (#4176), r=@vbudhram ([7eb856e](https://github.com/mozilla/fxa-content-server/commit/7eb856e))
* **test:** Fix the `sign in to OAuth with Sync creds` on latest. (#4245) r=vladikoff ([dc60cea](https://github.com/mozilla/fxa-content-server/commit/dc60cea)), closes [(#4245](https://github.com/(/issues/4245)
* **tests:** add oauth app functional tests (#4209) r=shane-tomlinson ([9af4895](https://github.com/mozilla/fxa-content-server/commit/9af4895)), closes [#4109](https://github.com/mozilla/fxa-content-server/issues/4109)
* **tests:** Ensure the complete_sign_in functional tests pass. (#4183) ([60c8159](https://github.com/mozilla/fxa-content-server/commit/60c8159))
* **tests:** fix broken data-flow-begin functional tests (#4223) ([bdf72a6](https://github.com/mozilla/fxa-content-server/commit/bdf72a6)), closes [(#4223](https://github.com/(/issues/4223)

### chore

* **circle:** add circle.yml with testing config (#4197) ([2df2b48](https://github.com/mozilla/fxa-content-server/commit/2df2b48))
* **client:** Rename `webmailLink` to `unsafeWebmailLink` (#4174) r=vladikoff ([3511ccd](https://github.com/mozilla/fxa-content-server/commit/3511ccd))

### Features

* **client:** /config now returns a 410 HTTP status. (#4153) r=vladikoff ([e6ff90e](https://github.com/mozilla/fxa-content-server/commit/e6ff90e))
* **metrics:** add flow event for have-account ([bcc0974](https://github.com/mozilla/fxa-content-server/commit/bcc0974)), closes [#4216](https://github.com/mozilla/fxa-content-server/issues/4216)
* **metrics:** adjust tests and logic for the event ([4272d51](https://github.com/mozilla/fxa-content-server/commit/4272d51))
* **sentry:** move sentry release version to front-end (#4220) r=vbudhram ([18ddbf6](https://github.com/mozilla/fxa-content-server/commit/18ddbf6)), closes [#3474](https://github.com/mozilla/fxa-content-server/issues/3474)
* **shared:** add new locales ([9a24702](https://github.com/mozilla/fxa-content-server/commit/9a24702))

### Refactor

* **client:** Add the external-links-mixin to the BaseView (#4184) ([9900587](https://github.com/mozilla/fxa-content-server/commit/9900587))
* **client:** Remove all direct fxaClient calls from the views. (#4194) ([64081c6](https://github.com/mozilla/fxa-content-server/commit/64081c6))
* **fennec:** force_auth_complete removed (#4211) r=vladikoff ([729720c](https://github.com/mozilla/fxa-content-server/commit/729720c))
* **jsdocs:** displaying new message for already verified sign-in tokens (#4178) r=vladikoff ([3824ab8](https://github.com/mozilla/fxa-content-server/commit/3824ab8))
* **settings:** ellipses added (#4202) r=vladikoff ([eb5418e](https://github.com/mozilla/fxa-content-server/commit/eb5418e))
* **tests:** convert 2 sign-in functional test suites to use helpers. (#4207) r=vladikoff ([d1a3247](https://github.com/mozilla/fxa-content-server/commit/d1a3247))



<a name="0.70.0"></a>
# 0.70.0 (2016-09-20)


### Bug Fixes

* **build:** remove date from js bundle (#4102), r=@vbudhram ([31ca1c1](https://github.com/mozilla/fxa-content-server/commit/31ca1c1)), closes [#4101](https://github.com/mozilla/fxa-content-server/issues/4101)
* **client:** Ensure the "Open Webmail" button is translated. (#4164) r=vladikoff ([9d12144](https://github.com/mozilla/fxa-content-server/commit/9d12144)), closes [#4158](https://github.com/mozilla/fxa-content-server/issues/4158)
* **client:** Fix /force_auth and /complete_sign_up error handling. (#4129) r=vladikoff ([58ddfe9](https://github.com/mozilla/fxa-content-server/commit/58ddfe9)), closes [(#4129](https://github.com/(/issues/4129)
* **client:** Fix broken XHR error response handling. (#4121) r=vladikoff ([1230cc6](https://github.com/mozilla/fxa-content-server/commit/1230cc6)), closes [(#4121](https://github.com/(/issues/4121) [#4120](https://github.com/mozilla/fxa-content-server/issues/4120)
* **client:** Improved calls to action on the confirm reset password screen. (#4100) ([2063d6c](https://github.com/mozilla/fxa-content-server/commit/2063d6c))
* **clients:** fix fetch for two simultaneous responses (#4111) r=vbudhram ([dd2727c](https://github.com/mozilla/fxa-content-server/commit/dd2727c)), closes [(#4111](https://github.com/(/issues/4111)
* **email:** Add ability for content server to delegate sending emails (#4155) r=shane-tomlin ([b7a0963](https://github.com/mozilla/fxa-content-server/commit/b7a0963))
* **oauth:** set TTL for the authorization request (#4075) r=shane-tomlinson ([3af4e9a](https://github.com/mozilla/fxa-content-server/commit/3af4e9a)), closes [#3982](https://github.com/mozilla/fxa-content-server/issues/3982)
* **sentry:** bring back cache busting file names in sentry (#4103) r=vbudhram ([0627b17](https://github.com/mozilla/fxa-content-server/commit/0627b17))
* **signin:** Add delay for login message on iOS broker (#4089), r=@shane-tomlinson ([c04980d](https://github.com/mozilla/fxa-content-server/commit/c04980d))
* **styles:** fix horizontal align for comm pref (#4098) r=vladikoff ([0f13938](https://github.com/mozilla/fxa-content-server/commit/0f13938)), closes [(#4098](https://github.com/(/issues/4098) [#3886](https://github.com/mozilla/fxa-content-server/issues/3886)
* **tests:** Fix 'try to re-use a link' funcitonal test. (#4126) ([ce072e6](https://github.com/mozilla/fxa-content-server/commit/ce072e6)), closes [(#4126](https://github.com/(/issues/4126)
* **tests:** Fix the settings/avatar functional tests. (#4146) r=vladikoff ([55d896b](https://github.com/mozilla/fxa-content-server/commit/55d896b)), closes [(#4146](https://github.com/(/issues/4146) [#4144](https://github.com/mozilla/fxa-content-server/issues/4144)
* **tests:** improve add event handler for tests (#4122) ([8ecdd35](https://github.com/mozilla/fxa-content-server/commit/8ecdd35))
* **tests:** send Origin headers with resource requests when appropriate (#4059) ([030874f](https://github.com/mozilla/fxa-content-server/commit/030874f))

### chore

* **client:** Changed "Tabs" to "Open tabs" (#4156) ([7b31dc2](https://github.com/mozilla/fxa-content-server/commit/7b31dc2))
* **client:** Update Google Play Store badges (#4140) r=vladikoff ([f8fcaf7](https://github.com/mozilla/fxa-content-server/commit/f8fcaf7))
* **docs:** Add missing client metrics docs (#4083) ([03b8d1b](https://github.com/mozilla/fxa-content-server/commit/03b8d1b))
* **docs:** add release v0.69.0 notes ([440e528](https://github.com/mozilla/fxa-content-server/commit/440e528))
* **docs:** Add screen images to client metrics docs (#4139) ([c3cc9d4](https://github.com/mozilla/fxa-content-server/commit/c3cc9d4))
* **docs:** Document known values for `entrypoint` metrics param. ([ddcf9c8](https://github.com/mozilla/fxa-content-server/commit/ddcf9c8))
* **server:** Remove custom FxOS CSP code. (#4118) r=vladikoff ([a1fef3d](https://github.com/mozilla/fxa-content-server/commit/a1fef3d)), closes [#3958](https://github.com/mozilla/fxa-content-server/issues/3958)
* **tests:** Remove listenForWebChannelMessage - it's no longer needed. (#4142) r=vladikoff ([6bd603f](https://github.com/mozilla/fxa-content-server/commit/6bd603f))
* **travis:** drop node 0.10 support in travis (#4149) ([ba77285](https://github.com/mozilla/fxa-content-server/commit/ba77285))

### Features

* **client:** Embed config values in the HTML. (#4147) r=vladikoff ([1e8f1d7](https://github.com/mozilla/fxa-content-server/commit/1e8f1d7))
* **deps:** Use jQuery 3.1.0 and sinon 1.17.5 (#4117) r=vladikoff ([4fe8dc0](https://github.com/mozilla/fxa-content-server/commit/4fe8dc0))
* **devices:** add devices modal and additional metrics (#4131) r=vbudhram,shane-tomlinson ([aed667e](https://github.com/mozilla/fxa-content-server/commit/aed667e))
* **devices:** add tablet icon (#4132) r=vbudhram ([d9c007e](https://github.com/mozilla/fxa-content-server/commit/d9c007e)), closes [#4030](https://github.com/mozilla/fxa-content-server/issues/4030)
* **errors:** support localized throttled message (#4145) ([374858e](https://github.com/mozilla/fxa-content-server/commit/374858e))
* **experiments:** update to latest experiment tag (#4171) ([8ffa42f](https://github.com/mozilla/fxa-content-server/commit/8ffa42f))
* **metrics:** add flow.attempt_signin, flow.engage, flow.attempt_signup (#4150) r=rfk,philboot ([e618104](https://github.com/mozilla/fxa-content-server/commit/e618104))
* **oauth:** add OAuth app management ui (#3935) r=shane-tomlinson,vbudhram ([e6b4333](https://github.com/mozilla/fxa-content-server/commit/e6b4333)), closes [#3921](https://github.com/mozilla/fxa-content-server/issues/3921)

### Refactor

* **client:** Extract all element type specific code from form.js (#4108) ([e33ecc4](https://github.com/mozilla/fxa-content-server/commit/e33ecc4))
* **client:** Reduce fxa-js-client fetch boilerplate (#4090) ([51a70fb](https://github.com/mozilla/fxa-content-server/commit/51a70fb))
* **client:** Unify all the resend email code into resend-mixin. (#4123) ([4231045](https://github.com/mozilla/fxa-content-server/commit/4231045))
* **signin:** make all beforeSignIn methods use the account object (#4082) ([58af33b](https://github.com/mozilla/fxa-content-server/commit/58af33b))



<a name="0.69.0"></a>
# 0.69.0 (2016-09-07)


### Bug Fixes

* **build:** remove date from js bundle (#4102), r=@vbudhram ([31ca1c1](https://github.com/mozilla/fxa-content-server/commit/31ca1c1)), closes [#4101](https://github.com/mozilla/fxa-content-server/issues/4101)
* **client:** Improved calls to action on the confirm reset password screen. (#4100) ([2063d6c](https://github.com/mozilla/fxa-content-server/commit/2063d6c))
* **clients:** fix fetch for two simultaneous responses (#4111) r=vbudhram ([dd2727c](https://github.com/mozilla/fxa-content-server/commit/dd2727c)), closes [(#4111](https://github.com/(/issues/4111)
* **oauth:** set TTL for the authorization request (#4075) r=shane-tomlinson ([3af4e9a](https://github.com/mozilla/fxa-content-server/commit/3af4e9a)), closes [#3982](https://github.com/mozilla/fxa-content-server/issues/3982)
* **sentry:** bring back cache busting file names in sentry (#4103) r=vbudhram ([0627b17](https://github.com/mozilla/fxa-content-server/commit/0627b17))
* **signin:** Add delay for login message on iOS broker (#4089), r=@shane-tomlinson ([c04980d](https://github.com/mozilla/fxa-content-server/commit/c04980d))
* **styles:** fix horizontal align for comm pref (#4098) r=vladikoff ([0f13938](https://github.com/mozilla/fxa-content-server/commit/0f13938)), closes [(#4098](https://github.com/(/issues/4098) [#3886](https://github.com/mozilla/fxa-content-server/issues/3886)
* **tests:** send Origin headers with resource requests when appropriate (#4059) ([030874f](https://github.com/mozilla/fxa-content-server/commit/030874f))

### chore

* **docs:** Add missing client metrics docs (#4083) ([03b8d1b](https://github.com/mozilla/fxa-content-server/commit/03b8d1b))

### Features

* **oauth:** add OAuth app management ui (#3935) r=shane-tomlinson,vbudhram ([e6b4333](https://github.com/mozilla/fxa-content-server/commit/e6b4333)), closes [#3921](https://github.com/mozilla/fxa-content-server/issues/3921)

### Refactor

* **client:** Reduce fxa-js-client fetch boilerplate (#4090) ([51a70fb](https://github.com/mozilla/fxa-content-server/commit/51a70fb))
* **signin:** make all beforeSignIn methods use the account object (#4082) ([58af33b](https://github.com/mozilla/fxa-content-server/commit/58af33b))



<a name="0.68.1"></a>
## 0.68.1 (2016-08-24)


### Bug Fixes

* **styles:** change color of label on permissions page (#4079) r=vladikoff ([f2cf887](https://github.com/mozilla/fxa-content-server/commit/f2cf887)), closes [#4052](https://github.com/mozilla/fxa-content-server/issues/4052)
* **styles:** remove transition on show password button (#4078) r=vladikoff ([10f6d44](https://github.com/mozilla/fxa-content-server/commit/10f6d44)), closes [#4076](https://github.com/mozilla/fxa-content-server/issues/4076)
* **tests:** adjust timeouts and window handles for TeamCity tests (#4081) ([be51e51](https://github.com/mozilla/fxa-content-server/commit/be51e51))
* **tokens:** Display expired token on sign-in verification error (#4047) ([296250f](https://github.com/mozilla/fxa-content-server/commit/296250f))

### Refactor

* **client:** Remove support for fx_ios_v2 (#4080) r=vladikoff ([f6ea1ef](https://github.com/mozilla/fxa-content-server/commit/f6ea1ef)), closes [#4073](https://github.com/mozilla/fxa-content-server/issues/4073)



<a name="0.68.0"></a>
# 0.68.0 (2016-08-23)


### Bug Fixes

* **client:** Fix autofocus being called repeatedly on hidden settings panels. (#4043) r=vladi ([a541eca](https://github.com/mozilla/fxa-content-server/commit/a541eca)), closes [(#4043](https://github.com/(/issues/4043)
* **css:** Remove right margin on settings (#4054) r=vladikoff ([5c4083c](https://github.com/mozilla/fxa-content-server/commit/5c4083c))
* **deps:** update prod dependencies (#4034) ([6682ae2](https://github.com/mozilla/fxa-content-server/commit/6682ae2))
* **l10n:** fix input type direction to match Gmail (#4070) r=vbudhram ([025ed91](https://github.com/mozilla/fxa-content-server/commit/025ed91)), closes [(#4070](https://github.com/(/issues/4070)
* **l10n:** fix translations for the password warning (#4068) r=vbudhram ([ce88b84](https://github.com/mozilla/fxa-content-server/commit/ce88b84)), closes [(#4068](https://github.com/(/issues/4068)
* **logging:** flow.begin is a flowEvent, not an activityEvent (#4051) r=vladikoff ([32fa116](https://github.com/mozilla/fxa-content-server/commit/32fa116))
* **sentry:** do not send the same error more than once (#4066) r=vladikoff ([82b4e30](https://github.com/mozilla/fxa-content-server/commit/82b4e30)), closes [#4023](https://github.com/mozilla/fxa-content-server/issues/4023)
* **sentry:** separate errors by errno, switch known errors to info level (#4074) ([d0b3828](https://github.com/mozilla/fxa-content-server/commit/d0b3828))
* **signup:** add an error code for unknown account verifications (#4061) r=vbudhram ([46595e1](https://github.com/mozilla/fxa-content-server/commit/46595e1)), closes [#3989](https://github.com/mozilla/fxa-content-server/issues/3989)
* **strings:** adjust support link for devices and apps (#4072) r=rfk ([4227c2d](https://github.com/mozilla/fxa-content-server/commit/4227c2d)), closes [#4067](https://github.com/mozilla/fxa-content-server/issues/4067)
* **styles:** adjust property sort order to remove lint warnings ([b1e0bc0](https://github.com/mozilla/fxa-content-server/commit/b1e0bc0))
* **styles:** bring back CWTS email field (#4063) ([a472bea](https://github.com/mozilla/fxa-content-server/commit/a472bea)), closes [#4062](https://github.com/mozilla/fxa-content-server/issues/4062)
* **teamcity:** tests now require fxa-shared installed ([381fb20](https://github.com/mozilla/fxa-content-server/commit/381fb20))
* **tests:** Add a helper function to close a window. (#4038) r=vladikoff ([7a7785e](https://github.com/mozilla/fxa-content-server/commit/7a7785e)), closes [(#4038](https://github.com/(/issues/4038)

### chore

* **tests:** disable auto update for test profiles ([27e2728](https://github.com/mozilla/fxa-content-server/commit/27e2728))
* **travis:** retry nsp check on travis due to flaky api ([0ca0c5d](https://github.com/mozilla/fxa-content-server/commit/0ca0c5d))

### Features

* **experiments:** update latest experiments for train-68 (#4071) ([dfa8f84](https://github.com/mozilla/fxa-content-server/commit/dfa8f84))
* **passwords:** add support article about password strength (#4014) r=vbudhram ([b6a3319](https://github.com/mozilla/fxa-content-server/commit/b6a3319)), closes [#3945](https://github.com/mozilla/fxa-content-server/issues/3945)
* **settings:** escape key hides the current panel (#3845) r=vladikoff ([82c7fba](https://github.com/mozilla/fxa-content-server/commit/82c7fba))

### Refactor

* **client:** browserify jwcrypto to prepare for requireOnDemand. (#4035) r=vladikoff ([3600b0a](https://github.com/mozilla/fxa-content-server/commit/3600b0a))
* **client:** jwcrypto is now loaded using requireOnDemand. (#4041) r=vladikoff ([84706d8](https://github.com/mozilla/fxa-content-server/commit/84706d8))
* **client:** Load fxa-js-client using requireOnDemand. (#4042) r=vladikoff ([ff706a4](https://github.com/mozilla/fxa-content-server/commit/ff706a4))
* **client:** Refactor the hide-on-escape key code. (#4046) r=vladikoff ([615e138](https://github.com/mozilla/fxa-content-server/commit/615e138))
* **client:** Use cache busting URLs with require on demand. (#4002) r=vladikoff ([053153e](https://github.com/mozilla/fxa-content-server/commit/053153e))
* **client/server:** Ditch the postMessage origin check for iframes (#4008) ([c1f5260](https://github.com/mozilla/fxa-content-server/commit/c1f5260))
* **devices:** remove timeago, use device last active from the fxa-auth-server (#4033) ([36bb232](https://github.com/mozilla/fxa-content-server/commit/36bb232))
* **devices:** rename devices view to clients (#4055) r=vbudhram,rfk ([d425e8f](https://github.com/mozilla/fxa-content-server/commit/d425e8f))
* **l10n:** use shared source for l10n list (#4050), r=@vbudhram ([a3a5294](https://github.com/mozilla/fxa-content-server/commit/a3a5294))



<a name="0.67.0"></a>
# 0.67.0 (2016-08-09)


### Bug Fixes

* **build:** Fix l10n extraction of template strings. (#4028) r=vladikoff ([38557d5](https://github.com/mozilla/fxa-content-server/commit/38557d5)), closes [(#4028](https://github.com/(/issues/4028) [#4027](https://github.com/mozilla/fxa-content-server/issues/4027)
* **client:** No screen transition post confirm signin for OAuth Webchannel keys (#3997) r=vla ([6d15ece](https://github.com/mozilla/fxa-content-server/commit/6d15ece)), closes [#3966](https://github.com/mozilla/fxa-content-server/issues/3966)
* **client:** OAuth flows that request keys must do signin confirmation. (#3991) ([a77c3c9](https://github.com/mozilla/fxa-content-server/commit/a77c3c9))
* **client:** Only show passwords while depressing the "show" button. (#3978) ([251f0e3](https://github.com/mozilla/fxa-content-server/commit/251f0e3))
* **client:** propagate flow data to confirm view (#3990) ([cbbd8a5](https://github.com/mozilla/fxa-content-server/commit/cbbd8a5))
* **client:** update to latest able version (#4018) ([4466d93](https://github.com/mozilla/fxa-content-server/commit/4466d93))
* **devices:** add 'last active' to formatted string (#4015) r=shane-tomlinson ([96eaafa](https://github.com/mozilla/fxa-content-server/commit/96eaafa)), closes [#3960](https://github.com/mozilla/fxa-content-server/issues/3960)
* **devices:** add title attribute to device names (#4016) r=vbudhram,ryanfeeley ([83f0da2](https://github.com/mozilla/fxa-content-server/commit/83f0da2)), closes [#3959](https://github.com/mozilla/fxa-content-server/issues/3959)
* **experiments:** update experiments to train 67 (#4025) ([3762ea2](https://github.com/mozilla/fxa-content-server/commit/3762ea2))
* **jsdoc:** add eslint jsdoc validation (#4010) ([fcf1ebf](https://github.com/mozilla/fxa-content-server/commit/fcf1ebf))
* **logging:** use legacy log format for activityEvents ([b87805e](https://github.com/mozilla/fxa-content-server/commit/b87805e))
* **signup:** add utm params to suggest-sync (#4029) r=vbudhram ([aabd4f6](https://github.com/mozilla/fxa-content-server/commit/aabd4f6)), closes [#4021](https://github.com/mozilla/fxa-content-server/issues/4021)
* **styles:** remove bold from current device (#4020) ([138c98c](https://github.com/mozilla/fxa-content-server/commit/138c98c)), closes [#4019](https://github.com/mozilla/fxa-content-server/issues/4019)
* **tests:** fix remote tests/server/routes/get-fxa-client-configuration ([69bfeee](https://github.com/mozilla/fxa-content-server/commit/69bfeee))

### chore

* **client:** Remove signin confirmation transition code from fxa-client.js ([d26aa75](https://github.com/mozilla/fxa-content-server/commit/d26aa75))
* **deps:** Bump fxa-js-client to 0.1.46 (#3987) r=vbudhram,vladikoff ([c1b42bc](https://github.com/mozilla/fxa-content-server/commit/c1b42bc))
* **deps:** Bump the fxa-js-client version to 0.1.45 (#3983) r=vladikoff ([401bd31](https://github.com/mozilla/fxa-content-server/commit/401bd31))
* **scripts:** update npm versions used to run in teamcity (#3999) r=vladikoff ([4d600e7](https://github.com/mozilla/fxa-content-server/commit/4d600e7))
* **teamcity:** a tool to help updating bash-embedded dependencies (#4001) r=vladikoff ([8bce55b](https://github.com/mozilla/fxa-content-server/commit/8bce55b))

### Features

* **metrics:** Add utms to statsd (#4026) r=vladikoff ([859591a](https://github.com/mozilla/fxa-content-server/commit/859591a))



<a name="0.66.0"></a>
# 0.66.0 (2016-07-26)


### Bug Fixes

* **avatar:** prevent buttons from flashing (#3850) ([6e7f360](https://github.com/mozilla/fxa-content-server/commit/6e7f360))
* **client:** always send a service param to /certificate/sign ([01a0ae5](https://github.com/mozilla/fxa-content-server/commit/01a0ae5))
* **client:** Check for expired sessions whenever the user focuses the settings page. (#3924) ([25cf276](https://github.com/mozilla/fxa-content-server/commit/25cf276))
* **client:** Help the password manager save the username on pw reset/change. (#3977) r=vladik ([362b2fb](https://github.com/mozilla/fxa-content-server/commit/362b2fb))
* **client:** Hide all visible passwords on form submit. (#3969) ([a6c848c](https://github.com/mozilla/fxa-content-server/commit/a6c848c))
* **client:** use context constants instead of literals (#3961) ([88ae365](https://github.com/mozilla/fxa-content-server/commit/88ae365))
* **confirm:** add known error code when polling fails (#3943) r=vbudhram ([c509963](https://github.com/mozilla/fxa-content-server/commit/c509963)), closes [#3925](https://github.com/mozilla/fxa-content-server/issues/3925)
* **devices:** adjust download links for browsers (#3926) r=vladikoff ([d178aee](https://github.com/mozilla/fxa-content-server/commit/d178aee)), closes [#3540](https://github.com/mozilla/fxa-content-server/issues/3540)
* **l10n:** Fix l10n extraction on ES2015. (#3963) r=vladikoff ([01334e7](https://github.com/mozilla/fxa-content-server/commit/01334e7)), closes [(#3963](https://github.com/(/issues/3963) [#3962](https://github.com/mozilla/fxa-content-server/issues/3962)
* **server:** Allow FxOS 1.x and Fennec < 25 to sign in/up (#3940) ([5b87852](https://github.com/mozilla/fxa-content-server/commit/5b87852))
* **server:** Ensure CSS for the TOS/PP agreements is served from the CDN. (#3981) r=vladikoff ([b4867ed](https://github.com/mozilla/fxa-content-server/commit/b4867ed)), closes [#3976](https://github.com/mozilla/fxa-content-server/issues/3976)
* **server:** Re-add the /.well-known/openid-configuration route ([7781973](https://github.com/mozilla/fxa-content-server/commit/7781973))
* **styles:** fix settings email header when display name set (#3930) ([65aef25](https://github.com/mozilla/fxa-content-server/commit/65aef25)), closes [(#3930](https://github.com/(/issues/3930)
* **teamcity:** fail fast if all servers are not up (#3936) r=vladikoff ([a2c9656](https://github.com/mozilla/fxa-content-server/commit/a2c9656))
* **teamcity:** server tests don't need selenium running (#3975) r=vladikoff ([86deba7](https://github.com/mozilla/fxa-content-server/commit/86deba7))

### chore

* **deps:** Bump request and universal-analytics dependencies (#3967) ([b271bce](https://github.com/mozilla/fxa-content-server/commit/b271bce))
* **dev:** add remote development script and docs (#3971) r=pdehaan,vbudhram ([d82f0a1](https://github.com/mozilla/fxa-content-server/commit/d82f0a1)), closes [#3951](https://github.com/mozilla/fxa-content-server/issues/3951)
* **openid:** Remove support for OpenID. ([8532c17](https://github.com/mozilla/fxa-content-server/commit/8532c17))
* **strings:** add location strings to strings.js (#3972) ([1e27f74](https://github.com/mozilla/fxa-content-server/commit/1e27f74))

### Features

* **build:** ES6 with babel (#3841) ([72f9051](https://github.com/mozilla/fxa-content-server/commit/72f9051))
* **client:** Always notify browser on password change. (#3913) ([56417ac](https://github.com/mozilla/fxa-content-server/commit/56417ac))
* **client:** Remove Account Lockout. (#3956) r=vladikoff ([4b8b867](https://github.com/mozilla/fxa-content-server/commit/4b8b867)), closes [#3949](https://github.com/mozilla/fxa-content-server/issues/3949)
* **client-config:** Add a /.well-known/fxa-client-configuration endpoint (#3919) ([cbd341a](https://github.com/mozilla/fxa-content-server/commit/cbd341a))
* **metrics:** Add a `<view_name>.back` event when the user clicks a back link ([9bd0c6c](https://github.com/mozilla/fxa-content-server/commit/9bd0c6c))
* **password:** make hints progressively useful (#3791) r=vladikoff ([e327d39](https://github.com/mozilla/fxa-content-server/commit/e327d39)), closes [#3731](https://github.com/mozilla/fxa-content-server/issues/3731)
* **server:** Update helmet to the newest version. (#3941) r=vladikoff ([3e3fdc8](https://github.com/mozilla/fxa-content-server/commit/3e3fdc8))
* **tests:** Add more functional tests for sign in unverified flow. (#3947) r=vladikoff,vbudh ([e7b7f24](https://github.com/mozilla/fxa-content-server/commit/e7b7f24))
* **tests:** Add signin confirmation tests for iOS, Fennec, WebChannel (#3937) ([0f8293f](https://github.com/mozilla/fxa-content-server/commit/0f8293f))

### Refactor

* **client:** remove campaign param support, switch to utm_campaign (#3915) ([e6d20a9](https://github.com/mozilla/fxa-content-server/commit/e6d20a9))
* **client:** remove state from the resume token (#3923) r=shane-tomlinson ([615c7aa](https://github.com/mozilla/fxa-content-server/commit/615c7aa))
* **jscs:** port jscs to eslint (#3946) r=vladikoff ([7606356](https://github.com/mozilla/fxa-content-server/commit/7606356)), closes [#3669](https://github.com/mozilla/fxa-content-server/issues/3669)
* **oauth:** remove support for privacy and terms uris (#3942) ([430716d](https://github.com/mozilla/fxa-content-server/commit/430716d))



<a name="0.65.0"></a>
# 0.65.0 (2016-07-12)


### Bug Fixes

* **client:**  remove sync suggestion from signin view (#3922) r=vladikoff ([311935c](https://github.com/mozilla/fxa-content-server/commit/311935c)), closes [#3903](https://github.com/mozilla/fxa-content-server/issues/3903)
* **client:** adjust fade in animation for the confirm view (#3909) r=vladikoff ([48a5d41](https://github.com/mozilla/fxa-content-server/commit/48a5d41)), closes [#3887](https://github.com/mozilla/fxa-content-server/issues/3887)
* **client:** Fix sign in from the firstrun flow. (#3889) ([82138ed](https://github.com/mozilla/fxa-content-server/commit/82138ed)), closes [(#3889](https://github.com/(/issues/3889)
* **client:** Fix the device view sort order. (#3906) r=vladikoff ([d993adb](https://github.com/mozilla/fxa-content-server/commit/d993adb)), closes [(#3906](https://github.com/(/issues/3906) [#3899](https://github.com/mozilla/fxa-content-server/issues/3899)
* **server:** Add `confirm_signin` to the list of front end routes. ([922e1d5](https://github.com/mozilla/fxa-content-server/commit/922e1d5))
* **settings:** cancel button resets values (#3837) r=vladikoff ([0ff2e35](https://github.com/mozilla/fxa-content-server/commit/0ff2e35)), closes [#3544](https://github.com/mozilla/fxa-content-server/issues/3544)
* **styles:** fix coppa page margins (#3847) r=ryanfeeley ([e0148b6](https://github.com/mozilla/fxa-content-server/commit/e0148b6)), closes [(#3847](https://github.com/(/issues/3847) [#3199](https://github.com/mozilla/fxa-content-server/issues/3199)
* **styles:** new spinner for disabled inputs (#3900) r=ryanfeeley ([6862641](https://github.com/mozilla/fxa-content-server/commit/6862641)), closes [#3882](https://github.com/mozilla/fxa-content-server/issues/3882)
* **tests:** Fix the Sync v3 settings WebChannel message checks. (#3912) ([b6a973c](https://github.com/mozilla/fxa-content-server/commit/b6a973c)), closes [(#3912](https://github.com/(/issues/3912)
* **tests:** fix WebDriver add-on compat check ([71dba91](https://github.com/mozilla/fxa-content-server/commit/71dba91))
* **tests:** no more post-verify email if service is blank ([f505295](https://github.com/mozilla/fxa-content-server/commit/f505295)), closes [#3879](https://github.com/mozilla/fxa-content-server/issues/3879)

### chore

* **deps:** Update fxa-js-client to 0.1.43 (#3885) r=vbudhram ([3a39024](https://github.com/mozilla/fxa-content-server/commit/3a39024))
* **nsp:** add issue 121 to pending fix ([32d57b4](https://github.com/mozilla/fxa-content-server/commit/32d57b4))
* **readme:** update readme with grunt sass watch (#3877) r=vladikoff ([3f52b0e](https://github.com/mozilla/fxa-content-server/commit/3f52b0e)), closes [#3876](https://github.com/mozilla/fxa-content-server/issues/3876)
* **sasslint:** fix sasslint warnings (#3874) r=vladikoff ([7d81e53](https://github.com/mozilla/fxa-content-server/commit/7d81e53)), closes [(#3874](https://github.com/(/issues/3874) [#3854](https://github.com/mozilla/fxa-content-server/issues/3854)

### Features

* **client:** Add a button to Open in Yahoo/HotMail/Outlook (#3872) r=vladikoff ([46cdc3b](https://github.com/mozilla/fxa-content-server/commit/46cdc3b)), closes [#3640](https://github.com/mozilla/fxa-content-server/issues/3640)
* **client:** Add fade in to 'Back' link on confirm view (#3894) r=vladikoff ([b6ddc02](https://github.com/mozilla/fxa-content-server/commit/b6ddc02))
* **client:** Reword and slowly fade in the resend account verification email link ([17b2cfe](https://github.com/mozilla/fxa-content-server/commit/17b2cfe)), closes [#2654](https://github.com/mozilla/fxa-content-server/issues/2654)
* **client:** users from login and registration to about:accounts (#3870) r=vladikoff ([6a59d8c](https://github.com/mozilla/fxa-content-server/commit/6a59d8c)), closes [#3421](https://github.com/mozilla/fxa-content-server/issues/3421)
* **metrics:** send reminder param to account verification (#3871) r=vbudhram ([c3c04f8](https://github.com/mozilla/fxa-content-server/commit/c3c04f8)), closes [#3864](https://github.com/mozilla/fxa-content-server/issues/3864)

### Refactor

* **errors:**  catch interpolation error (#3917) r=vladikoff ([5703853](https://github.com/mozilla/fxa-content-server/commit/5703853)), closes [#3846](https://github.com/mozilla/fxa-content-server/issues/3846)
* **settings:** Code migration from settings-mixin to settings.js (#3873) r=vladikoff ([cba214b](https://github.com/mozilla/fxa-content-server/commit/cba214b)), closes [#3091](https://github.com/mozilla/fxa-content-server/issues/3091)
* **signup:** remove exclude_signup support (#3883) ([a2ff648](https://github.com/mozilla/fxa-content-server/commit/a2ff648))
* **tests:** Refactor the change password tests to use helpers. (#3910) ([aa14f05](https://github.com/mozilla/fxa-content-server/commit/aa14f05))

### style

* **devices:** improve current device design (#3828) r=vladikoff,shane-tomlinson ([a88c1c8](https://github.com/mozilla/fxa-content-server/commit/a88c1c8))



<a name="0.64.0"></a>
# 0.64.0 (2016-06-22)


### Bug Fixes

* **client:** Filter unwanted fields in call to /recovery_email/status (#3839) ([317c9cf](https://github.com/mozilla/fxa-content-server/commit/317c9cf))
* **client:** force numeric input for age field on signup page (#3803) r=shane-tomlinson,vbudh ([0e96539](https://github.com/mozilla/fxa-content-server/commit/0e96539))
* **client:** Show a sensible error message if basket is unavailable. (#3867) r=vladikoff,jbuc ([9ca06dd](https://github.com/mozilla/fxa-content-server/commit/9ca06dd)), closes [#3866](https://github.com/mozilla/fxa-content-server/issues/3866)
* **confirm:** change resend email limit to first 4 attempts (#3816) r=vbudhram ([f02bf19](https://github.com/mozilla/fxa-content-server/commit/f02bf19)), closes [#3777](https://github.com/mozilla/fxa-content-server/issues/3777)
* **eslint:** update eslint-config-fxa version (#3853) r=vladikoff ([eab5cc6](https://github.com/mozilla/fxa-content-server/commit/eab5cc6)), closes [#3852](https://github.com/mozilla/fxa-content-server/issues/3852)
* **links:** adjust mobile app links (#3815) r=vbudhram ([58a837c](https://github.com/mozilla/fxa-content-server/commit/58a837c)), closes [#3692](https://github.com/mozilla/fxa-content-server/issues/3692)
* **metrics:** Remove the caching sha from urls in the sentry stacktrace (#3861) r=vladikoff ([242f24e](https://github.com/mozilla/fxa-content-server/commit/242f24e)), closes [#3829](https://github.com/mozilla/fxa-content-server/issues/3829)
* **mozlog:** update to 2.0.4 (#3826) r=vladikoff ([5b7d707](https://github.com/mozilla/fxa-content-server/commit/5b7d707))
* **nsp:** add advisory 117 to list of known issues ([3f1de6e](https://github.com/mozilla/fxa-content-server/commit/3f1de6e))
* **nsp:** add to ignore list ([49f42c6](https://github.com/mozilla/fxa-content-server/commit/49f42c6)), closes [#3857](https://github.com/mozilla/fxa-content-server/issues/3857)
* **nsp:** update packages to fix nsp warnings (#3849) r=vladikoff ([b4051af](https://github.com/mozilla/fxa-content-server/commit/b4051af)), closes [(#3849](https://github.com/(/issues/3849) [#3848](https://github.com/mozilla/fxa-content-server/issues/3848)
* **password:** Add missing unit tests (#3812) r=vladikoff,TDA ([23eebb7](https://github.com/mozilla/fxa-content-server/commit/23eebb7))
* **permissions:** remove line break on permissions page (#3834) r=vladikoff ([f78187a](https://github.com/mozilla/fxa-content-server/commit/f78187a)), closes [#3833](https://github.com/mozilla/fxa-content-server/issues/3833)
* **rtl:** rtl weird behavior with special characters (#3824) r=vladikoff ([21d2dfd](https://github.com/mozilla/fxa-content-server/commit/21d2dfd)), closes [#3811](https://github.com/mozilla/fxa-content-server/issues/3811)
* **spelling:** change stength to strength (#3819) r=vladikoff ([0abbdfd](https://github.com/mozilla/fxa-content-server/commit/0abbdfd)), closes [#3818](https://github.com/mozilla/fxa-content-server/issues/3818)
* **tests:** ensure no leftover firefox-bin are running (#3820) ([0f52dcb](https://github.com/mozilla/fxa-content-server/commit/0f52dcb))
* **tests:** ignore error from killall firefox-bin ([d14d7be](https://github.com/mozilla/fxa-content-server/commit/d14d7be))
* **tests:** show selenium version from /wd/hub/status at test start (#3804) ([cd02afd](https://github.com/mozilla/fxa-content-server/commit/cd02afd))

### chore

* **l10n:** Remove the placeholder strings for fxa-83 (#3856) r=vbudhram ([abe1496](https://github.com/mozilla/fxa-content-server/commit/abe1496))
* **marketing:** Use more specific text for the marketing opt-in. ([bb7a71f](https://github.com/mozilla/fxa-content-server/commit/bb7a71f))
* **tests:** Remove listenForWebChannelMessages calls from tests. (#3768) r=vladikoff ([c68e130](https://github.com/mozilla/fxa-content-server/commit/c68e130))
* **tests:** Update avatar.js to use functional helpers, remove listenForWebChannelMessages.  ([1385213](https://github.com/mozilla/fxa-content-server/commit/1385213))
* **tests:** useTeamCityReporter=true for intern_server tests (#3823) ([81f355e](https://github.com/mozilla/fxa-content-server/commit/81f355e))

### Features

* **client:** Signin confirmation (#3671) ([7c5aee4](https://github.com/mozilla/fxa-content-server/commit/7c5aee4))
* **experiment:** add show-password experiment (#3801) r=vbudhram ([03debc1](https://github.com/mozilla/fxa-content-server/commit/03debc1))
* **metrics:** add statsD/DataDog tag if user is part of experiment (#3836) ([bd7dec8](https://github.com/mozilla/fxa-content-server/commit/bd7dec8))
* **styles:** Add support for .woff2 (#3844) ([b204544](https://github.com/mozilla/fxa-content-server/commit/b204544))
* **tests:** Filter unwanted lines from the mocha stack trace. (#3813) r=vladikoff ([34fa5d7](https://github.com/mozilla/fxa-content-server/commit/34fa5d7))
* **verify:** Pass `service` param when verifying email address. (#3757) r=vbudhram ([2ea10df](https://github.com/mozilla/fxa-content-server/commit/2ea10df))

### Refactor

* **cocktail:** change _.extend to cocktail.mixin (#3830) ([25a1ad8](https://github.com/mozilla/fxa-content-server/commit/25a1ad8))
* **flowId:** optimize get-index route by adjusting flow-metrics ([263d859](https://github.com/mozilla/fxa-content-server/commit/263d859))
* **styles:** refactor sass variables (#3783) ([4c929a4](https://github.com/mozilla/fxa-content-server/commit/4c929a4))
* **tests:** Use a helper to get the `remote` reference. (#3808) ([f32761e](https://github.com/mozilla/fxa-content-server/commit/f32761e))

### style

* **colors:** restyle buttons, links and labels to conform to mozilla style guide (#3755) ([3925684](https://github.com/mozilla/fxa-content-server/commit/3925684))
* **devices:** make devices and buttons responsive (#3825) ([050cb73](https://github.com/mozilla/fxa-content-server/commit/050cb73))
* **gravatar:** left align label (#3842) ([8dfd207](https://github.com/mozilla/fxa-content-server/commit/8dfd207))
* **links:** stack side-by-side links (#3817) r=vladikoff ([8476364](https://github.com/mozilla/fxa-content-server/commit/8476364)), closes [#3798](https://github.com/mozilla/fxa-content-server/issues/3798)



<a name="0.63.0"></a>
# 0.63.0 (2016-06-01)


### Bug Fixes

* **checkbox:** make only text clickable (#3759) ([855bf39](https://github.com/mozilla/fxa-content-server/commit/855bf39))
* **checkbox:** update checkbox styles (#3793) ([bc040aa](https://github.com/mozilla/fxa-content-server/commit/bc040aa)), closes [#3691](https://github.com/mozilla/fxa-content-server/issues/3691)
* **client:** Interpolate error messages before sending to Sentry. (#3764) ([26266f6](https://github.com/mozilla/fxa-content-server/commit/26266f6))
* **client:** Password length warning (#3739) ([c049106](https://github.com/mozilla/fxa-content-server/commit/c049106))
* **force_auth:** make force_auth work in web context (#3725) ([13798e0](https://github.com/mozilla/fxa-content-server/commit/13798e0))
* **rtl:** adjust rtl css for email and password r=vladikoff,shane-tomlinson ([5aeac38](https://github.com/mozilla/fxa-content-server/commit/5aeac38))
* **styles:** Fix the click area of side by side links. (#3785) ([20b9a51](https://github.com/mozilla/fxa-content-server/commit/20b9a51)), closes [(#3785](https://github.com/(/issues/3785) [#3776](https://github.com/mozilla/fxa-content-server/issues/3776)
* **styles:** Fix the grunt sasslint errors (#3796) r=vladikoff ([7827dbc](https://github.com/mozilla/fxa-content-server/commit/7827dbc)), closes [(#3796](https://github.com/(/issues/3796)
* **tests:** fix firstrun webchannel tests ([f2ddcd7](https://github.com/mozilla/fxa-content-server/commit/f2ddcd7)), closes [#3790](https://github.com/mozilla/fxa-content-server/issues/3790)
* **tests:** fix sync_v3 tests for remote environments (#3780) ([6600006](https://github.com/mozilla/fxa-content-server/commit/6600006)), closes [(#3780](https://github.com/(/issues/3780) [#3772](https://github.com/mozilla/fxa-content-server/issues/3772)
* **tests:** Fix the functional tests that listen for WebChannel messages. (#3752) ([a946f2f](https://github.com/mozilla/fxa-content-server/commit/a946f2f)), closes [(#3752](https://github.com/(/issues/3752) [#3750](https://github.com/mozilla/fxa-content-server/issues/3750)
* **tests:** improve stability of firstrun tests (#3794) ([9d267ab](https://github.com/mozilla/fxa-content-server/commit/9d267ab))

### chore

* **deps:** Update fxa-js-client to 0.1.39 (#3787) r=vladikoff ([5ceea48](https://github.com/mozilla/fxa-content-server/commit/5ceea48))
* **markdown:** port marked to remarkable (#3746) r=pdehaan,vladikoff ([ba542f7](https://github.com/mozilla/fxa-content-server/commit/ba542f7)), closes [#3728](https://github.com/mozilla/fxa-content-server/issues/3728)
* **npm:** update shrinkwrap (#3771) ([f7dccbb](https://github.com/mozilla/fxa-content-server/commit/f7dccbb))
* **nsp:** Exclude moment CVE from nsp checks (#3756) ([02adab5](https://github.com/mozilla/fxa-content-server/commit/02adab5))

### Features

* **client:** Handle the upcoming /complete_signin route. ([bde60b4](https://github.com/mozilla/fxa-content-server/commit/bde60b4))
* **client:** Stop passing 400 page error messages via query parameters. (#3715) r=vladikoff ([2cad043](https://github.com/mozilla/fxa-content-server/commit/2cad043))
* **metrics:** Generate flowId on the server (#3736) ([48919e1](https://github.com/mozilla/fxa-content-server/commit/48919e1))
* **robots:** adjust robots config to use "noindex" everywhere. (#3604) ([f6ed899](https://github.com/mozilla/fxa-content-server/commit/f6ed899))
* **tests:** Add a functional test for re-verifying an account. (#3781) ([b2ef9c1](https://github.com/mozilla/fxa-content-server/commit/b2ef9c1))

### Refactor

* **client:** Prepare for pw change/reset endpoints to return session data. (#3747) ([8d4b359](https://github.com/mozilla/fxa-content-server/commit/8d4b359))
* **tests:** Refactor many functional tests to use helper methods. (#3751) ([09585b4](https://github.com/mozilla/fxa-content-server/commit/09585b4))



<a name="0.62.0"></a>
# 0.62.0 (2016-05-18)


### Bug Fixes

* **base64url:** Trim padding per RFC 7515. (#3713) r=vladikoff,rfk ([585520d](https://github.com/mozilla/fxa-content-server/commit/585520d))
* **client:** handle async invalid token on signin (#3681) r=shane-tomlinson ([e484bd4](https://github.com/mozilla/fxa-content-server/commit/e484bd4))
* **server:** add extra body check for report error (#3709) ([c65cbcd](https://github.com/mozilla/fxa-content-server/commit/c65cbcd)), closes [#3708](https://github.com/mozilla/fxa-content-server/issues/3708)
* **server:** add extra body check for report error (#3709) ([f10868d](https://github.com/mozilla/fxa-content-server/commit/f10868d)), closes [#3708](https://github.com/mozilla/fxa-content-server/issues/3708)
* **style:** Autofocus on submit button and added tabindex (#3703) ([322902c](https://github.com/mozilla/fxa-content-server/commit/322902c))
* **styles:** change focused fields color scheme (#3727) ([fdae81a](https://github.com/mozilla/fxa-content-server/commit/fdae81a))
* **styles:** increase bottom margin for old password field (#3724) ([eac3bee](https://github.com/mozilla/fxa-content-server/commit/eac3bee))
* **styles:** replace clear sans with fira sans (#3685) r=shane-tomlinson,ryanfeeley ([4798131](https://github.com/mozilla/fxa-content-server/commit/4798131))
* **teamcity:** use optional TeamCity reporter (#3749) r=vladikoff ([abc2e0b](https://github.com/mozilla/fxa-content-server/commit/abc2e0b))
* **tests:** add missing test runner dependency: helmet (#3723) r=vladikoff ([0e92554](https://github.com/mozilla/fxa-content-server/commit/0e92554))
* **tests:** adjust oauth 123done tests for logout (#3722) r=vbudhram ([e6bd768](https://github.com/mozilla/fxa-content-server/commit/e6bd768)), closes [#3721](https://github.com/mozilla/fxa-content-server/issues/3721)
* **tests:** Fix the failing functional test. (#3706) r=vladikoff ([2b6f3d7](https://github.com/mozilla/fxa-content-server/commit/2b6f3d7)), closes [(#3706](https://github.com/(/issues/3706)
* **tests:** Fix the failing functional test. (#3706) r=vladikoff ([8747e0d](https://github.com/mozilla/fxa-content-server/commit/8747e0d)), closes [(#3706](https://github.com/(/issues/3706)
* **tests:** some functional tests are not cross-dependent anymore (#3719) r=vladikoff,shane- ([f4fd9cf](https://github.com/mozilla/fxa-content-server/commit/f4fd9cf)), closes [#3716](https://github.com/mozilla/fxa-content-server/issues/3716)
* **tests:** speed up the relier unit tests (#3717) ([8bb3edf](https://github.com/mozilla/fxa-content-server/commit/8bb3edf))
* **tests:** use sessionstorage for testing webchannel messages (#3741) r=shane-tomlinson ([b750cd5](https://github.com/mozilla/fxa-content-server/commit/b750cd5))

### chore

* **cleanup:** cleanup gitignore (#3734) ([297e00a](https://github.com/mozilla/fxa-content-server/commit/297e00a)), closes [#3733](https://github.com/mozilla/fxa-content-server/issues/3733)
* **docs:** update npm version in README ([5c62196](https://github.com/mozilla/fxa-content-server/commit/5c62196))
* **sass-lint:** add sass linting (#3732) r=vladikoff,pdehaan ([c4d2def](https://github.com/mozilla/fxa-content-server/commit/c4d2def))

### Features

* **client:** Fully validate `email` and `uid` in the relier. (#3711) ([298be44](https://github.com/mozilla/fxa-content-server/commit/298be44))
* **client:** pass metrics context metadata to the back end (#3702) r=vladikoff ([2ebc49a](https://github.com/mozilla/fxa-content-server/commit/2ebc49a))
* **errors:** Add messaging for new "request blocked" errno 125. (#3735) ([aae3c5c](https://github.com/mozilla/fxa-content-server/commit/aae3c5c))
* **locale:** add Arabic locale support (#3726) r=vbudhram ([4450796](https://github.com/mozilla/fxa-content-server/commit/4450796))
* **locale:** enable Finnish locale (#3738) r=vbudhram ([0ef9621](https://github.com/mozilla/fxa-content-server/commit/0ef9621)), closes [#3737](https://github.com/mozilla/fxa-content-server/issues/3737)



<a name="0.61.1"></a>
## 0.61.1 (2016-05-09)


### Bug Fixes

* **server:** add extra body check for report error (#3709) ([f10868d](https://github.com/mozilla/fxa-content-server/commit/f10868d)), closes [#3708](https://github.com/mozilla/fxa-content-server/issues/3708)
* **tests:** Fix the failing functional test. (#3706) r=vladikoff ([2b6f3d7](https://github.com/mozilla/fxa-content-server/commit/2b6f3d7)), closes [(#3706](https://github.com/(/issues/3706)



<a name="0.61.0"></a>
# 0.61.0 (2016-05-03)


### Bug Fixes

* **channels:** fix iframe message parsing ([a7c7ca2](https://github.com/mozilla/fxa-content-server/commit/a7c7ca2)), closes [#3602](https://github.com/mozilla/fxa-content-server/issues/3602)
* **client:** update to fxa-js-client 0.1.37 (#3690) ([d9ab90c](https://github.com/mozilla/fxa-content-server/commit/d9ab90c))
* **metrics:** Scrub PII from CSP reports ([1549c87](https://github.com/mozilla/fxa-content-server/commit/1549c87)), closes [#3689](https://github.com/mozilla/fxa-content-server/issues/3689)
* **signup:** Update button text on signup and CWTS pages. ([203f905](https://github.com/mozilla/fxa-content-server/commit/203f905)), closes [#3623](https://github.com/mozilla/fxa-content-server/issues/3623)
* **views:** do not show session expired warnings in views (#3700) r=vbudhram ([6103a64](https://github.com/mozilla/fxa-content-server/commit/6103a64)), closes [#3222](https://github.com/mozilla/fxa-content-server/issues/3222)

### chore

* **docs:** update comment ([49a4477](https://github.com/mozilla/fxa-content-server/commit/49a4477))
* **docs:** update README with new Selenium versions (#3701) ([cf9de81](https://github.com/mozilla/fxa-content-server/commit/cf9de81))
* **nsp:** Add .nsprc config file to ignore NSP warnings ([db49863](https://github.com/mozilla/fxa-content-server/commit/db49863))
* **tests:** Sort the front end unit tests alphabetically. ([2d7ffc9](https://github.com/mozilla/fxa-content-server/commit/2d7ffc9))
* **travis:** drop node 0.12 support ([6af6274](https://github.com/mozilla/fxa-content-server/commit/6af6274))

### Features

* **client:** implement resume token validation (#3682) ([148f42a](https://github.com/mozilla/fxa-content-server/commit/148f42a))
* **client:** Remove synchronization of unmasking on change password fields ([cd782c3](https://github.com/mozilla/fxa-content-server/commit/cd782c3))
* **metrics:** emit flow.begin event from metrics endpoint (#3683) ([8942991](https://github.com/mozilla/fxa-content-server/commit/8942991))
* **metrics:** update to support Sentry 8 and new raven.js (#3695) r=shane-tomlinson ([e302894](https://github.com/mozilla/fxa-content-server/commit/e302894)), closes [#3599](https://github.com/mozilla/fxa-content-server/issues/3599)
* **server:** Enable CSP! (#3627) ([bc714b0](https://github.com/mozilla/fxa-content-server/commit/bc714b0))

### Refactor

* **client:** move fxaClient access out of view (#3696) ([dc579de](https://github.com/mozilla/fxa-content-server/commit/dc579de))
* **csp-reports:** Updates based on @vladikoff's feedback ([864deb5](https://github.com/mozilla/fxa-content-server/commit/864deb5))



<a name="0.60.0"></a>
# 0.60.0 (2016-04-19)


### Bug Fixes

* **client:** Clear `resetPasswordConfirm` flag after successful reset. ([b72c27c](https://github.com/mozilla/fxa-content-server/commit/b72c27c))
* **client:** Do not skip "reset password" screen in force_auth. ([b22eeb4](https://github.com/mozilla/fxa-content-server/commit/b22eeb4)), closes [#3477](https://github.com/mozilla/fxa-content-server/issues/3477)
* **client:** Reduce the number of `parseMessage` errors. ([37e8f04](https://github.com/mozilla/fxa-content-server/commit/37e8f04)), closes [#3594](https://github.com/mozilla/fxa-content-server/issues/3594)
* **client:** Remove support for Iframed OAuth flows. ([5d19757](https://github.com/mozilla/fxa-content-server/commit/5d19757)), closes [#3628](https://github.com/mozilla/fxa-content-server/issues/3628)
* **client:** Sign out messages disappear when user starts typing ([198070e](https://github.com/mozilla/fxa-content-server/commit/198070e))
* **client:** isPasswordAutocompleteDisabled removed ([7fb7dae](https://github.com/mozilla/fxa-content-server/commit/7fb7dae))
* **deps:** update most prod deps ([a5ae334](https://github.com/mozilla/fxa-content-server/commit/a5ae334))
* **deps:** update node-uap version ([b43ecdd](https://github.com/mozilla/fxa-content-server/commit/b43ecdd))
* **deps:** update to bluebird 3 promises ([b5f5f17](https://github.com/mozilla/fxa-content-server/commit/b5f5f17))
* **strings:** fix device string ([c4a85c8](https://github.com/mozilla/fxa-content-server/commit/c4a85c8))
* **tests:** Fix the failure on addEventListener. ([371f091](https://github.com/mozilla/fxa-content-server/commit/371f091)), closes [#3408](https://github.com/mozilla/fxa-content-server/issues/3408)
* **tests:** adjust checkbox test to click on labels properly ([fd3c658](https://github.com/mozilla/fxa-content-server/commit/fd3c658)), closes [#3618](https://github.com/mozilla/fxa-content-server/issues/3618)
* **tests:** update device tests to wait for device delete request ([84a34df](https://github.com/mozilla/fxa-content-server/commit/84a34df)), closes [#3405](https://github.com/mozilla/fxa-content-server/issues/3405)

### Features

* **client:** Show a startup spinner on startup ([e8f3252](https://github.com/mozilla/fxa-content-server/commit/e8f3252)), closes [#2980](https://github.com/mozilla/fxa-content-server/issues/2980)
* **client:** Smooth out the "reset_password_confirm=false" flow. ([17e27c1](https://github.com/mozilla/fxa-content-server/commit/17e27c1))
* **client:** Strict validation of email and uid on force_auth ([f666c8b](https://github.com/mozilla/fxa-content-server/commit/f666c8b)), closes [#3040](https://github.com/mozilla/fxa-content-server/issues/3040)
* **reset:** add reset_password_confirm parameter to allow auto submit ([59bfb5f](https://github.com/mozilla/fxa-content-server/commit/59bfb5f))
* **signin:** handle new account must reset error (126) ([b2908af](https://github.com/mozilla/fxa-content-server/commit/b2908af))

### Refactor

* **client:** Convert durations into duration-js ([8795b14](https://github.com/mozilla/fxa-content-server/commit/8795b14)), closes [#1657](https://github.com/mozilla/fxa-content-server/issues/1657)
* **client:** Extract account reset logic into a mixin to be shared. ([7bc28f6](https://github.com/mozilla/fxa-content-server/commit/7bc28f6))
* **client:** Extract open-gmail logic into a mixin to be shared. ([007d470](https://github.com/mozilla/fxa-content-server/commit/007d470))
* **client:** In siginin, rename `.prefill` to `.prefillEmail`. ([489a80f](https://github.com/mozilla/fxa-content-server/commit/489a80f))
* **client:** Move error reporting from app-start a shared module. ([ea12cc5](https://github.com/mozilla/fxa-content-server/commit/ea12cc5))
* **logging:** Add error module ([13858f3](https://github.com/mozilla/fxa-content-server/commit/13858f3))

### chore

* **ci:** add circleci scripts into tests ([235e20d](https://github.com/mozilla/fxa-content-server/commit/235e20d))
* **client:** Add the strings needed for the email reconfirmation feature. ([efb639f](https://github.com/mozilla/fxa-content-server/commit/efb639f))
* **client:** Alphabetize a couple of out of order dependencies. ([39dd282](https://github.com/mozilla/fxa-content-server/commit/39dd282))
* **deps:** update devDeps ([b7a2862](https://github.com/mozilla/fxa-content-server/commit/b7a2862))
* **deps:** update to Intern 3.1.1 ([aa14ce6](https://github.com/mozilla/fxa-content-server/commit/aa14ce6))



<a name="0.59.0"></a>
# 0.59.0 (2016-03-21)


### Bug Fixes

* **confirm:** do not show errors during confirmation polling ([944fc5e](https://github.com/mozilla/fxa-content-server/commit/944fc5e)), closes [#2638](https://github.com/mozilla/fxa-content-server/issues/2638)
* **metrics:** limit Sentry stack frames ([293ab07](https://github.com/mozilla/fxa-content-server/commit/293ab07)), closes [#3167](https://github.com/mozilla/fxa-content-server/issues/3167)
* **tests:** server tests now require bluebird and lodash ([39461dd](https://github.com/mozilla/fxa-content-server/commit/39461dd))

### chore

* **docs:** add a link to prod content server ([659bd3c](https://github.com/mozilla/fxa-content-server/commit/659bd3c))
* **docs:** Document helper functions added in #3595 ([2255991](https://github.com/mozilla/fxa-content-server/commit/2255991))
* **tests:** Add a missing unit test for views/confirm.js ([5ac2347](https://github.com/mozilla/fxa-content-server/commit/5ac2347))
* **travis:** unlock node.js versions ([0cf6289](https://github.com/mozilla/fxa-content-server/commit/0cf6289)), closes [#3586](https://github.com/mozilla/fxa-content-server/issues/3586)

### Features

* **client:** Better handling of deleted accounts on /force_auth ([485433f](https://github.com/mozilla/fxa-content-server/commit/485433f)), closes [#3057](https://github.com/mozilla/fxa-content-server/issues/3057) [#3283](https://github.com/mozilla/fxa-content-server/issues/3283)
* **client:** joi like validation of query parameters ([d9e18ea](https://github.com/mozilla/fxa-content-server/commit/d9e18ea))
* **referer:** Only send origin in referer header, not whole URL. ([f12b67b](https://github.com/mozilla/fxa-content-server/commit/f12b67b))
* **server:** emit the new flow.begin activity event ([5b74706](https://github.com/mozilla/fxa-content-server/commit/5b74706))

### Refactor

* **tests:** Overhaul the force_auth tests. ([89de5cd](https://github.com/mozilla/fxa-content-server/commit/89de5cd))

### Reverts

* **server:** remove server-generated flowId and flow.begin event ([83f0503](https://github.com/mozilla/fxa-content-server/commit/83f0503))



<a name="0.58.1"></a>
## 0.58.1 (2016-03-09)


### Bug Fixes

* **build:** Fix `grunt build` exception if server template open in vim ([d6c9661](https://github.com/mozilla/fxa-content-server/commit/d6c9661)), closes [#3581](https://github.com/mozilla/fxa-content-server/issues/3581)
* **client:** Only normalize scopes for trusted reliers when prompting for consent. ([8aa23fe](https://github.com/mozilla/fxa-content-server/commit/8aa23fe))
* **server:** Ensure the 400 page prints error messages in production. ([1279cff](https://github.com/mozilla/fxa-content-server/commit/1279cff)), closes [#2070](https://github.com/mozilla/fxa-content-server/issues/2070) [#3572](https://github.com/mozilla/fxa-content-server/issues/3572)
* **tests:** add htmlparser2 dependency to teamcity/run-server.sh ([26d33af](https://github.com/mozilla/fxa-content-server/commit/26d33af))

### chore

* **tests:** Functional test for trusted relier that prompts for consent ([c89ceb1](https://github.com/mozilla/fxa-content-server/commit/c89ceb1))

### Refactor

* **client:** Simplify url.js->searchParams ([ed3c190](https://github.com/mozilla/fxa-content-server/commit/ed3c190))



<a name="0.58.0"></a>
# 0.58.0 (2016-03-08)


### Bug Fixes

* **build:** copy error pages into dist, not app ([118e2c8](https://github.com/mozilla/fxa-content-server/commit/118e2c8))
* **client:** forbid single-part domains in email addresses ([4c42f47](https://github.com/mozilla/fxa-content-server/commit/4c42f47))
* **client:** Handle old accounts that contain `accountData` ([479b7dd](https://github.com/mozilla/fxa-content-server/commit/479b7dd)), closes [#3466](https://github.com/mozilla/fxa-content-server/issues/3466)
* **client:** Only send login notices to Fx if all data is available. ([53fe05f](https://github.com/mozilla/fxa-content-server/commit/53fe05f)), closes [#3514](https://github.com/mozilla/fxa-content-server/issues/3514)
* **server:** Allow the /signin, /signup, /reset_pasword to be framed ([f513fb2](https://github.com/mozilla/fxa-content-server/commit/f513fb2)), closes [#3518](https://github.com/mozilla/fxa-content-server/issues/3518)
* **test:** Ensure `addEventListener` exists before invoking. ([918cf7b](https://github.com/mozilla/fxa-content-server/commit/918cf7b)), closes [#3408](https://github.com/mozilla/fxa-content-server/issues/3408)
* **tests:** allow setting fxaDevBox with teamcity run-server.sh ([62b8b58](https://github.com/mozilla/fxa-content-server/commit/62b8b58))
* **tests:** don't quote commit value (might have leading spaces) ([d25225b](https://github.com/mozilla/fxa-content-server/commit/d25225b))
* **tests:** Fix test timeout with selenium 51 ([9021c28](https://github.com/mozilla/fxa-content-server/commit/9021c28))
* **tests:** handle OUT: garbage from jsawk ([6b268ea](https://github.com/mozilla/fxa-content-server/commit/6b268ea))
* **tests:** update modules to match package.json, and jsawk fix ([d36f285](https://github.com/mozilla/fxa-content-server/commit/d36f285))
* **tests:** update teamcity server test driver ([902195c](https://github.com/mozilla/fxa-content-server/commit/902195c))
* **validation:** Add validation to optional params in models and reliers ([46cc1ad](https://github.com/mozilla/fxa-content-server/commit/46cc1ad)), closes [#2025](https://github.com/mozilla/fxa-content-server/issues/2025) [#3490](https://github.com/mozilla/fxa-content-server/issues/3490) [#3452](https://github.com/mozilla/fxa-content-server/issues/3452)

### chore

* **client:** Update fxa-js-client to 0.1.34 ([fdd9f4e](https://github.com/mozilla/fxa-content-server/commit/fdd9f4e))
* **git:** Remove built app based error pages from .gitignore ([ebf464c](https://github.com/mozilla/fxa-content-server/commit/ebf464c))
* **strings:** Add strings needed for update password reset flow ([fb5087c](https://github.com/mozilla/fxa-content-server/commit/fb5087c))
* **tests:** latest4 is also an fxa-dev box ([8b57f1e](https://github.com/mozilla/fxa-content-server/commit/8b57f1e))
* **tests:** Pre-merge cleanup of tests and HTML. ([5844134](https://github.com/mozilla/fxa-content-server/commit/5844134))
* **tests:** Remove hard coded client_id from `oauth choose redirect` tests. ([5064b69](https://github.com/mozilla/fxa-content-server/commit/5064b69))

### Features

* **amo:** Signin/Signup based on email query param with existing account ([d30d508](https://github.com/mozilla/fxa-content-server/commit/d30d508))
* **build:** Prepare to serve static content from a CDN. ([93209b2](https://github.com/mozilla/fxa-content-server/commit/93209b2)), closes [#3447](https://github.com/mozilla/fxa-content-server/issues/3447) [#3462](https://github.com/mozilla/fxa-content-server/issues/3462) [#3463](https://github.com/mozilla/fxa-content-server/issues/3463)
* **client:** Add a mixin to handle updating external URLs on Fx for iOS ([f2f7fc1](https://github.com/mozilla/fxa-content-server/commit/f2f7fc1))
* **server:** add hard crash maintenance mode template ([b168cf2](https://github.com/mozilla/fxa-content-server/commit/b168cf2)), closes [#3103](https://github.com/mozilla/fxa-content-server/issues/3103)
* **styles:** Updated password reset flow ([822ab77](https://github.com/mozilla/fxa-content-server/commit/822ab77))



<a name="0.57.0"></a>
# 0.57.0 (2016-02-23)


### Bug Fixes

* **client:** Do not show the easter egg if in an iframe. ([b59e4fe](https://github.com/mozilla/fxa-content-server/commit/b59e4fe)), closes [#3483](https://github.com/mozilla/fxa-content-server/issues/3483)
* **client:** Fix error message behavior post-screen transition. ([7da39a8](https://github.com/mozilla/fxa-content-server/commit/7da39a8)), closes [#3503](https://github.com/mozilla/fxa-content-server/issues/3503)
* **client:** Fix password reset in e10s. ([2211306](https://github.com/mozilla/fxa-content-server/commit/2211306))
* **client:** Fix show/hide password toggle on force_auth ([6033838](https://github.com/mozilla/fxa-content-server/commit/6033838)), closes [#3532](https://github.com/mozilla/fxa-content-server/issues/3532)
* **client:** Fix uploading an avatar from file ([0d87a98](https://github.com/mozilla/fxa-content-server/commit/0d87a98)), closes [#3519](https://github.com/mozilla/fxa-content-server/issues/3519)
* **client:** Focus the display name field when opening the panel. ([21634ba](https://github.com/mozilla/fxa-content-server/commit/21634ba)), closes [#3517](https://github.com/mozilla/fxa-content-server/issues/3517)
* **cwts:** show all sync engine options to all clients ([98d1059](https://github.com/mozilla/fxa-content-server/commit/98d1059)), closes [#3494](https://github.com/mozilla/fxa-content-server/issues/3494)
* **devices:** remove plural strings from connected date ([02d493b](https://github.com/mozilla/fxa-content-server/commit/02d493b)), closes [#3510](https://github.com/mozilla/fxa-content-server/issues/3510)
* **metrics:** Report Windows 10 metrics reporting. ([045ad50](https://github.com/mozilla/fxa-content-server/commit/045ad50)), closes [#3445](https://github.com/mozilla/fxa-content-server/issues/3445)
* **style:** Cleanup sync options styling ([6d8cd85](https://github.com/mozilla/fxa-content-server/commit/6d8cd85))
* **teamcity:** record content,oauth,profile,auth __version__ (latest4) ([3190cb0](https://github.com/mozilla/fxa-content-server/commit/3190cb0))
* **tests:** adjust case sensitive tests for sync v2 ([82946a2](https://github.com/mozilla/fxa-content-server/commit/82946a2))

### chore

* **client:** Add the strings for PR #3426 ([bc80f3a](https://github.com/mozilla/fxa-content-server/commit/bc80f3a))
* **client:** signin from signup final touches ([7ef7ae9](https://github.com/mozilla/fxa-content-server/commit/7ef7ae9))
* **install:** Sort the dependencies in package.json ([3c0d651](https://github.com/mozilla/fxa-content-server/commit/3c0d651))

### Features

* **build:** Add SRI `integrity` attributes to static resources. ([4b23a90](https://github.com/mozilla/fxa-content-server/commit/4b23a90)), closes [#3449](https://github.com/mozilla/fxa-content-server/issues/3449)
* **client:** Add support for `prompt=consent` for OAuth reliers. ([041b9fa](https://github.com/mozilla/fxa-content-server/commit/041b9fa)), closes [#3505](https://github.com/mozilla/fxa-content-server/issues/3505)
* **client:** allow users to sign in from sign-up view ([b513701](https://github.com/mozilla/fxa-content-server/commit/b513701))
* **client:** Expand the permissions screen. ([851446a](https://github.com/mozilla/fxa-content-server/commit/851446a)), closes [#2477](https://github.com/mozilla/fxa-content-server/issues/2477)
* **cwts:** enable choose what to sync in fx-firstrun-v2 and refactor other cwts auth_broker ([c5d28cc](https://github.com/mozilla/fxa-content-server/commit/c5d28cc)), closes [#3365](https://github.com/mozilla/fxa-content-server/issues/3365)
* **sass:** add hover and active states for avatar upload dialog buttons ([fca16ac](https://github.com/mozilla/fxa-content-server/commit/fca16ac))

### Refactor

* **test:** Image uploader functional tests upload images. ([859b7c0](https://github.com/mozilla/fxa-content-server/commit/859b7c0))



<a name="0.56.0"></a>
# 0.56.0 (2016-02-10)


### Bug Fixes

* **client:** Do not sign out of Sync when visiting /force_auth ([f96672c](https://github.com/mozilla/fxa-content-server/commit/f96672c)), closes [#3431](https://github.com/mozilla/fxa-content-server/issues/3431)
* **client:** Ensure status messages are shown on the signup page. ([dfeb53b](https://github.com/mozilla/fxa-content-server/commit/dfeb53b))
* **client:** Ignore postMessages from `chrome://browser` ([7010bbd](https://github.com/mozilla/fxa-content-server/commit/7010bbd))
* **client:** No more redirect to `signin_complete` w/ fx_desktop_v2 ([723da2b](https://github.com/mozilla/fxa-content-server/commit/723da2b)), closes [#3330](https://github.com/mozilla/fxa-content-server/issues/3330) [#3353](https://github.com/mozilla/fxa-content-server/issues/3353)
* **client:** Update the `_redirectTo` stragglers, add tests. ([da5fbfe](https://github.com/mozilla/fxa-content-server/commit/da5fbfe))
* **confirm:** fix openGmail button visibility ([aa122cb](https://github.com/mozilla/fxa-content-server/commit/aa122cb)), closes [#3487](https://github.com/mozilla/fxa-content-server/issues/3487)
* **experiments:** update to train-55 experiments ([01459b6](https://github.com/mozilla/fxa-content-server/commit/01459b6))
* **metrics:** Filter obviously invalid StatsD timings ([cdeac93](https://github.com/mozilla/fxa-content-server/commit/cdeac93))
* **metrics:** Send an error's context as a Sentry report tag. ([8bdfd57](https://github.com/mozilla/fxa-content-server/commit/8bdfd57)), closes [#3470](https://github.com/mozilla/fxa-content-server/issues/3470)
* **spelling:** fix a few typos ([8394a57](https://github.com/mozilla/fxa-content-server/commit/8394a57))
* **teamcity:** record content,oauth,profile,auth __version__ ([f2672a0](https://github.com/mozilla/fxa-content-server/commit/f2672a0))
* **test:** Fix the `attempt to use webcam for avatar` functional test. ([18b0c6d](https://github.com/mozilla/fxa-content-server/commit/18b0c6d)), closes [#3455](https://github.com/mozilla/fxa-content-server/issues/3455)
* **travis:** lock node versions until new versions are supported ([ad92350](https://github.com/mozilla/fxa-content-server/commit/ad92350))

### chore

* **client:** Add a unit test for sign_up.js->onAmoSignIn ([d1364e2](https://github.com/mozilla/fxa-content-server/commit/d1364e2))
* **client:** Add the AMO migration string to strings.js ([2f8c721](https://github.com/mozilla/fxa-content-server/commit/2f8c721))
* **client:** Remove `submit` from ForceAuthView. ([d221aed](https://github.com/mozilla/fxa-content-server/commit/d221aed)), closes [#3438](https://github.com/mozilla/fxa-content-server/issues/3438)
* **client:** Remove the extra mixins from the ForceAuthView. ([6316053](https://github.com/mozilla/fxa-content-server/commit/6316053)), closes [#3437](https://github.com/mozilla/fxa-content-server/issues/3437)
* **docs:** Add `migration` possible values documentation. ([8d0e17a](https://github.com/mozilla/fxa-content-server/commit/8d0e17a))

### Features

* **client:** Enable "Sync Preferences" from the firstrun flow. ([539ed50](https://github.com/mozilla/fxa-content-server/commit/539ed50)), closes [#3417](https://github.com/mozilla/fxa-content-server/issues/3417)
* **confirm:** promote "open gmail" to a feature ([833358d](https://github.com/mozilla/fxa-content-server/commit/833358d)), closes [#3368](https://github.com/mozilla/fxa-content-server/issues/3368)
* **migration:** Updated to support AMO migration through the migration query param ([949f717](https://github.com/mozilla/fxa-content-server/commit/949f717))
* **sass:** use custom SVGs for avatar upload buttons ([21c2821](https://github.com/mozilla/fxa-content-server/commit/21c2821))

### Refactor

* **client:** Extract `accountKeys`, `relierKeys` to the Account model. ([3fdef3f](https://github.com/mozilla/fxa-content-server/commit/3fdef3f))
* **relier:** remove isFxDesktop(), it is not used ([888dd3f](https://github.com/mozilla/fxa-content-server/commit/888dd3f))



<a name="0.55.0"></a>
# 0.55.0 (2016-01-26)


### Bug Fixes

* **client:** enforce validation of notifier event data ([7002c76](https://github.com/mozilla/fxa-content-server/commit/7002c76))
* **client:** Fix the browser back button in the firstrun flow. ([6c306e0](https://github.com/mozilla/fxa-content-server/commit/6c306e0)), closes [#3296](https://github.com/mozilla/fxa-content-server/issues/3296)
* **client:** tolerate missing _formPrefill in signed-out-notification-mixin ([cf2c6c7](https://github.com/mozilla/fxa-content-server/commit/cf2c6c7))
* **config:** switch to readable config values ([d9326cc](https://github.com/mozilla/fxa-content-server/commit/d9326cc)), closes [#2874](https://github.com/mozilla/fxa-content-server/issues/2874)
* **devices:** format connected date ([20eb09a](https://github.com/mozilla/fxa-content-server/commit/20eb09a)), closes [#3377](https://github.com/mozilla/fxa-content-server/issues/3377)
* **metrics:** Reduce the number of localStorage errors in Sentry. ([aedb762](https://github.com/mozilla/fxa-content-server/commit/aedb762))
* **sentry:** adjust cache busting files for Sentry ([2a85d0a](https://github.com/mozilla/fxa-content-server/commit/2a85d0a)), closes [#3420](https://github.com/mozilla/fxa-content-server/issues/3420) [#3363](https://github.com/mozilla/fxa-content-server/issues/3363)
* **template:** update cookies required message to include local storage ([59672c5](https://github.com/mozilla/fxa-content-server/commit/59672c5)), closes [#3129](https://github.com/mozilla/fxa-content-server/issues/3129)
* **test:** Fix the 'sign in with a second sign-in tab open' test. ([8fd9ef5](https://github.com/mozilla/fxa-content-server/commit/8fd9ef5)), closes [#3380](https://github.com/mozilla/fxa-content-server/issues/3380)

### chore

* **client:** Remove the unused ConfigLoader dep from cookies disabled. ([5c33eb8](https://github.com/mozilla/fxa-content-server/commit/5c33eb8))
* **deps:** update to latest fxa changelog ([675a95e](https://github.com/mozilla/fxa-content-server/commit/675a95e))
* **docs:** update node version ([5a500c5](https://github.com/mozilla/fxa-content-server/commit/5a500c5))
* **docs:** update servers and selenium version ([bf92684](https://github.com/mozilla/fxa-content-server/commit/bf92684))

### docs

* **contributing:** Mention git commit guidelines ([7f3cfcd](https://github.com/mozilla/fxa-content-server/commit/7f3cfcd))

### Features

* **client:** Log localStorage errors on startup. ([49aedc8](https://github.com/mozilla/fxa-content-server/commit/49aedc8))
* **client:** Report email opt-in status to firstrun page. ([cd7fa8b](https://github.com/mozilla/fxa-content-server/commit/cd7fa8b)), closes [#3411](https://github.com/mozilla/fxa-content-server/issues/3411)
* **client:** Support the newest navigator.mediaDevices API for fetching avatars ([3913f55](https://github.com/mozilla/fxa-content-server/commit/3913f55))
* **docker:** Additional Dockerfile for self-hosting ([2db851c](https://github.com/mozilla/fxa-content-server/commit/2db851c))
* **metric:** Add metric to track when user successfully changes their password ([14c3344](https://github.com/mozilla/fxa-content-server/commit/14c3344))
* **sass:** Show a spinner while loading a ProfileImage. ([f360c9c](https://github.com/mozilla/fxa-content-server/commit/f360c9c))

### Refactor

* **client:** Better Account field sandboxing ([d432199](https://github.com/mozilla/fxa-content-server/commit/d432199))
* **client:** Further data sandboxing ([afe52ee](https://github.com/mozilla/fxa-content-server/commit/afe52ee))
* **client:** Simplify the _isEmailFirefoxDomain function. ([ea29e57](https://github.com/mozilla/fxa-content-server/commit/ea29e57))



<a name="0.54.0"></a>
# 0.54.0 (2016-01-12)


### Bug Fixes

* **client:** fx-desktop-v2 broker halts before signup confirmation poll. ([34c9728](https://github.com/mozilla/fxa-content-server/commit/34c9728)), closes [#3330](https://github.com/mozilla/fxa-content-server/issues/3330)
* **client:** Only send `internal:*` messages across the InterTabChannel. ([1e169b8](https://github.com/mozilla/fxa-content-server/commit/1e169b8))
* **csp:** make CSP reports more detailed, remove sample rate ([41d919c](https://github.com/mozilla/fxa-content-server/commit/41d919c)), closes [#3297](https://github.com/mozilla/fxa-content-server/issues/3297)
* **docs:** remove outdated Docker docs ([4487573](https://github.com/mozilla/fxa-content-server/commit/4487573))
* **metrics:** optimize StatsD tags for performance ([207556a](https://github.com/mozilla/fxa-content-server/commit/207556a)), closes [#3349](https://github.com/mozilla/fxa-content-server/issues/3349)
* **signup:** disallow @firefox email field during sign up ([56465b2](https://github.com/mozilla/fxa-content-server/commit/56465b2)), closes [#3332](https://github.com/mozilla/fxa-content-server/issues/3332)
* **sourcemap:** add head.js sourcemap ([fdb822c](https://github.com/mozilla/fxa-content-server/commit/fdb822c)), closes [#3355](https://github.com/mozilla/fxa-content-server/issues/3355)
* **styles:** fixes avatar styling to be consistent with fx desktop, fixes #3276 ([e3bd998](https://github.com/mozilla/fxa-content-server/commit/e3bd998)), closes [#3276](https://github.com/mozilla/fxa-content-server/issues/3276)
* **styles:** update age styles to work properly in latest Firefox ([c6da26c](https://github.com/mozilla/fxa-content-server/commit/c6da26c))
* **teamcity:** allow GIT_COMMIT to be set via environment ([d2147c7](https://github.com/mozilla/fxa-content-server/commit/d2147c7))
* **tests:** allow unset value of GIT_COMMIT ([1dd0fd7](https://github.com/mozilla/fxa-content-server/commit/1dd0fd7))
* **tests:** Fix the communication preferences tests. ([ae1104f](https://github.com/mozilla/fxa-content-server/commit/ae1104f)), closes [#3357](https://github.com/mozilla/fxa-content-server/issues/3357)
* **tests:** improve iframe functional tests ([969b0b9](https://github.com/mozilla/fxa-content-server/commit/969b0b9)), closes [#3361](https://github.com/mozilla/fxa-content-server/issues/3361)

### Features

* **client:** Add a "Sync Preferences" button for fx-desktop-v3 broker. ([7fd2855](https://github.com/mozilla/fxa-content-server/commit/7fd2855)), closes [#3079](https://github.com/mozilla/fxa-content-server/issues/3079)

### Refactor

* **client:** Add retrySignUp and verifySignUp to the Account model ([cf6700a](https://github.com/mozilla/fxa-content-server/commit/cf6700a))
* **metrics:** remove unused metrics tags ([d086fa0](https://github.com/mozilla/fxa-content-server/commit/d086fa0)), closes [#3346](https://github.com/mozilla/fxa-content-server/issues/3346)



<a name="0.53.0"></a>
# 0.53.0 (2015-12-30)


### Bug Fixes

* **client:** focus first input in choose_what_to_sync ([1196b27](https://github.com/mozilla/fxa-content-server/commit/1196b27d58ea6fb2afd55461a6d359e0bef77226))
* **ux:** fix checkbox styling in the choose what to sync screen ([1653f9](https://github.com/mozilla/fxa-content-server/commit/1653f965ca2b0c864d21f9d63dc89a141485c20c))
* **ux:** minor tweak to the button spinner in mobile view ([c5b40e1c](https://github.com/mozilla/fxa-content-server/commit/c5b40e1c7fa4ae5483d7cb67c437207aaf5d1aba))
* **tests:** add config to run latest with node 4.x ([30fc761](https://github.com/mozilla/fxa-content-server/commit/30fc76184eb9651fa54caa8e691747dda4f05147))
* **tests:** fix functional tests for oauth and password reset ([ca18a0c](https://github.com/mozilla/fxa-content-server/commit/ca18a0cd53c9afeee3e841388f73efb778057805))
* **deps:** update to Intern 3.0.6 ([990a8d0](https://github.com/mozilla/fxa-content-server/commit/990a8d09a9197783eac40d27bb98d627d1853404))
* **deps:** update prod dependencies ([7fd2b82](https://github.com/mozilla/fxa-content-server/commit/7fd2b823c58dbf52785307f8962cfbcfbe56bf0a))
* **snippet:** remove extra Firefox for iOS string ([9f4a359](https://github.com/mozilla/fxa-content-server/commit/9f4a359a4894d35b9a92a57b3b318da46485b37c))

### Refactor

* **client:** Move some view based reset password logic to mixins/models ([9561faf](https://github.com/mozilla/fxa-content-server/commit/9561faf8ff61b60edebcc207d682977ca4b9af15))



<a name="0.52.0"></a>
# 0.52.0 (2015-12-15)


### Bug Fixes

* **devices:** rename lastConnected to lastAccessTime ([9ec1ff6](https://github.com/mozilla/fxa-content-server/commit/9ec1ff6))
* **openid:** add lint and tests to openid routes ([d63f8ed](https://github.com/mozilla/fxa-content-server/commit/d63f8ed))
* **server:** fix server test for post-csp ([315340e](https://github.com/mozilla/fxa-content-server/commit/315340e)), closes [#3300](https://github.com/mozilla/fxa-content-server/issues/3300)
* **tests:** add openid .well-known endpoint test ([dd68356](https://github.com/mozilla/fxa-content-server/commit/dd68356))
* **tests:** fix functional test iframe failure ([fad077c](https://github.com/mozilla/fxa-content-server/commit/fad077c)), closes [#3306](https://github.com/mozilla/fxa-content-server/issues/3306)
* **tests:** remove special rules for copied locales ([28a8396](https://github.com/mozilla/fxa-content-server/commit/28a8396))
* **travis:** build and test on 0.10, 0.12 and 4.x ([ba4d829](https://github.com/mozilla/fxa-content-server/commit/ba4d829))

### Features

* **openid:** add /.well-known/openid-configuration route ([8cf2ec5](https://github.com/mozilla/fxa-content-server/commit/8cf2ec5)), closes [#3299](https://github.com/mozilla/fxa-content-server/issues/3299)

### Refactor

* **client:** Move deleteAccount logic from view to user.js/account.js ([dbc531c](https://github.com/mozilla/fxa-content-server/commit/dbc531c))
* **client:** Use the Account's isSignedIn method in base.js ([f6bf420](https://github.com/mozilla/fxa-content-server/commit/f6bf420))



<a name="0.51.0"></a>
# 0.51.0 (2015-12-02)


### Bug Fixes

* **devices:** improve testing coverage and clean up ([4163505](https://github.com/mozilla/fxa-content-server/commit/4163505))
* **docs:** add browser support section ([cd3a975](https://github.com/mozilla/fxa-content-server/commit/cd3a975))
* **experiments:** bump experiments to train-51 ([0de6c33](https://github.com/mozilla/fxa-content-server/commit/0de6c33))
* **tests:** use bower@1.6.5 in teamcity tests ([b9ab071](https://github.com/mozilla/fxa-content-server/commit/b9ab071))

### Features

* **deps:** update fxa-js-client to v0.1.33 ([b77145b](https://github.com/mozilla/fxa-content-server/commit/b77145b))
* **devices:** basic device UI for the settings panel ([20c305d](https://github.com/mozilla/fxa-content-server/commit/20c305d))
* **l10n:** Add translatable string for a "Help" link. ([bdbf4b5](https://github.com/mozilla/fxa-content-server/commit/bdbf4b5))

### Refactor

* **client:** Move View creation logic out of router.js ([74556db](https://github.com/mozilla/fxa-content-server/commit/74556db))



<a name="0.50.0"></a>
# 0.50.0 (2015-11-17)


### Bug Fixes

* **avatars:** updated the avatar to the latest haired one ([327d67d](https://github.com/mozilla/fxa-content-server/commit/327d67d))
* **client:** fix name clash with web-channel events ([7148184](https://github.com/mozilla/fxa-content-server/commit/7148184))
* **client:** update Firefox for iOS marketing snippet ([1373e4c](https://github.com/mozilla/fxa-content-server/commit/1373e4c)), closes [#3280](https://github.com/mozilla/fxa-content-server/issues/3280)
* **csp:** Fix the default-profile.svg CSP error. Code cleanup. ([4200976](https://github.com/mozilla/fxa-content-server/commit/4200976))
* **experiments:** bump experiments to train 50 ([a4fdd11](https://github.com/mozilla/fxa-content-server/commit/a4fdd11))
* **l10n:** remove locale copying ([e0387cf](https://github.com/mozilla/fxa-content-server/commit/e0387cf))
* **l10n:** remove redundant l10n files ([b36f782](https://github.com/mozilla/fxa-content-server/commit/b36f782)), closes [#3258](https://github.com/mozilla/fxa-content-server/issues/3258)
* **tests:** add a way to disable client metrics stderr ([64e79a5](https://github.com/mozilla/fxa-content-server/commit/64e79a5)), closes [#3158](https://github.com/mozilla/fxa-content-server/issues/3158)

### Features

* **csp:** enable report only CSP in production ([2fbe096](https://github.com/mozilla/fxa-content-server/commit/2fbe096)), closes [#1426](https://github.com/mozilla/fxa-content-server/issues/1426)

### Refactor

* **client:** Convert `app` to the Simplified CommonJS wrapper. ([6a4c81a](https://github.com/mozilla/fxa-content-server/commit/6a4c81a))
* **client:** Replace interTabMixin with notifierMixin. ([2b4a3d7](https://github.com/mozilla/fxa-content-server/commit/2b4a3d7)), closes [#3244](https://github.com/mozilla/fxa-content-server/issues/3244)



<a name="0.49.3"></a>
## 0.49.3 (2015-11-06)


### Bug Fixes

* **client:** fix name clash with web-channel events ([8e23d6d](https://github.com/mozilla/fxa-content-server/commit/8e23d6d))



<a name="0.49.2"></a>
## 0.49.2 (2015-11-04)


### Bug Fixes

* **build:** adjust shrinkwrap due to a failing SHA ([56e346f](https://github.com/mozilla/fxa-content-server/commit/56e346f))
* **config:** switch default config to use consistent server values ([0a6fa42](https://github.com/mozilla/fxa-content-server/commit/0a6fa42)), closes [#1543](https://github.com/mozilla/fxa-content-server/issues/1543)

### Features

* **docs:** Document WebChannel communication with the browser. ([bd91b48](https://github.com/mozilla/fxa-content-server/commit/bd91b48)), closes [#1262](https://github.com/mozilla/fxa-content-server/issues/1262)



<a name="0.49.1"></a>
## 0.49.1 (2015-11-03)


### Bug Fixes

* **client:** rename broadcast to triggerAll ([98b383d](https://github.com/mozilla/fxa-content-server/commit/98b383d))
* **experiments:** update experiments to latest branch ([93111f6](https://github.com/mozilla/fxa-content-server/commit/93111f6))
* **tests:** fix server test for the pt locale ([95ea6b6](https://github.com/mozilla/fxa-content-server/commit/95ea6b6)), closes [#3254](https://github.com/mozilla/fxa-content-server/issues/3254)



<a name="0.49.0"></a>
# 0.49.0 (2015-11-02)


### Bug Fixes

* **client:** Do not use the OAuth Redirect broker to verify Sync sign ups. ([f419efd](https://github.com/mozilla/fxa-content-server/commit/f419efd)), closes [#3215](https://github.com/mozilla/fxa-content-server/issues/3215)
* **client:** Remove /force_auth query params upon successful signin. ([bb3da5e](https://github.com/mozilla/fxa-content-server/commit/bb3da5e)), closes [#2071](https://github.com/mozilla/fxa-content-server/issues/2071)
* **client:** clear query params on sign-out ([0f73d4c](https://github.com/mozilla/fxa-content-server/commit/0f73d4c))
* **client:** clear relier uid on sign-out ([aff6073](https://github.com/mozilla/fxa-content-server/commit/aff6073))
* **client:** remove debug logging from crosstab ([568518b](https://github.com/mozilla/fxa-content-server/commit/568518b))
* **cwts:** update "choose what to sync" design. ([d05147c](https://github.com/mozilla/fxa-content-server/commit/d05147c)), closes [#3183](https://github.com/mozilla/fxa-content-server/issues/3183)
* **cwts:** update column design to properly align the data types ([ae578e4](https://github.com/mozilla/fxa-content-server/commit/ae578e4)), closes [#3246](https://github.com/mozilla/fxa-content-server/issues/3246)
* **design:** update "Choose what to sync" image r=vladikoff ([32797fd](https://github.com/mozilla/fxa-content-server/commit/32797fd))
* **l10n:** copy pt_PT to pt in l10n ([ef70dac](https://github.com/mozilla/fxa-content-server/commit/ef70dac))
* **tests:** Disable `grunt validate-shrinkwrap` for now. ([3c86c84](https://github.com/mozilla/fxa-content-server/commit/3c86c84)), closes [#3237](https://github.com/mozilla/fxa-content-server/issues/3237)
* **tests:** close unclosed window in functional test ([fdebd27](https://github.com/mozilla/fxa-content-server/commit/fdebd27))

### Features

* **build:** Add the git sha used in the build to the production JS. ([998dfac](https://github.com/mozilla/fxa-content-server/commit/998dfac)), closes [#2625](https://github.com/mozilla/fxa-content-server/issues/2625)
* **client:** Show the  button on verification tab in Fennec ([5accebb](https://github.com/mozilla/fxa-content-server/commit/5accebb)), closes [#3140](https://github.com/mozilla/fxa-content-server/issues/3140)
* **client:** Use the `BroadcastChannel` instead of `crosstab` if available. ([774ce7c](https://github.com/mozilla/fxa-content-server/commit/774ce7c))
* **client:** Use the newest crosstab, which presents a more sane API. ([3f2199f](https://github.com/mozilla/fxa-content-server/commit/3f2199f))
* **client:** synchronise signed-in state across tabs ([ecebd94](https://github.com/mozilla/fxa-content-server/commit/ecebd94))
* **cwts:** add Choose what to sync to fx_desktop_v2 ([e9b05ec](https://github.com/mozilla/fxa-content-server/commit/e9b05ec)), closes [#3213](https://github.com/mozilla/fxa-content-server/issues/3213)
* **docs:** Document all base authentication broker method parameters. ([0143f04](https://github.com/mozilla/fxa-content-server/commit/0143f04))
* **ios:** add choose what to sync for Firefox for iOS 2 ([8d797c6](https://github.com/mozilla/fxa-content-server/commit/8d797c6)), closes [#3139](https://github.com/mozilla/fxa-content-server/issues/3139)

### Refactor

* **client:** Unify callback data in InterTabChannel and Backbone.Events ([9136ab5](https://github.com/mozilla/fxa-content-server/commit/9136ab5)), closes [#3229](https://github.com/mozilla/fxa-content-server/issues/3229)
* **client:** extract hard coded key codes ([b5a584b](https://github.com/mozilla/fxa-content-server/commit/b5a584b)), closes [#3163](https://github.com/mozilla/fxa-content-server/issues/3163)



<a name="0.48.0"></a>
# 0.48.0 (2015-10-20)


### Bug Fixes

* **build:** Fix the eslint indendation errors. ([8f2bd3c](https://github.com/mozilla/fxa-content-server/commit/8f2bd3c)), closes [#3189](https://github.com/mozilla/fxa-content-server/issues/3189)
* **build:** extend r.js timeout for building production ([346fa46](https://github.com/mozilla/fxa-content-server/commit/346fa46)), closes [#3166](https://github.com/mozilla/fxa-content-server/issues/3166)
* **client:** Ensure `/signin` is visible when users sign out after verification ([dc67988](https://github.com/mozilla/fxa-content-server/commit/dc67988)), closes [#3187](https://github.com/mozilla/fxa-content-server/issues/3187)
* **client:** Log the correct screen name for the settings panels. ([ee07505](https://github.com/mozilla/fxa-content-server/commit/ee07505)), closes [#3029](https://github.com/mozilla/fxa-content-server/issues/3029)
* **client:** Only allow one profile request per account per tab session. ([c7067cd](https://github.com/mozilla/fxa-content-server/commit/c7067cd))
* **client:** Suppress spurious `login` messages to the browser. ([23fbe8b](https://github.com/mozilla/fxa-content-server/commit/23fbe8b)), closes [#3078](https://github.com/mozilla/fxa-content-server/issues/3078)
* **coppa:** move to age input coppa ([2341e83](https://github.com/mozilla/fxa-content-server/commit/2341e83)), closes [#3137](https://github.com/mozilla/fxa-content-server/issues/3137)
* **experiments:** bump to train 48 experiments ([97b30f2](https://github.com/mozilla/fxa-content-server/commit/97b30f2))
* **links:** align secondary links ([10309fb](https://github.com/mozilla/fxa-content-server/commit/10309fb))
* **messages:** misaligned success and error messages ([00ccec5](https://github.com/mozilla/fxa-content-server/commit/00ccec5))
* **metrics:** Fix the refresh metrics when refreshing a settings subpanel. ([d4a5307](https://github.com/mozilla/fxa-content-server/commit/d4a5307)), closes [#3172](https://github.com/mozilla/fxa-content-server/issues/3172)
* **settings:** add floating labels to delete account and display name ([6f3e650](https://github.com/mozilla/fxa-content-server/commit/6f3e650)), closes [#2848](https://github.com/mozilla/fxa-content-server/issues/2848)
* **settings:** make header bottom margin uniform ([ed6981c](https://github.com/mozilla/fxa-content-server/commit/ed6981c))
* **settings:** remove underline on links ([ee7235e](https://github.com/mozilla/fxa-content-server/commit/ee7235e))
* **signup:** tooltips no longer removed when pressing an arrow key ([80ae84b](https://github.com/mozilla/fxa-content-server/commit/80ae84b)), closes [#1858](https://github.com/mozilla/fxa-content-server/issues/1858)
* **tests:** Fix functional tests when run against a remote server. ([21b19b7](https://github.com/mozilla/fxa-content-server/commit/21b19b7)), closes [#3174](https://github.com/mozilla/fxa-content-server/issues/3174) [#3182](https://github.com/mozilla/fxa-content-server/issues/3182)
* **tests:** Fix the communication preferences tests. ([9b6762c](https://github.com/mozilla/fxa-content-server/commit/9b6762c)), closes [#3176](https://github.com/mozilla/fxa-content-server/issues/3176)
* **tests:** Force installation of fxa-jwtool for the oauth server ([9a99eea](https://github.com/mozilla/fxa-content-server/commit/9a99eea))

### Features

* **coppa:** better support for COPPA warning on FxiOS ([abbb302](https://github.com/mozilla/fxa-content-server/commit/abbb302)), closes [#3164](https://github.com/mozilla/fxa-content-server/issues/3164)
* **ios:** hide "Choose what to sync" for fx_ios_v1 ([5c6bf2a](https://github.com/mozilla/fxa-content-server/commit/5c6bf2a)), closes [#3141](https://github.com/mozilla/fxa-content-server/issues/3141)

### Refactor

* **basket:** extricate basket proxy server into its own repo. ([0882f5f](https://github.com/mozilla/fxa-content-server/commit/0882f5f))
* **client:** Extract router.onAnchorWatch into a new view, AppView. ([292d725](https://github.com/mozilla/fxa-content-server/commit/292d725))
* **client:** Simplify the floating placeholder mixin logic. ([d0f3aca](https://github.com/mozilla/fxa-content-server/commit/d0f3aca))
* **client:** move router.showView logic to the AppView. ([d00708d](https://github.com/mozilla/fxa-content-server/commit/d00708d))
* **test:** Allow `fillOutSignUp` to accept an optional age. ([2646dd4](https://github.com/mozilla/fxa-content-server/commit/2646dd4))
* **tests:** Reduce boilerplate in the settings functional tests. ([607f672](https://github.com/mozilla/fxa-content-server/commit/607f672))



<a name="0.47.1"></a>
## 0.47.1 (2015-10-07)


### Bug Fixes

* **lint:**  disable object-literal-order-checking in basket proxy server. ([a4ebfd5](https://github.com/mozilla/fxa-content-server/commit/a4ebfd5))
* **basket:** revert "refactor(basket): extricate basket proxy server into its own repo."


<a name="0.47.0"></a>
# 0.47.0 (2015-10-06)


### Bug Fixes

* **checkbox:** make custom checkbox label clickable  ([5a7dcc6](https://github.com/mozilla/fxa-content-server/commit/5a7dcc6)), closes [#3132](https://github.com/mozilla/fxa-content-server/issues/3132)
* **client:** Fix the confirm_reset_password screen polling logic & tests. ([6cd7dc1](https://github.com/mozilla/fxa-content-server/commit/6cd7dc1)), closes [#2483](https://github.com/mozilla/fxa-content-server/issues/2483)
* **client:** Show the `success` message for 5 seconds to help functional tests. ([10a882f](https://github.com/mozilla/fxa-content-server/commit/10a882f))
* **config:** copy 'local.json-dist' to 'local.json' if it don't exists ([0eefb94](https://github.com/mozilla/fxa-content-server/commit/0eefb94)), closes [#2619](https://github.com/mozilla/fxa-content-server/issues/2619)
* **deps:** bump dependencies ([6964d0c](https://github.com/mozilla/fxa-content-server/commit/6964d0c)), closes [#3064](https://github.com/mozilla/fxa-content-server/issues/3064)
* **l10n:** Do not show fuzzy strings to users. ([e1fe471](https://github.com/mozilla/fxa-content-server/commit/e1fe471)), closes [#3113](https://github.com/mozilla/fxa-content-server/issues/3113)
* **server:** Fix server crash if metrics event does not include `type` ([0703cc0](https://github.com/mozilla/fxa-content-server/commit/0703cc0)), closes [#1208397](https://github.com/mozilla/fxa-content-server/issues/1208397)
* **settings:** Unblock rendering of settings on communication prefs screen ([2118e53](https://github.com/mozilla/fxa-content-server/commit/2118e53)), closes [#3061](https://github.com/mozilla/fxa-content-server/issues/3061)
* **settings:** clean up compressed landscape layout ([aa585af](https://github.com/mozilla/fxa-content-server/commit/aa585af))
* **signup:** show red border only after tooltip rendered ([ef08d86](https://github.com/mozilla/fxa-content-server/commit/ef08d86)), closes [#1865](https://github.com/mozilla/fxa-content-server/issues/1865)
* **styles:** make setting header UI better ([b907fdc](https://github.com/mozilla/fxa-content-server/commit/b907fdc)), closes [#3055](https://github.com/mozilla/fxa-content-server/issues/3055)

### Features

* **build:** Object literals must be sorted alphabetically. ([8067c62](https://github.com/mozilla/fxa-content-server/commit/8067c62))
* **client:** Add View behavior functions instead of passing around objects. ([4af0916](https://github.com/mozilla/fxa-content-server/commit/4af0916))
* **client:** Add support for new fennec screens. ([8698f01](https://github.com/mozilla/fxa-content-server/commit/8698f01))
* **client:** Add the beginning states of capabilities. ([ec9ddab](https://github.com/mozilla/fxa-content-server/commit/ec9ddab))
* **client:** Choose what to sync on the web ([9beaaad](https://github.com/mozilla/fxa-content-server/commit/9beaaad))
* **client:** Follow on /settings updates. ([20faf0e](https://github.com/mozilla/fxa-content-server/commit/20faf0e))
* **client:** Start on view behaviors. ([ba0b7bc](https://github.com/mozilla/fxa-content-server/commit/ba0b7bc))
* **i18n:** Enable Romanian ([05abfd1](https://github.com/mozilla/fxa-content-server/commit/05abfd1)), closes [#3125](https://github.com/mozilla/fxa-content-server/issues/3125)
* **metrics:** Add a `loaded` event that is logged after first screen render. ([404bc9b](https://github.com/mozilla/fxa-content-server/commit/404bc9b)), closes [#3100](https://github.com/mozilla/fxa-content-server/issues/3100)
* **signup:** add new checkbox style ([5633045](https://github.com/mozilla/fxa-content-server/commit/5633045)), closes [#2302](https://github.com/mozilla/fxa-content-server/issues/2302)
* **test:** Add more /force_auth functional tests. ([3afdc32](https://github.com/mozilla/fxa-content-server/commit/3afdc32))

### Refactor

* **basket:** extricate basket proxy server into its own repo. ([2b53107](https://github.com/mozilla/fxa-content-server/commit/2b53107))
* **client:** Start email confirmation polling in afterVisible. ([a37eb6f](https://github.com/mozilla/fxa-content-server/commit/a37eb6f))



<a name="0.46.0"></a>
# 0.46.0 (2015-09-23)


### Bug Fixes

* **client:** Only one sessionStatus check call should be made from /settings ([51bc0c5](https://github.com/mozilla/fxa-content-server/commit/51bc0c5)), closes [#3007](https://github.com/mozilla/fxa-content-server/issues/3007)
* **client:** Reuse assertions for a given sessionToken for the duration of the browser tab. ([2bf08ab](https://github.com/mozilla/fxa-content-server/commit/2bf08ab)), closes [#3085](https://github.com/mozilla/fxa-content-server/issues/3085)
* **client:** Smooth out the `/settings` page load. ([207dfd6](https://github.com/mozilla/fxa-content-server/commit/207dfd6))
* **styles:** adjust line-height for settings ([0d4af0b](https://github.com/mozilla/fxa-content-server/commit/0d4af0b)), closes [#3052](https://github.com/mozilla/fxa-content-server/issues/3052)
* **tests:** Fx updates, improve progress output ([fbeba0f](https://github.com/mozilla/fxa-content-server/commit/fbeba0f))
* **tests:** on first time, run the update ([a7769bc](https://github.com/mozilla/fxa-content-server/commit/a7769bc))
* **tests:** only update lastupdate file on success ([b7b0921](https://github.com/mozilla/fxa-content-server/commit/b7b0921))

### Features

* **openid:** base OpenID login (as xhr) ([25bba0f](https://github.com/mozilla/fxa-content-server/commit/25bba0f))

### Refactor

* **client:** Alphabetize deps and hash keys in metrics.js ([4756620](https://github.com/mozilla/fxa-content-server/commit/4756620))
* **client:** Alphabetize deps, routes and object keys in router.js ([092f37b](https://github.com/mozilla/fxa-content-server/commit/092f37b))
* **client:** Rename the FxDesktopRelier to the SyncRelier ([2e11bf0](https://github.com/mozilla/fxa-content-server/commit/2e11bf0))
* **client:** Tease appart the FxSync and FxDesktopV1 auth brokers. ([cc963ab](https://github.com/mozilla/fxa-content-server/commit/cc963ab))
* **server:** Alphabetize the FRONTEND_ROUTES array. ([0474246](https://github.com/mozilla/fxa-content-server/commit/0474246))
* **test:** Alphabetize the routes to test in the pages functional test. ([719c67c](https://github.com/mozilla/fxa-content-server/commit/719c67c))



<a name="0.45.1"></a>
## 0.45.1 (2015-09-17)


### Bug Fixes

* **force_auth:** make sure force_auth supports the Firefox password manager ([01bcd8e](https://github.com/mozilla/fxa-content-server/commit/01bcd8e)), closes [#3049](https://github.com/mozilla/fxa-content-server/issues/3049)
* **style:** Fix the signin/signup width on mobile devices. ([39e2ada](https://github.com/mozilla/fxa-content-server/commit/39e2ada)), closes [#3060](https://github.com/mozilla/fxa-content-server/issues/3060)
* **tests:** Fix the cookies disabled functional tests. ([002b899](https://github.com/mozilla/fxa-content-server/commit/002b899)), closes [#3066](https://github.com/mozilla/fxa-content-server/issues/3066)



<a name="0.45.0"></a>
# 0.45.0 (2015-09-11)


### Bug Fixes

* **avatar:** correctly center camera preview ([ae9ee07](https://github.com/mozilla/fxa-content-server/commit/ae9ee07))
* **avatars:** render the camera preview properly in portrait and landscape mode ([d33e369](https://github.com/mozilla/fxa-content-server/commit/d33e369))
* **build:** adjust eslint settings ([ff1fd47](https://github.com/mozilla/fxa-content-server/commit/ff1fd47))
* **client:** Allow the firstrun flow to halt after signin. ([9686548](https://github.com/mozilla/fxa-content-server/commit/9686548)), closes [#2945](https://github.com/mozilla/fxa-content-server/issues/2945)
* **client:** Clear form prefill info after signin/signup/signout. ([91f0608](https://github.com/mozilla/fxa-content-server/commit/91f0608)), closes [#3034](https://github.com/mozilla/fxa-content-server/issues/3034)
* **experiments:** include confirm view verification ([d976d3c](https://github.com/mozilla/fxa-content-server/commit/d976d3c))
* **l10n:** remove const keyword that breaks acorn JS parser ([32afb92](https://github.com/mozilla/fxa-content-server/commit/32afb92)), closes [#3005](https://github.com/mozilla/fxa-content-server/issues/3005)
* **lint:** disallow const keyword ([0b88aca](https://github.com/mozilla/fxa-content-server/commit/0b88aca))
* **metrics:** prevent utm parameters from being dropped after verification ([edde78a](https://github.com/mozilla/fxa-content-server/commit/edde78a)), closes [#2937](https://github.com/mozilla/fxa-content-server/issues/2937)
* **styles:** adjust specific signup input help styles ([47ad129](https://github.com/mozilla/fxa-content-server/commit/47ad129))
* **tests:** add proper promise return to firstrun ([1882757](https://github.com/mozilla/fxa-content-server/commit/1882757))
* **tests:** adjust experiment return signup url ([354f88a](https://github.com/mozilla/fxa-content-server/commit/354f88a)), closes [#3047](https://github.com/mozilla/fxa-content-server/issues/3047)
* **tests:** update iOS signup tests to refelect new exclude_signup=1 behaviour ([79c2de4](https://github.com/mozilla/fxa-content-server/commit/79c2de4)), closes [#3030](https://github.com/mozilla/fxa-content-server/issues/3030)
* **tests:** update travis to firefox 40 ([0f0f955](https://github.com/mozilla/fxa-content-server/commit/0f0f955))
* **version:** use explicit path with git-config ([cec9e9f](https://github.com/mozilla/fxa-content-server/commit/cec9e9f))

### Features

* **delete_account:** notify observers of a logout event ([d74c972](https://github.com/mozilla/fxa-content-server/commit/d74c972)), closes [#2993](https://github.com/mozilla/fxa-content-server/issues/2993)
* **l10n:** add fa as a supported locale. ([7690dcd](https://github.com/mozilla/fxa-content-server/commit/7690dcd))
* **metrics:** Send navigationTiming stats to StatsD. ([0842fa4](https://github.com/mozilla/fxa-content-server/commit/0842fa4))
* **metrics:** add ga pageviews ([b7830c8](https://github.com/mozilla/fxa-content-server/commit/b7830c8)), closes [#2898](https://github.com/mozilla/fxa-content-server/issues/2898)
* **settings:** "forgot password" affordance to change password ([936c64b](https://github.com/mozilla/fxa-content-server/commit/936c64b)), closes [#994](https://github.com/mozilla/fxa-content-server/issues/994)
* **verification:** organize verification experiments ([07a6b6d](https://github.com/mozilla/fxa-content-server/commit/07a6b6d)), closes [#2673](https://github.com/mozilla/fxa-content-server/issues/2673)

### Refactor

* **client:** Add BaseExperiment.extend to simplify experiment extension. ([24cf4b8](https://github.com/mozilla/fxa-content-server/commit/24cf4b8))
* **client:** Cleanup and unification. ([b563c3e](https://github.com/mozilla/fxa-content-server/commit/b563c3e))
* **client:** Move back button related code from base.js to back-mixin.js ([230510d](https://github.com/mozilla/fxa-content-server/commit/230510d))
* **client:** Only allow exclude_signup=1 if the context=fx_ios_v1 ([9d9d560](https://github.com/mozilla/fxa-content-server/commit/9d9d560))
* **client:** Pass a NullStorage instance to experiments for unit tests. ([aacffd2](https://github.com/mozilla/fxa-content-server/commit/aacffd2))
* **experiments:** add docs, change to view.notify, fix up tests ([e0d1b2f](https://github.com/mozilla/fxa-content-server/commit/e0d1b2f))



<a name="0.44.1"></a>
## 0.44.1 (2015-08-25)


### Bug Fixes

* **account:** handle unverified attempts to request profile data ([ba49d4b](https://github.com/mozilla/fxa-content-server/commit/ba49d4b))
* **avatars:** allow users to change their avatar if they have/had one ([4efe6fd](https://github.com/mozilla/fxa-content-server/commit/4efe6fd))
* **avatars:** use an error object instead of string to ensure it is not logged twice ([487abc5](https://github.com/mozilla/fxa-content-server/commit/487abc5))
* **client:** Handle the `entryPoint` query parameter. ([67b54fc](https://github.com/mozilla/fxa-content-server/commit/67b54fc)), closes [#2885](https://github.com/mozilla/fxa-content-server/issues/2885)
* **client:** Only make profile requests if a valid accessToken exists. ([f73ccde](https://github.com/mozilla/fxa-content-server/commit/f73ccde))
* **deps:** update dev dependencies ([e6ee68f](https://github.com/mozilla/fxa-content-server/commit/e6ee68f))
* **deps:** update grunt-contrib-uglify to 0.9.2 ([7caf769](https://github.com/mozilla/fxa-content-server/commit/7caf769))
* **deps:** update to express-able 0.4.4 ([0a22e00](https://github.com/mozilla/fxa-content-server/commit/0a22e00))
* **easteregg:** update easter egg SHA ([9a9f7e3](https://github.com/mozilla/fxa-content-server/commit/9a9f7e3))
* **firstrun:** increase response timeout for iframing ([89d8d08](https://github.com/mozilla/fxa-content-server/commit/89d8d08))
* **forms:** disable spellcheck ([cc03c33](https://github.com/mozilla/fxa-content-server/commit/cc03c33)), closes [#2910](https://github.com/mozilla/fxa-content-server/issues/2910)
* **forms:** remove spellcheck from reset_password ([bfe7b0d](https://github.com/mozilla/fxa-content-server/commit/bfe7b0d))
* **input:** remove autocapitalize on iOS ([2ef1174](https://github.com/mozilla/fxa-content-server/commit/2ef1174))
* **metrics:** Provide more detailed logging for errors fetching /config ([e149da2](https://github.com/mozilla/fxa-content-server/commit/e149da2))
* **metrics:** measure how helpful mailcheck is ([ff13860](https://github.com/mozilla/fxa-content-server/commit/ff13860)), closes [#2819](https://github.com/mozilla/fxa-content-server/issues/2819)
* **metrics:** move screen metrics to ga from datadog ([8c2731f](https://github.com/mozilla/fxa-content-server/commit/8c2731f)), closes [#2614](https://github.com/mozilla/fxa-content-server/issues/2614)
* **profile:** avoid creating new instances of account ([981660c](https://github.com/mozilla/fxa-content-server/commit/981660c))
* **profile:** do not request an access token when saving an account ([59efae0](https://github.com/mozilla/fxa-content-server/commit/59efae0))
* **reset:** improve the reset password caveat copy ([0d32d07](https://github.com/mozilla/fxa-content-server/commit/0d32d07)), closes [#2762](https://github.com/mozilla/fxa-content-server/issues/2762)
* **sentry:** remove noise from referer header in sentry ([d6ad1cf](https://github.com/mozilla/fxa-content-server/commit/d6ad1cf))
* **server:** add server route for /unexpected_error ([c1342ef](https://github.com/mozilla/fxa-content-server/commit/c1342ef))
* **settings:** always show avatars and fix modal cancel buttons ([a1422a9](https://github.com/mozilla/fxa-content-server/commit/a1422a9))
* **settings:** clean up amd dependencies ([a885945](https://github.com/mozilla/fxa-content-server/commit/a885945))
* **settings:** escape display name ([0f21cdc](https://github.com/mozilla/fxa-content-server/commit/0f21cdc))
* **settings:** fix avatar modal ([c2a8c6b](https://github.com/mozilla/fxa-content-server/commit/c2a8c6b))
* **settings:** fix gravatar permission screen within modal ([a1ad7cb](https://github.com/mozilla/fxa-content-server/commit/a1ad7cb))
* **settings:** fix lint errors and mocha failures ([46d49a0](https://github.com/mozilla/fxa-content-server/commit/46d49a0))
* **settings:** fix page titles and other nits ([36b3302](https://github.com/mozilla/fxa-content-server/commit/36b3302))
* **settings:** fix short page styling ([cd19bb0](https://github.com/mozilla/fxa-content-server/commit/cd19bb0)), closes [#2862](https://github.com/mozilla/fxa-content-server/issues/2862)
* **settings:** move sub panel logic from settings to a separate subPanel component ([a5a56e8](https://github.com/mozilla/fxa-content-server/commit/a5a56e8))
* **settings:** prevent flicker when leaving settings page ([55f8936](https://github.com/mozilla/fxa-content-server/commit/55f8936))
* **settings:** refactor sub panel template so that it is not empty ([0d484e3](https://github.com/mozilla/fxa-content-server/commit/0d484e3))
* **src:** Fix a typo: `UNVERIFIED`=>`UNVERIFIED_ACCOUNT` ([b40b735](https://github.com/mozilla/fxa-content-server/commit/b40b735))
* **strings:** change "Already have an account?" to "Have an account?" ([2d28f3e](https://github.com/mozilla/fxa-content-server/commit/2d28f3e)), closes [#2753](https://github.com/mozilla/fxa-content-server/issues/2753)
* **tests:** Fix the failing avatar functional tests. ([fb59c19](https://github.com/mozilla/fxa-content-server/commit/fb59c19)), closes [#2987](https://github.com/mozilla/fxa-content-server/issues/2987)
* **tests:** Speed up the iframe origin tests. ([e908d70](https://github.com/mozilla/fxa-content-server/commit/e908d70)), closes [#2986](https://github.com/mozilla/fxa-content-server/issues/2986)
* **tests:** do not compare flushTime property in storage-metrics tests ([72cf1bc](https://github.com/mozilla/fxa-content-server/commit/72cf1bc)), closes [#2984](https://github.com/mozilla/fxa-content-server/issues/2984)
* **tests:** fix gravatar permission tests ([56d9e1c](https://github.com/mozilla/fxa-content-server/commit/56d9e1c))
* **tests:** fix typo in tests ([aa496ed](https://github.com/mozilla/fxa-content-server/commit/aa496ed))
* **tests:** fix up flaky test for desktop credentials ([c078458](https://github.com/mozilla/fxa-content-server/commit/c078458))
* **tests:** remove misguided time-based assertion ([2782f0a](https://github.com/mozilla/fxa-content-server/commit/2782f0a))
* **tests:** restore functional tests ([72d4969](https://github.com/mozilla/fxa-content-server/commit/72d4969))
* **tests:** switch from teardown and setup to improve stability ([6a33723](https://github.com/mozilla/fxa-content-server/commit/6a33723))
* **travis:** install auth, oauth and profile servers for travis ([26e768e](https://github.com/mozilla/fxa-content-server/commit/26e768e))
* **user:** cache the signed in account instance to reduce token fetching ([8737367](https://github.com/mozilla/fxa-content-server/commit/8737367))
* **view:** log errors in extended views initialize() ([b08b5ac](https://github.com/mozilla/fxa-content-server/commit/b08b5ac)), closes [#2964](https://github.com/mozilla/fxa-content-server/issues/2964)

### Features

* **client:** Cache busting on-demand load. ([88c8f32](https://github.com/mozilla/fxa-content-server/commit/88c8f32))
* **client:** Start on the FxFennecV1AuthenticationBroker ([3095f21](https://github.com/mozilla/fxa-content-server/commit/3095f21))
* **coppa:** input based COPPA ([64bfe86](https://github.com/mozilla/fxa-content-server/commit/64bfe86)), closes [#2108](https://github.com/mozilla/fxa-content-server/issues/2108)
* **deps:** update production dependencies ([ecbf309](https://github.com/mozilla/fxa-content-server/commit/ecbf309))
* **docs:** Document email validation errors for signin/signup. ([da90143](https://github.com/mozilla/fxa-content-server/commit/da90143)), closes [#2909](https://github.com/mozilla/fxa-content-server/issues/2909)
* **l10n:** add en-GB as a supported locale. ([bacd99e](https://github.com/mozilla/fxa-content-server/commit/bacd99e)), closes [#2942](https://github.com/mozilla/fxa-content-server/issues/2942)
* **metrics:** add queue time to analytics ([d62891d](https://github.com/mozilla/fxa-content-server/commit/d62891d)), closes [#2903](https://github.com/mozilla/fxa-content-server/issues/2903)
* **sentry:** include version in Sentry reports ([a53db95](https://github.com/mozilla/fxa-content-server/commit/a53db95)), closes [#2724](https://github.com/mozilla/fxa-content-server/issues/2724)
* **signup:** Password Strength Checker ([166b5e1](https://github.com/mozilla/fxa-content-server/commit/166b5e1))



<a name="0.44.0"></a>
# 0.44.0 (2015-08-24)


### Bug Fixes

* **account:** handle unverified attempts to request profile data ([ba49d4b](https://github.com/mozilla/fxa-content-server/commit/ba49d4b))
* **avatars:** use an error object instead of string to ensure it is not logged twice ([487abc5](https://github.com/mozilla/fxa-content-server/commit/487abc5))
* **client:** Handle the `entryPoint` query parameter. ([67b54fc](https://github.com/mozilla/fxa-content-server/commit/67b54fc)), closes [#2885](https://github.com/mozilla/fxa-content-server/issues/2885)
* **client:** Only make profile requests if a valid accessToken exists. ([f73ccde](https://github.com/mozilla/fxa-content-server/commit/f73ccde))
* **deps:** update dev dependencies ([e6ee68f](https://github.com/mozilla/fxa-content-server/commit/e6ee68f))
* **deps:** update grunt-contrib-uglify to 0.9.2 ([7caf769](https://github.com/mozilla/fxa-content-server/commit/7caf769))
* **deps:** update to express-able 0.4.4 ([0a22e00](https://github.com/mozilla/fxa-content-server/commit/0a22e00))
* **easteregg:** update easter egg SHA ([9a9f7e3](https://github.com/mozilla/fxa-content-server/commit/9a9f7e3))
* **firstrun:** increase response timeout for iframing ([89d8d08](https://github.com/mozilla/fxa-content-server/commit/89d8d08))
* **forms:** disable spellcheck ([cc03c33](https://github.com/mozilla/fxa-content-server/commit/cc03c33)), closes [#2910](https://github.com/mozilla/fxa-content-server/issues/2910)
* **forms:** remove spellcheck from reset_password ([bfe7b0d](https://github.com/mozilla/fxa-content-server/commit/bfe7b0d))
* **input:** remove autocapitalize on iOS ([2ef1174](https://github.com/mozilla/fxa-content-server/commit/2ef1174))
* **metrics:** Provide more detailed logging for errors fetching /config ([e149da2](https://github.com/mozilla/fxa-content-server/commit/e149da2))
* **metrics:** measure how helpful mailcheck is ([ff13860](https://github.com/mozilla/fxa-content-server/commit/ff13860)), closes [#2819](https://github.com/mozilla/fxa-content-server/issues/2819)
* **metrics:** move screen metrics to ga from datadog ([8c2731f](https://github.com/mozilla/fxa-content-server/commit/8c2731f)), closes [#2614](https://github.com/mozilla/fxa-content-server/issues/2614)
* **profile:** avoid creating new instances of account ([981660c](https://github.com/mozilla/fxa-content-server/commit/981660c))
* **profile:** do not request an access token when saving an account ([59efae0](https://github.com/mozilla/fxa-content-server/commit/59efae0))
* **reset:** improve the reset password caveat copy ([0d32d07](https://github.com/mozilla/fxa-content-server/commit/0d32d07)), closes [#2762](https://github.com/mozilla/fxa-content-server/issues/2762)
* **sentry:** remove noise from referer header in sentry ([d6ad1cf](https://github.com/mozilla/fxa-content-server/commit/d6ad1cf))
* **server:** add server route for /unexpected_error ([c1342ef](https://github.com/mozilla/fxa-content-server/commit/c1342ef))
* **src:** Fix a typo: `UNVERIFIED`=>`UNVERIFIED_ACCOUNT` ([b40b735](https://github.com/mozilla/fxa-content-server/commit/b40b735))
* **strings:** change "Already have an account?" to "Have an account?" ([2d28f3e](https://github.com/mozilla/fxa-content-server/commit/2d28f3e)), closes [#2753](https://github.com/mozilla/fxa-content-server/issues/2753)
* **tests:** Fix the failing avatar functional tests. ([fb59c19](https://github.com/mozilla/fxa-content-server/commit/fb59c19)), closes [#2987](https://github.com/mozilla/fxa-content-server/issues/2987)
* **tests:** Speed up the iframe origin tests. ([e908d70](https://github.com/mozilla/fxa-content-server/commit/e908d70)), closes [#2986](https://github.com/mozilla/fxa-content-server/issues/2986)
* **tests:** do not compare flushTime property in storage-metrics tests ([72cf1bc](https://github.com/mozilla/fxa-content-server/commit/72cf1bc)), closes [#2984](https://github.com/mozilla/fxa-content-server/issues/2984)
* **tests:** fix gravatar permission tests ([56d9e1c](https://github.com/mozilla/fxa-content-server/commit/56d9e1c))
* **tests:** fix typo in tests ([aa496ed](https://github.com/mozilla/fxa-content-server/commit/aa496ed))
* **tests:** fix up flaky test for desktop credentials ([c078458](https://github.com/mozilla/fxa-content-server/commit/c078458))
* **tests:** remove misguided time-based assertion ([2782f0a](https://github.com/mozilla/fxa-content-server/commit/2782f0a))
* **tests:** restore functional tests ([72d4969](https://github.com/mozilla/fxa-content-server/commit/72d4969))
* **tests:** switch from teardown and setup to improve stability ([6a33723](https://github.com/mozilla/fxa-content-server/commit/6a33723))
* **user:** cache the signed in account instance to reduce token fetching ([8737367](https://github.com/mozilla/fxa-content-server/commit/8737367))
* **view:** log errors in extended views initialize() ([b08b5ac](https://github.com/mozilla/fxa-content-server/commit/b08b5ac)), closes [#2964](https://github.com/mozilla/fxa-content-server/issues/2964)

### Features

* **client:** Cache busting on-demand load. ([88c8f32](https://github.com/mozilla/fxa-content-server/commit/88c8f32))
* **client:** Start on the FxFennecV1AuthenticationBroker ([3095f21](https://github.com/mozilla/fxa-content-server/commit/3095f21))
* **coppa:** input based COPPA ([64bfe86](https://github.com/mozilla/fxa-content-server/commit/64bfe86)), closes [#2108](https://github.com/mozilla/fxa-content-server/issues/2108)
* **deps:** update production dependencies ([ecbf309](https://github.com/mozilla/fxa-content-server/commit/ecbf309))
* **docs:** Document email validation errors for signin/signup. ([da90143](https://github.com/mozilla/fxa-content-server/commit/da90143)), closes [#2909](https://github.com/mozilla/fxa-content-server/issues/2909)
* **l10n:** add en-GB as a supported locale. ([bacd99e](https://github.com/mozilla/fxa-content-server/commit/bacd99e)), closes [#2942](https://github.com/mozilla/fxa-content-server/issues/2942)
* **metrics:** add queue time to analytics ([d62891d](https://github.com/mozilla/fxa-content-server/commit/d62891d)), closes [#2903](https://github.com/mozilla/fxa-content-server/issues/2903)
* **sentry:** include version in Sentry reports ([a53db95](https://github.com/mozilla/fxa-content-server/commit/a53db95)), closes [#2724](https://github.com/mozilla/fxa-content-server/issues/2724)
* **signup:** Password Strength Checker ([166b5e1](https://github.com/mozilla/fxa-content-server/commit/166b5e1))



<a name="0.43.0"></a>
# 0.43.0 (2015-08-04)


### chore

* chore(client): Add the Sync migration strings to strings.js
 ([ac20b86](https://github.com/mozilla/fxa-content-server/commit/ac20b86))
* chore(deps): Bump out of date deps.
 ([d0b8915](https://github.com/mozilla/fxa-content-server/commit/d0b8915)), closes [#2784](https://github.com/mozilla/fxa-content-server/issues/2784)
* chore(deps): update development dependencies
 ([bf9f563](https://github.com/mozilla/fxa-content-server/commit/bf9f563))
* chore(deps): update grunt-eslint to 16.0.0
 ([677a4c0](https://github.com/mozilla/fxa-content-server/commit/677a4c0))
* chore(dev): add 'npm run start-production' command to make it easier to run the server in prod mode
 ([679eeaf](https://github.com/mozilla/fxa-content-server/commit/679eeaf))
* chore(docs): Fix a typo in the firstrun docs.
 ([15f26ac](https://github.com/mozilla/fxa-content-server/commit/15f26ac))
* chore(docs): Update the commit body guidelines to include the issue number
 ([fcf4058](https://github.com/mozilla/fxa-content-server/commit/fcf4058))
* chore(l10n): update pot files
 ([164b9e7](https://github.com/mozilla/fxa-content-server/commit/164b9e7))
* chore(lint): Remove the eslint complexity checks
 ([3592d79](https://github.com/mozilla/fxa-content-server/commit/3592d79))
* chore(sass): update sass
 ([cf5dadf](https://github.com/mozilla/fxa-content-server/commit/cf5dadf))
* chore(strings): add choose what to sync strings
 ([73194ed](https://github.com/mozilla/fxa-content-server/commit/73194ed))
* chore(travis): remove libgmp-dev
 ([492fd94](https://github.com/mozilla/fxa-content-server/commit/492fd94))
* chore(travis): update Travis to use npm 2
 ([7d6ac7d](https://github.com/mozilla/fxa-content-server/commit/7d6ac7d))

### feat

* feat(client): Add the FxiOSV1 Authentication Broker.
 ([5cff1f4](https://github.com/mozilla/fxa-content-server/commit/5cff1f4)), closes [#2860](https://github.com/mozilla/fxa-content-server/issues/2860)
* feat(client): Provide `fx_ios_v1` context string for use by FxiOS
 ([2767a26](https://github.com/mozilla/fxa-content-server/commit/2767a26)), closes [#2861](https://github.com/mozilla/fxa-content-server/issues/2861)
* feat(client): redirect to the requested page after successful login
 ([ccfbef4](https://github.com/mozilla/fxa-content-server/commit/ccfbef4)), closes [#2821](https://github.com/mozilla/fxa-content-server/issues/2821)
* feat(client): sign in/up messaging for migrating users
 ([88a56ac](https://github.com/mozilla/fxa-content-server/commit/88a56ac))
* feat(content-server): Easter egg for Cloud Services
 ([70e1998](https://github.com/mozilla/fxa-content-server/commit/70e1998)), closes [#2470](https://github.com/mozilla/fxa-content-server/issues/2470)
* feat(deps): updating production dependencies
 ([26c26f1](https://github.com/mozilla/fxa-content-server/commit/26c26f1))
* feat(docs): Add info about the firstrun communication protocol.
 ([6e18531](https://github.com/mozilla/fxa-content-server/commit/6e18531))
* feat(l10n): Add support for Hindi (hi) and Hindi-India (hi-IN).
 ([c45edce](https://github.com/mozilla/fxa-content-server/commit/c45edce))
* feat(l10n): check if translated urls are valid
 ([5d378e1](https://github.com/mozilla/fxa-content-server/commit/5d378e1)), closes [#2763](https://github.com/mozilla/fxa-content-server/issues/2763)
* feat(test): Add signin functional tests for Fx on iOS.
 ([bf4fadf](https://github.com/mozilla/fxa-content-server/commit/bf4fadf))

* Merge pull request #2686 from mozilla/convert-iframe-channel
 ([9ec6b18](https://github.com/mozilla/fxa-content-server/commit/9ec6b18))
* Merge pull request #2737 from mozilla/phil/issue-2493
 ([6601361](https://github.com/mozilla/fxa-content-server/commit/6601361)), closes [#2493](https://github.com/mozilla/fxa-content-server/issues/2493)
* Merge pull request #2781 from TDA/issue-2470-easter-egg-redesigned
 ([131171c](https://github.com/mozilla/fxa-content-server/commit/131171c))
* Merge pull request #2803 from mozilla/document-firstrun-protocol
 ([456449e](https://github.com/mozilla/fxa-content-server/commit/456449e))
* Merge pull request #2804 from mozilla/firstrun-docs-typo
 ([bd43972](https://github.com/mozilla/fxa-content-server/commit/bd43972))
* Merge pull request #2805 from vladikoff/issue-2763-verify-translated-urls
 ([dff66fa](https://github.com/mozilla/fxa-content-server/commit/dff66fa))
* Merge pull request #2806 from mozilla/bump-eslint
 ([34c6e30](https://github.com/mozilla/fxa-content-server/commit/34c6e30))
* Merge pull request #2807 from vladikoff/update-deps-t43
 ([c7c4a18](https://github.com/mozilla/fxa-content-server/commit/c7c4a18))
* Merge pull request #2808 from vladikoff/prod-start
 ([d679f9a](https://github.com/mozilla/fxa-content-server/commit/d679f9a))
* Merge pull request #2809 from vladikoff/devdeps-t43
 ([94d56d7](https://github.com/mozilla/fxa-content-server/commit/94d56d7))
* Merge pull request #2812 from mozilla/ios-metrics-missing
 ([48dee30](https://github.com/mozilla/fxa-content-server/commit/48dee30))
* Merge pull request #2813 from mozilla/phil/issue-2493-postponed-navigation
 ([8de80bf](https://github.com/mozilla/fxa-content-server/commit/8de80bf))
* Merge pull request #2814 from mozilla/issue-2784-outdated-deps
 ([8eda711](https://github.com/mozilla/fxa-content-server/commit/8eda711))
* Merge pull request #2816 from mozilla/issues-2513-2623-normalize-auth-errors
 ([c144c51](https://github.com/mozilla/fxa-content-server/commit/c144c51))
* Merge pull request #2822 from eoger/issue-2821
 ([dcab648](https://github.com/mozilla/fxa-content-server/commit/dcab648))
* Merge pull request #2823 from mozilla/phil/issue-2786
 ([ee4443f](https://github.com/mozilla/fxa-content-server/commit/ee4443f))
* Merge pull request #2826 from mozilla/issue-2789-de-eslint-complexity
 ([b8db477](https://github.com/mozilla/fxa-content-server/commit/b8db477))
* Merge pull request #2833 from mozilla/issue-2830-correct-oauth-errors
 ([d60dd9d](https://github.com/mozilla/fxa-content-server/commit/d60dd9d))
* Merge pull request #2839 from mozilla/add-hindi-support
 ([0ccfb8d](https://github.com/mozilla/fxa-content-server/commit/0ccfb8d))
* Merge pull request #2840 from eoger/issue-2837
 ([b98e8f3](https://github.com/mozilla/fxa-content-server/commit/b98e8f3))
* Merge pull request #2841 from mozilla/update-sass
 ([e976839](https://github.com/mozilla/fxa-content-server/commit/e976839))
* Merge pull request #2845 from mozilla/issue-2844-merge-warning-firstrun
 ([0efbe4e](https://github.com/mozilla/fxa-content-server/commit/0efbe4e))
* Merge pull request #2846 from vladikoff/npm2
 ([4ed0589](https://github.com/mozilla/fxa-content-server/commit/4ed0589))
* Merge pull request #2847 from eoger/contributing-body-fixes
 ([640f6ac](https://github.com/mozilla/fxa-content-server/commit/640f6ac))
* Merge pull request #2851 from mozilla/issue-2850-invalid-client-id
 ([3bb62ae](https://github.com/mozilla/fxa-content-server/commit/3bb62ae))
* Merge pull request #2853 from mozilla/issue-2658-firstrun-signout
 ([4b6ab6a](https://github.com/mozilla/fxa-content-server/commit/4b6ab6a))
* Merge pull request #2854 from mozilla/remove-libgmp-dev
 ([93f3641](https://github.com/mozilla/fxa-content-server/commit/93f3641))
* Merge pull request #2857 from mozilla/issue-2856-metrics-screen-name-order
 ([73d8587](https://github.com/mozilla/fxa-content-server/commit/73d8587))
* Merge pull request #2859 from mozilla/issue-2858-one-mailcheckEnabled-choice
 ([74160d5](https://github.com/mozilla/fxa-content-server/commit/74160d5))
* Merge pull request #2863 from mozilla/issue-2786-strings
 ([d3eace6](https://github.com/mozilla/fxa-content-server/commit/d3eace6))
* Merge pull request #2865 from mozilla/rfk/fx-ios-v1-context
 ([c39d365](https://github.com/mozilla/fxa-content-server/commit/c39d365))
* Merge pull request #2866 from mozilla/constant-names
 ([5cf3012](https://github.com/mozilla/fxa-content-server/commit/5cf3012))
* Merge pull request #2868 from mozilla/issue-2860-no-signup-fx-ios
 ([719b2ae](https://github.com/mozilla/fxa-content-server/commit/719b2ae))
* Merge pull request #2869 from mozilla/choose-sync-strings
 ([40783dc](https://github.com/mozilla/fxa-content-server/commit/40783dc))
* Merge pull request #2871 from mozilla/rfk/basket-api-timeout
 ([42b73e2](https://github.com/mozilla/fxa-content-server/commit/42b73e2))
* Merge pull request #2875 from vladikoff/i2495
 ([b4dc552](https://github.com/mozilla/fxa-content-server/commit/b4dc552))
* Merge pull request #2876 from vladikoff/migrate-test-fix
 ([66dcd79](https://github.com/mozilla/fxa-content-server/commit/66dcd79))
* Merge pull request #2878 from vladikoff/exp43
 ([9b6beda](https://github.com/mozilla/fxa-content-server/commit/9b6beda))

### fix

* fix(avatar): cropper resize tests are more accurate
 ([8c7f362](https://github.com/mozilla/fxa-content-server/commit/8c7f362))
* fix(avatars): fixes blank avatars when session is expired
 ([3d0e7eb](https://github.com/mozilla/fxa-content-server/commit/3d0e7eb)), closes [#2495](https://github.com/mozilla/fxa-content-server/issues/2495)
* fix(basket): add explicit timeout when proxying to basket api.
 ([7fde0f5](https://github.com/mozilla/fxa-content-server/commit/7fde0f5))
* fix(client): Do not allow firstrun Sync based flows to sign out.
 ([a28fce6](https://github.com/mozilla/fxa-content-server/commit/a28fce6)), closes [#2658](https://github.com/mozilla/fxa-content-server/issues/2658)
* fix(client): Fix incorrect OAuth errors in error table.
 ([78ba49e](https://github.com/mozilla/fxa-content-server/commit/78ba49e)), closes [#2830](https://github.com/mozilla/fxa-content-server/issues/2830)
* fix(client): Fix merge warning handling in the firstrun flow.
 ([4914b73](https://github.com/mozilla/fxa-content-server/commit/4914b73)), closes [#2844](https://github.com/mozilla/fxa-content-server/issues/2844)
* fix(client): Invalid client id's show a 400 page, not 500.
 ([cd898f5](https://github.com/mozilla/fxa-content-server/commit/cd898f5)), closes [#2850](https://github.com/mozilla/fxa-content-server/issues/2850)
* fix(client): Normalize all errors from the Auth Server.
 ([3a45d1a](https://github.com/mozilla/fxa-content-server/commit/3a45d1a)), closes [#2513](https://github.com/mozilla/fxa-content-server/issues/2513) [#2623](https://github.com/mozilla/fxa-content-server/issues/2623)
* fix(experiments): add train-43 experiments
 ([9fa1fd4](https://github.com/mozilla/fxa-content-server/commit/9fa1fd4))
* fix(metrics): Ensure a screen's name is logged before any of it's events.
 ([25971d1](https://github.com/mozilla/fxa-content-server/commit/25971d1)), closes [#2856](https://github.com/mozilla/fxa-content-server/issues/2856)
* fix(metrics): Only check whether mailcheck is enabled once.
 ([6de03f1](https://github.com/mozilla/fxa-content-server/commit/6de03f1)), closes [#2858](https://github.com/mozilla/fxa-content-server/issues/2858)
* fix(metrics): minimize flush timeout and flush event metrics on blur event
 ([5b22cb3](https://github.com/mozilla/fxa-content-server/commit/5b22cb3)), closes [#2577](https://github.com/mozilla/fxa-content-server/issues/2577)
* fix(metrics): postpone OAuth navigation until metrics are flushed
 ([503e670](https://github.com/mozilla/fxa-content-server/commit/503e670))
* fix(metrics): use sendBeacon where available
 ([d45586e](https://github.com/mozilla/fxa-content-server/commit/d45586e))
* fix(tests): better migration message functional tests
 ([ecb28ea](https://github.com/mozilla/fxa-content-server/commit/ecb28ea))
* fix(tests): use "afterEach" instead of "teardown" for sync settings tests
 ([f49cafb](https://github.com/mozilla/fxa-content-server/commit/f49cafb))

### refactor

* refactor(client): Rename `FX_DESKTOP_CONTEXT` to `FX_DESKTOP_V1_CONTEXT`
 ([146dd54](https://github.com/mozilla/fxa-content-server/commit/146dd54))
* refactor(client): Rename `FX_DESKTOP_SYNC` to `SYNC_SERVICE`.
 ([5dc8b7a](https://github.com/mozilla/fxa-content-server/commit/5dc8b7a))
* refactor(client): Simplify the app-start error reporting/redirection.
 ([918ff9c](https://github.com/mozilla/fxa-content-server/commit/918ff9c))
* refactor(client): The IframeChannel is now DuplexChannel based.
 ([aa15de2](https://github.com/mozilla/fxa-content-server/commit/aa15de2))



<a name="0.42.0"></a>
### 0.42.0 (2015-07-21)


#### Bug Fixes

* **able:** update shrinkwrap ([d8fa3019](https://github.com/mozilla/fxa-content-server/commit/d8fa3019cccd1a60f3f3376b332c145aaa11a40e))
* **avatars:**
  * resize avatars before cropping them ([decc26c8](https://github.com/mozilla/fxa-content-server/commit/decc26c855c603a528ae2859eb84ea9e56260611))
  * error message does not overlap with the default avatar anymore ([5f5284f7](https://github.com/mozilla/fxa-content-server/commit/5f5284f7c304054b7229b5a5ea36f19713f38618))
  * ensure uploaded avatars dimensions are 100x100px at least ([43580105](https://github.com/mozilla/fxa-content-server/commit/4358010543d47ce129659e5cc48fdd2def4a3c63))
  * replace the word Home by Back ([c8b9bb10](https://github.com/mozilla/fxa-content-server/commit/c8b9bb101903c7bfb7b37648e0dcd44c412c7f96))
* **client:**
  * Hide the border around the marketing snippet for the firstrun flow. ([a84e2546](https://github.com/mozilla/fxa-content-server/commit/a84e254682851ef1de1c199e926ed3d558735722))
  * Ensure COPPA errors are logged. ([628b62c8](https://github.com/mozilla/fxa-content-server/commit/628b62c8ec30983909d58a946261ef6c6a76f106))
  * Handle 4xx and 5xx Basket errors. ([bc862acb](https://github.com/mozilla/fxa-content-server/commit/bc862acb9d51f21f72b86a17dc51b66b15fff00e))
  * Ensure the password manager has an email to work with. ([ff38e16a](https://github.com/mozilla/fxa-content-server/commit/ff38e16a81163ee4baa1a04d949bec7f8166646a))
  * Firstrun flow should not halt the screens after login. ([a178fa0b](https://github.com/mozilla/fxa-content-server/commit/a178fa0b75bfa47fc478065a8aa9aa4d37bc245d))
* **config:**
  * add production experiments config file ([8c87743d](https://github.com/mozilla/fxa-content-server/commit/8c87743d048e721451471071c232dc77710e9adb))
  * use dev branch of experiments ([0f3bdbc2](https://github.com/mozilla/fxa-content-server/commit/0f3bdbc225cbcaf2174469ffddc0fd1cee8421a2))
* **cookies:** redirect to /cookies_disabled if storage is disabled ([a24931f2](https://github.com/mozilla/fxa-content-server/commit/a24931f2d803dec2183d8f1292e434477b6df526), closes [#2480](https://github.com/mozilla/fxa-content-server/issues/2480))
* **forms:** fixes regression with the floating placeholder ([d9853f00](https://github.com/mozilla/fxa-content-server/commit/d9853f00cb4afc18b433d4ab6c1c145712930345), closes [#2739](https://github.com/mozilla/fxa-content-server/issues/2739))
* **log:** log errors with no message ([37af6e2a](https://github.com/mozilla/fxa-content-server/commit/37af6e2af4ff1821cb32eb6ed16187e25df7b4c9))
* **metrics:** include coppa errors in metrics ([3b5841a5](https://github.com/mozilla/fxa-content-server/commit/3b5841a5299d2716a7a77172312d57c065151440), closes [#2512](https://github.com/mozilla/fxa-content-server/issues/2512))
* **oauth:** handle short-lived access tokens for profile server requests ([b372c806](https://github.com/mozilla/fxa-content-server/commit/b372c8066cbb6ab27e8af8a2cd20c861d33f5543))
* **server:**
  * remove 'Fxa requires JavaScript' message in ie8/9 Add conditional comment to not ([158c041b](https://github.com/mozilla/fxa-content-server/commit/158c041b50d1c2d848662acb65be80c81a4146f1), closes [#2279](https://github.com/mozilla/fxa-content-server/issues/2279))
  * let server task fail if port is in use ([fb175809](https://github.com/mozilla/fxa-content-server/commit/fb175809f829b31833ca8ccea75fa1b122703763))
* **signin:** Hide the Unauthorized avatar error ([bc17e796](https://github.com/mozilla/fxa-content-server/commit/bc17e79644706f121ad0e928a7ac566bc43ee7d9))
* **styles:** Hide the service name in the firstrun flow. ([4d98dd1a](https://github.com/mozilla/fxa-content-server/commit/4d98dd1a0517b6da938ee59d32b7fd933d9f8d7e))
* **sync:** do not send sessionTokenContext to Firefox Sync ([5b29830b](https://github.com/mozilla/fxa-content-server/commit/5b29830b9f6e7c7f1065b7c4421c7baf04ae6eff), closes [#2766](https://github.com/mozilla/fxa-content-server/issues/2766))
* **tests:**
  * show the firefox --version in test logs ([f1c60a29](https://github.com/mozilla/fxa-content-server/commit/f1c60a29cc7435293d10b2ff169eafef8cbac281))
  * only log "waiting" if too many attempts ([427ef395](https://github.com/mozilla/fxa-content-server/commit/427ef3955eef8180ef02e447ebf89c3486e7e092))
  * set metrics.sample_rate based on FxaDevBox too ([8b7d469e](https://github.com/mozilla/fxa-content-server/commit/8b7d469eb693819dc42794d371c48a85508bee5a))
  * allow override of expected value from remote server ([3e734189](https://github.com/mozilla/fxa-content-server/commit/3e73418950f3d21f8eb22c9485ef8ca2816d52bd))
  * add fxaDevBox config param ([6688dd73](https://github.com/mozilla/fxa-content-server/commit/6688dd73553b18dbde7b2dea35ed4004617de747))
  * only update Fx binaries if they are stale ([989243e5](https://github.com/mozilla/fxa-content-server/commit/989243e502e92db15fe087bcc574d095fe0e911f))
  * add a test runner for intern_server tests ([1e551e37](https://github.com/mozilla/fxa-content-server/commit/1e551e3764a1102915d00625b803beed25fbfac5))


#### Features

* **avatars:** enable the gravatar option with permission prompt ([c2b5d96c](https://github.com/mozilla/fxa-content-server/commit/c2b5d96c658db2ed1f7ff4080fd116eef882f916), closes [#2053](https://github.com/mozilla/fxa-content-server/issues/2053))
* **client:**
  * Send a `signup_must_verify` event to the firstrun page on signup. ([da411363](https://github.com/mozilla/fxa-content-server/commit/da41136348eb0846af50935647d729dd6dc2c223))
  * update to fxa-js-client 0.1.30 ([d81207c5](https://github.com/mozilla/fxa-content-server/commit/d81207c58429b62b1b9c3d5fafc369cc7d564003))
  * firstrun - notify the parent of important events. ([aade4c77](https://github.com/mozilla/fxa-content-server/commit/aade4c77e01207f5c9aa80882ca3155cca46dfbe))
  * Pass Google Analytics query params to metrics. ([b0f273a2](https://github.com/mozilla/fxa-content-server/commit/b0f273a2bc8d44a4a46338dc6c231bca5d01798f))
  * Preserve `uniqueUserId` across email verifiation. ([84063546](https://github.com/mozilla/fxa-content-server/commit/8406354691085ccb748a1cb19607e431bb31717c))
  * `campaign` and `entrypoint` are sent to metrics on verification. ([2c354ae0](https://github.com/mozilla/fxa-content-server/commit/2c354ae0fc7fd063ba8f18ca0bc38f63ae100c0c))
  * Add support for `context=fx_desktop_v2` ([8830562a](https://github.com/mozilla/fxa-content-server/commit/8830562a6f8efbcc340dd36923c7b6ae5cd7f659))
* **metrics:**
  * add server google analytics events ([c549edfb](https://github.com/mozilla/fxa-content-server/commit/c549edfb3eef6056d9ca2c9d65590a7e16d9ad29))
  * Report all metrics to our backend. ([bf71368e](https://github.com/mozilla/fxa-content-server/commit/bf71368efc5d4a409c1c79201dcf8912438930da))
  * add timing metrics to the statsd collector ([90c95c7f](https://github.com/mozilla/fxa-content-server/commit/90c95c7fb339406eb2ae8db45ae0126337bfbb78))


<a name="0.41.1"></a>
## 0.41.1 (2015-07-08)


#### Bug Fixes

* **templates:** fixes issues with 50*.html templates in production mode ([09e95013](https://github.com/mozilla/fxa-content-server/commit/09e95013745f193799ac39f9b41f4bff67ee28cf), closes [#2663](https://github.com/mozilla/fxa-content-server/issues/2663))


<a name="0.41.0"></a>
## 0.41.0 (2015-07-08)


#### Bug Fixes

* **avatars:** Fix float imprecision errors when saving cropped image ([b241c698](https://github.com/mozilla/fxa-content-server/commit/b241c698871e331df7633e7e372fa44da2fd1686))
* **client:** Mozilla Payments flow is not considered an iframe. ([82c1981d](https://github.com/mozilla/fxa-content-server/commit/82c1981d942b839f7e77235cc6a29073be5c94fe))
* **content-server:** open TOS/PP in new tab if inside an iframe Check for presence of link inside ifr ([a556142e](https://github.com/mozilla/fxa-content-server/commit/a556142ec36e2f29a009a573372e885de211f5be), closes [#2351](https://github.com/mozilla/fxa-content-server/issues/2351))
* **icons:** add a precomposed icon for apple devices to avoid extra 404 requests ([df4dccd7](https://github.com/mozilla/fxa-content-server/commit/df4dccd7c0c9c92d177d2864e09715ec57b95e71), closes [#2655](https://github.com/mozilla/fxa-content-server/issues/2655))
* **lint:** Fix the eslint camelcase errors. ([b352476a](https://github.com/mozilla/fxa-content-server/commit/b352476a65b5df815191993b37760bfe56ef41bc))
* **marketing:** add a bit of top margin to the opt in ([042c210f](https://github.com/mozilla/fxa-content-server/commit/042c210f0036b3295cd3821b6bb4c4d8ae0582fc))
* **styles:** Fix the header spacing for the firstrun flow. ([b855a72b](https://github.com/mozilla/fxa-content-server/commit/b855a72ba60be43217af26a1c4c475da0630a893))
* **tests:**
  * check that content in all expected languages is available ([89591f00](https://github.com/mozilla/fxa-content-server/commit/89591f00c0be675e43762d342700fd9322f9a80a))
  * adjust code to support IE10 ([a1c7c203](https://github.com/mozilla/fxa-content-server/commit/a1c7c203893aebc09aa09bcee9aca08731e31875), closes [#2378](https://github.com/mozilla/fxa-content-server/issues/2378))


#### Features

* **avatars:** add metrics for avatar cropping operations ([79c05c97](https://github.com/mozilla/fxa-content-server/commit/79c05c9748eaef5d2073a72111284c2077e978c7))
* **metrics:** add Sentry metrics for front-end errors ([9c11f69a](https://github.com/mozilla/fxa-content-server/commit/9c11f69a9111f469fe72049ae607b7784f70df20))
* **oauth:** allow access_type query parameter ([ebcc10d4](https://github.com/mozilla/fxa-content-server/commit/ebcc10d4806ac8d2c4ae3c718a0e3547af5c9a0e))
* **signup:** adds mailcheck + ab testing ([1553651d](https://github.com/mozilla/fxa-content-server/commit/1553651d6bf5806360c6773b50002a5099e70fbf))


#### Breaking Changes

* Developer's local.json needs to be updated to remove
the `api_proxy` configuration parameter.
 ([d69a64b1](https://github.com/mozilla/fxa-content-server/commit/d69a64b1748aa6a5daf15ae680bd441f1118edab))


<a name="0.40.0"></a>
## 0.40.0 (2015-06-29)


#### Bug Fixes

* **avatars:** rounded camera cropper in google chrome ([5c4a1264](https://github.com/mozilla/fxa-content-server/commit/5c4a12642b52422753c62d7f5298f113adb92178))
* **basket:** add a bit more logging to basket-proxy-server ([2de3d6aa](https://github.com/mozilla/fxa-content-server/commit/2de3d6aa155ba08e1752369dccc1805febd76b61))
* **build:** revert use script and force it to use function mode ([faa0a02d](https://github.com/mozilla/fxa-content-server/commit/faa0a02d459b7c6c67bc774295700422a1cb3882))
* **client:**
  * Supress the malformed WebChannelMessageToContent log for errors ([531a2259](https://github.com/mozilla/fxa-content-server/commit/531a225976155e4a4ffa83d49b7a91452621145e))
  * Fix the submit button on communcation preferences page. ([fa0df9c7](https://github.com/mozilla/fxa-content-server/commit/fa0df9c77bfb3cf33ae62c596aa15bc35926c69a))
* **lint:** remove "use strict" from server code ([745e569b](https://github.com/mozilla/fxa-content-server/commit/745e569b8042858b45f95ebea23f5ae45e91f84f), closes [#2558](https://github.com/mozilla/fxa-content-server/issues/2558))
* **server:** inconsistent use of 'use strict' ([38ab1c05](https://github.com/mozilla/fxa-content-server/commit/38ab1c0516525274f2cec1fe380516c88545a7b0), closes [#1318](https://github.com/mozilla/fxa-content-server/issues/1318))
* **tests:**
  * restore first tests to run are signin and signup ([c3d474a1](https://github.com/mozilla/fxa-content-server/commit/c3d474a153c20a93f2a0086986a8cb0d9df2defd))
  * use the regularly updated firefox binaries ([8bb8e3b4](https://github.com/mozilla/fxa-content-server/commit/8bb8e3b40c16ad152f1f02e88cf78da37d32d37d))
  * fix Basket functional tests ([6adf3c0d](https://github.com/mozilla/fxa-content-server/commit/6adf3c0d837107163d84914ed4214c13d52f51ce))
  * add a run script for beta on latest ([bcb0e699](https://github.com/mozilla/fxa-content-server/commit/bcb0e69998e200b0d3fd0f0246f3ddbf32ae6c9c))


#### Features

* **client:**
  * Notify IFRAME reliers when the content height changes. ([c698324b](https://github.com/mozilla/fxa-content-server/commit/c698324b400a8be66d1b119a3c877b4b3b9da0bd))
  * Add Easter Egg to Content Server ([0a5ea8ed](https://github.com/mozilla/fxa-content-server/commit/0a5ea8ed461575fa4d194a0d1bab857278524bee))
* **metrics:** add uuid for metrics and able purposes ([89ac7a58](https://github.com/mozilla/fxa-content-server/commit/89ac7a587c31741a00cc29c8dca7d9b2042b1b48))
* **server:** Support /v1/reset_password ([043f6221](https://github.com/mozilla/fxa-content-server/commit/043f6221bcab6e396858c10bdde8b222d6ebbd3b))
* **style:** The `chromeless` style hides the header. ([7b12bbf6](https://github.com/mozilla/fxa-content-server/commit/7b12bbf68dd5e8e33d5ec05daa67c56403aa73a5))


<a name="0.39.0"></a>
## 0.39.0 (2015-06-09)


#### Bug Fixes

* **avatars:**
  * allow users to change their avatar if they have/had one ([e6a9cd0d](https://github.com/mozilla/fxa-content-server/commit/e6a9cd0d7b3f3f511d8e960cbb9978b2c5fc41d4))
  * disable the gravatar option on avatar change ([153f3d4c](https://github.com/mozilla/fxa-content-server/commit/153f3d4cfa98df75e9a819e6d5edf4f0aea7d6e9))
* **basket:**
  * only destroy the token if we successfully acquired one ([de4c26c7](https://github.com/mozilla/fxa-content-server/commit/de4c26c785fca0bbc8f6c1f742e3ed6f95ec03b5))
  * URI-encode email address in basket server urls. ([a43061d3](https://github.com/mozilla/fxa-content-server/commit/a43061d3317af3d26c15337c314e07f6ab5dade2))
* **basket-proxy:** tighten up param checking and logging ([fa5aa01d](https://github.com/mozilla/fxa-content-server/commit/fa5aa01d1e19df561b1497fc23aedd0422826abc))
* **client:** Continue email verification flow on Basket server error. ([919e64db](https://github.com/mozilla/fxa-content-server/commit/919e64dbf1389da8f03ef993613a0c7c90838e53))
* **docs:** add verification_redirect to query params ([5dff0821](https://github.com/mozilla/fxa-content-server/commit/5dff08217ae9401010e175900c892e4906cb09bd), closes [#2438](https://github.com/mozilla/fxa-content-server/issues/2438))
* **form:** fixes form autofill for Firefox and paste for iOS ([9b062568](https://github.com/mozilla/fxa-content-server/commit/9b062568ef152694be276488f01b36f203d3b2d8))
* **metrics:** measure when users add or modify their profile picture. ([e5b35659](https://github.com/mozilla/fxa-content-server/commit/e5b356594ee1c596fcfc400aa9671d21a44e797d), closes [#2294](https://github.com/mozilla/fxa-content-server/issues/2294))
* **npm:** move request to production dependency ([dcd6a50c](https://github.com/mozilla/fxa-content-server/commit/dcd6a50c98471a3c53b4798c24cb14219e46a66b))
* **oauth:** sanitize scope of untrusted reliers ([f80a57fb](https://github.com/mozilla/fxa-content-server/commit/f80a57fbe163646d59396d8c3330d162fab259af))
* **test:** Fix refreshes_metrics functional test on Firefox 18 ([52c88e54](https://github.com/mozilla/fxa-content-server/commit/52c88e543d4036733d9bbb53c7f72d7483df573f))
* **tests:**
  * more improvements to avatar tests to avoid remote timeouts ([c7a44841](https://github.com/mozilla/fxa-content-server/commit/c7a448414b7fd03e3ee7d9436504cf91c4be8e8d))
  * improve legal copy tests and update avatar tests ([11104f77](https://github.com/mozilla/fxa-content-server/commit/11104f772790ba63efca3d13a00b848be6df2771))
  * skip functional/email_opt_in test if fxaProduction=true ([c7fbe52c](https://github.com/mozilla/fxa-content-server/commit/c7fbe52cc9901caaea17bcd0c83af4bc829a7977))
  * wait for ".error" to be visible; fixes #2475 ([8ab41765](https://github.com/mozilla/fxa-content-server/commit/8ab4176525520a5125c198b16f3ae46c8b989066))


#### Features

* Email opt-in. ([8c4246ec](https://github.com/mozilla/fxa-content-server/commit/8c4246ec5afdb25a9c2fe6fc290f506ef8c2e896))
* **build:** Compress the HTML files ([39667b9a](https://github.com/mozilla/fxa-content-server/commit/39667b9aa5a599b275546e4a26ce116232e10bcb))
* **server:** add basket proxy server ([4cbfed3d](https://github.com/mozilla/fxa-content-server/commit/4cbfed3d33b70a8e35ac894e2b7ce3c61d1fdbaa))
* **tests:** Add metrics in functional tests ([18658991](https://github.com/mozilla/fxa-content-server/commit/186589914de6cd0db4ce74d81411f1174a4f26d4))


<a name="0.38.1"></a>
### 0.38.1 (2015-05-28)


#### Bug Fixes

* **oauth:** sanitize scope of untrusted reliers ([619b3429](https://github.com/mozilla/fxa-content-server/commit/619b3429a46fdcb1e19ddc53c3ec7cb4a4e3c90b))
* **tests:** wait for ".error" to be visible; fixes #2475 ([436a47c7](https://github.com/mozilla/fxa-content-server/commit/436a47c718400f7d96b89f4832f9e3c936d38a43))


<a name="0.38.0"></a>
## 0.38.0 (2015-05-26)


#### Bug Fixes

* **avatars:**
  * Redirect to settings/avatar/change on error ([6b6a5f77](https://github.com/mozilla/fxa-content-server/commit/6b6a5f77c6cc0f332b4649a22678aa9ef4278644))
  * cache the profile image after fetching ([30601d4f](https://github.com/mozilla/fxa-content-server/commit/30601d4f2ef466f9203bcb31079ada17ab470909), closes [#2429](https://github.com/mozilla/fxa-content-server/issues/2429))
* **client:** `Invalid scopes` is an error message. ([3f42a328](https://github.com/mozilla/fxa-content-server/commit/3f42a32867bcb5a4171f82c489e2e7eb2db0f858))
* **docs:**
  * add <screen_name>.refresh metrics event ([d30a95b2](https://github.com/mozilla/fxa-content-server/commit/d30a95b2838f53aa78253fbecbc63e3572fe6806))
  * add confirm resend metrics event ([492f8bbf](https://github.com/mozilla/fxa-content-server/commit/492f8bbfd77666e97e93a0e40fb3efa309d28fc5))
  * fix metrics documentation headers ([dc24d386](https://github.com/mozilla/fxa-content-server/commit/dc24d3868f1dc398691859b705f4fc6535bb7df1))
* **metrics:**
  * set metrics to 1 in local dev ([5599e91d](https://github.com/mozilla/fxa-content-server/commit/5599e91d708b6df3816aaae9a88cb7cbcaeb245c))
  * metrics for signout. ([455da813](https://github.com/mozilla/fxa-content-server/commit/455da8131ca1f7923b59c110303b19e8322281f0), closes [#2295](https://github.com/mozilla/fxa-content-server/issues/2295))
* **oauth:**
  * strip permissions that are not on the whitelist ([a6a22c0a](https://github.com/mozilla/fxa-content-server/commit/a6a22c0ab74139ed2d8ceef3a7315200e68bfa38))
  * update verification_redirect to always redirect in same browser or show "proceed ([3be6da92](https://github.com/mozilla/fxa-content-server/commit/3be6da9263abe05754ffd8e2244c114c695da94f), closes [#2436](https://github.com/mozilla/fxa-content-server/issues/2436), [#2402](https://github.com/mozilla/fxa-content-server/issues/2402))
* **tests:**
  * improve progress indicator coverage ([51cb1058](https://github.com/mozilla/fxa-content-server/commit/51cb1058bcf1f81e298d26609e11092a229685a0), closes [#2465](https://github.com/mozilla/fxa-content-server/issues/2465))
  * remove Test lib from verification_redirect ([a38d8082](https://github.com/mozilla/fxa-content-server/commit/a38d80828bca01c16406183dffd0194fb5ffe836))
  * update travis to firefox 38 ([35d0027f](https://github.com/mozilla/fxa-content-server/commit/35d0027fb8e56b35346e847c84fe26532412085a))
  * Update the submit button selector for the permissions screen tests. ([e67cbc30](https://github.com/mozilla/fxa-content-server/commit/e67cbc305513c7d945396c0cbd4cbc8223345e16))


#### Features

* `/` can be framed by allowed reliers. ([aedfae9e](https://github.com/mozilla/fxa-content-server/commit/aedfae9e1ca1c1891d9cb3b7430390bdfdcc1d98))
* **client:** Pass along a `service` and `reason` whenever signing a user in. ([32812392](https://github.com/mozilla/fxa-content-server/commit/32812392012ae583541daf9c4fa0caf1b462abc3))
* **lib:** storage lib is now able to use sessionStorage ([33c53def](https://github.com/mozilla/fxa-content-server/commit/33c53defb91f2bd8ac96e025191fd3c825945024))
* **metrics:** measure page reloads by user ([29ede010](https://github.com/mozilla/fxa-content-server/commit/29ede010010eb14ca994fba78d49674fb0d0f3d5))
* **oauth:** signal action=signup or action=signin at end of oauth flow. ([9016164b](https://github.com/mozilla/fxa-content-server/commit/9016164b7742c04ddf15169c1ccceac2a2634941))


<a name="0.37.1"></a>
### 0.37.1 (2015-05-14)


#### Bug Fixes

* **metrics:** track account deleted events ([2c296a44](https://github.com/mozilla/fxa-content-server/commit/2c296a445ed7d613ec99e3711311c122ae989a9e), closes [#2297](https://github.com/mozilla/fxa-content-server/issues/2297))
* **oauth:** serviceUri is not used for now so remove it ([b361aba3](https://github.com/mozilla/fxa-content-server/commit/b361aba35df3215105e8d57f108db3f64007e886))
* **tests:** increase timeout for password reset tests ([10a3fc6c](https://github.com/mozilla/fxa-content-server/commit/10a3fc6c340446097d9b5ebd8b50f9a573fa6f72))


<a name="0.37.0"></a>
## 0.37.0 (2015-05-13)


#### Bug Fixes

* **client:**
  * Ensure ask-password metrics are only logged once. ([bc336543](https://github.com/mozilla/fxa-content-server/commit/bc336543a7f99998f2b32d7f698934e38c8d03c0))
  * getUserMedia check for avatar change. ([0a0405bd](https://github.com/mozilla/fxa-content-server/commit/0a0405bd6f0bd4f74cb9cd0bc4634ddbeb041832))
* **oauth:**
  * bring back oauth session clearing to WebChannels ([7487fe65](https://github.com/mozilla/fxa-content-server/commit/7487fe6582b8bf946275a2452bcbb0fa8d483ae9))
  * Ensure we can derive relier keys during the signup flow. ([fd2fc72d](https://github.com/mozilla/fxa-content-server/commit/fd2fc72d3af8abaa7acff61f026c166fc306d3c3))
* **signup:** make email suggestion tooltip keyboard accessible ([6d40efbb](https://github.com/mozilla/fxa-content-server/commit/6d40efbb9153fed8d88d2aa455b43eaaf591637a), closes [#2185](https://github.com/mozilla/fxa-content-server/issues/2185))
* **tests:**
  * Fix the oauth permissions tests. ([2b479e1e](https://github.com/mozilla/fxa-content-server/commit/2b479e1e563790d442951e4989cc303e71bca85f))
  * more timeout and fix element .end() for OAuth tests ([6296db62](https://github.com/mozilla/fxa-content-server/commit/6296db621dafe10de8808bd992957495484ad783))
  * add untrusted app to TeamCity configs ([33a97662](https://github.com/mozilla/fxa-content-server/commit/33a97662990370e8d4e46d65fabc4038f90f347d))
  * stabilize tos and pp functional tests ([50994dc6](https://github.com/mozilla/fxa-content-server/commit/50994dc6c73120deeea5f70a93ade904878e3701))


#### Features

* **client:**
  * Sync over WebChannel glue ([92b118c9](https://github.com/mozilla/fxa-content-server/commit/92b118c9711e3d69078e9fe68b10d83b0f243715))
  * Add a DuplexChannel, convert the WebChannel to a duplex channel. ([9b1ebb1e](https://github.com/mozilla/fxa-content-server/commit/9b1ebb1e83b1a795f1a249884992ed316b7d3329))
* **metrics:**
  * Log metrics about whether we ask for a password at signin: ([838c365e](https://github.com/mozilla/fxa-content-server/commit/838c365ec5528141c178f1d03deae665141e9b06))
  * adds DataDog integration ([d10b0de0](https://github.com/mozilla/fxa-content-server/commit/d10b0de0fba0679dd12028e7dad1370bc051ace0))
* **oauth:**
  *  'verification_redirect' option for OAuth reliers ([a5fdaee9](https://github.com/mozilla/fxa-content-server/commit/a5fdaee90b61b7aa3ecc5c39e6d2499a19632750))
  * show permission screen for untrusted reliers ([123821de](https://github.com/mozilla/fxa-content-server/commit/123821de702f59b813bb0900a18fd3c25dcc1886))
  * suggest account to use during sign up if possible ([7fc06358](https://github.com/mozilla/fxa-content-server/commit/7fc06358cdd525793047b5370ae13977dbade618))
* **test:** Print unit test names when they fail in travis. ([08932c5a](https://github.com/mozilla/fxa-content-server/commit/08932c5adc2956cf0b05a9a820e97b1965e4d6dd))


<a name="0.36.3"></a>
### 0.36.3 (2015-05-01)


#### Bug Fixes

* **tests:** stabilize tos and pp functional tests ([d14d608a](https://github.com/mozilla/fxa-content-server/commit/d14d608a1e9b487dc296b75c9c957d465e3d144e))


<a name="0.36.2"></a>
### 0.36.2 (2015-04-30)


#### Features

* **oauth:** suggest account to use during sign up if possible ([186b2d74](https://github.com/mozilla/fxa-content-server/commit/186b2d742d3d628dc4f79a3d94d1a44029f2a5ba))


<a name="0.36.1"></a>
### 0.36.1 (2015-04-29)


#### Bug Fixes

* **client:** If a relier wants keys, give them keys. ([519ca117](https://github.com/mozilla/fxa-content-server/commit/519ca117ecdbb05211041d352bb0f0b6d99f68e7))


<a name="0.36.0"></a>
## 0.36.0 (2015-04-27)


#### Bug Fixes

* **csp:** use only the origin part of fxaccount_url (with /v1 is a csp violation) ([db55881b](https://github.com/mozilla/fxa-content-server/commit/db55881b596136e4a3d5d39a5b99dac1381f6110))
* **css:** Show links in TOS/PP text next to the original anchor text. ([5fcb9664](https://github.com/mozilla/fxa-content-server/commit/5fcb9664d9e54a6878c940eaf6dfcd2d6b0c8ea9))
* **icons:** fixes 404s for iOS icons ([e488c8af](https://github.com/mozilla/fxa-content-server/commit/e488c8af54b432ec9030692c4027c73f7a8425cb), closes [#2062](https://github.com/mozilla/fxa-content-server/issues/2062))
* **l10n:**
  * missing legal template redirect should start with "/" ([0498008a](https://github.com/mozilla/fxa-content-server/commit/0498008a2a658de3d58efe0c3f190d76be8cb4b3))
  * copy es-ES legal templates to es ([76d895a1](https://github.com/mozilla/fxa-content-server/commit/76d895a147e21c48bbf033fe824609dcf6ad5f4c), closes [#2305](https://github.com/mozilla/fxa-content-server/issues/2305))
* **styles:** Hide the top-right Mozilla link if signing into Sync on Fx for iOS ([a536e557](https://github.com/mozilla/fxa-content-server/commit/a536e5575d94ae9a015ac034e3b60cd80bf5be79))
* **test:** make asyncTimeout settable from the intern command line ([77ddde9b](https://github.com/mozilla/fxa-content-server/commit/77ddde9bc36888f3320aa020652e092471ce26c0))


#### Features

* **client:** Add the `change_password` and `delete_account` messages to the FxDesktop broker. ([56306f10](https://github.com/mozilla/fxa-content-server/commit/56306f10d214df3cb3e7327715a1e3ae8cab60f7))
* **test:** Add env-test.js unit tests. ([207a84ce](https://github.com/mozilla/fxa-content-server/commit/207a84ceb409fd32889659169d9e5dde27927495))


<a name="0.35.0"></a>
## 0.35.0 (2015-04-13)


#### Bug Fixes

* **auth-broker:** fixes fx-desktop channel tests for FF18 and FxOS 1.* ([2cadc2bd](https://github.com/mozilla/fxa-content-server/commit/2cadc2bd378aff2d27704e063b19ef7ca61b4cca))
* **avatars:** show a default avatar if a uploaded avatar does not load ([cbdc5a11](https://github.com/mozilla/fxa-content-server/commit/cbdc5a11a2822738176a0938c4c2290a8eef242b), closes [#1804](https://github.com/mozilla/fxa-content-server/issues/1804))
* **client:** Replace the `ﬁ` with `fi` (no ligature). ([43a402ef](https://github.com/mozilla/fxa-content-server/commit/43a402ef32086e9abfac2d3d7b2e6a8273e2d98b))
* **csp:**
  * use camelCase option keys instead of e.g., "img-src" ([730939aa](https://github.com/mozilla/fxa-content-server/commit/730939aac69145af76a153b29cb4ea6c2be42417))
  * improve content-security-policy configuration ([bad1e80d](https://github.com/mozilla/fxa-content-server/commit/bad1e80dc5fda0a3f1b432f8b1e596417fc93939))
* **jscs:** allow the 'other' quote mark to be used, but only to avoid having to escape ([b4fc1fda](https://github.com/mozilla/fxa-content-server/commit/b4fc1fdaef199922ed2518071b7ae7008095b0af))
* **server:**
  * Serve HTML templates for TOS/PP if Accept header is not `text/partial` ([3207c1d8](https://github.com/mozilla/fxa-content-server/commit/3207c1d84ca1ac3189a3f82ab4966127db77bf9f))
  * migrate to Express 4 ([bc008ce4](https://github.com/mozilla/fxa-content-server/commit/bc008ce488e6df56498909418f172422c586b0d9), closes [#2214](https://github.com/mozilla/fxa-content-server/issues/2214))
* **settings:** allow settings page redirect to work with extra query params ([4f8d64c0](https://github.com/mozilla/fxa-content-server/commit/4f8d64c025fcaffb95f1453b2f39a3b48fec1ef4), closes [#2301](https://github.com/mozilla/fxa-content-server/issues/2301))
* **teamcity:** replace execSync with sync-exec module ([57cf75a1](https://github.com/mozilla/fxa-content-server/commit/57cf75a1b9c50f71db1f157c052cb68ff1c57640))
* **test:** add missing "/v1" on FXA_AUTH_ROOT ([09b8ca91](https://github.com/mozilla/fxa-content-server/commit/09b8ca91ab627dd707d277f8804e54ff7fe421c8))
* **tests:**
  * tasks for running latest-beta and latest-esr builds in stage ([1c84e7f8](https://github.com/mozilla/fxa-content-server/commit/1c84e7f8203290c6011f4bd60444244ec2a55d90))
  * create a task to ensure latest release, beta and esr builds are available ([bceb2e22](https://github.com/mozilla/fxa-content-server/commit/bceb2e223ebf8a9867bba14553389f534b962eb5))


#### Features

* **client:** Add "Chromeless" styling - remove all the extra stuff. ([b17dc56b](https://github.com/mozilla/fxa-content-server/commit/b17dc56b838d74cf98bfe03a3fce2fb83663a11f))
* **docs:** Add documentation about the accepted query parameters. ([295fc00e](https://github.com/mozilla/fxa-content-server/commit/295fc00eb839f3026ed833b825b6328696071e28))


<a name="0.34.0"></a>
## 0.34.0 (2015-03-31)


#### Bug Fixes

* **client:**
  * Only send postMessages to and from the expected parent when using the iframe. ([0a453d1c](https://github.com/mozilla/fxa-content-server/commit/0a453d1cb5375390558bd34d0b75b4c3775d4468))
  * Channel timeouts are informative, they no longer throw errors. ([0b7770c1](https://github.com/mozilla/fxa-content-server/commit/0b7770c1139519965261898750ae281ca4200f76))
  * Extract the COPPA datepicker logic into its own module. ([a368072d](https://github.com/mozilla/fxa-content-server/commit/a368072d8790cd5dae78fa2af2ea6d580da3d1d4))
* **l10n:** sv is no longer maintained, copy strings from sv-SE ([7d28bfcd](https://github.com/mozilla/fxa-content-server/commit/7d28bfcdc4a4bd697bedcd5555ea233312cbde81), closes [#1773](https://github.com/mozilla/fxa-content-server/issues/1773))
* **server:** Translate static pages (in dev mode too!). ([28e5759d](https://github.com/mozilla/fxa-content-server/commit/28e5759dfa71b1476233f200ff68bfee6da993b1))
* **test:** Fix the account locked tests when run against latest. ([45073cf6](https://github.com/mozilla/fxa-content-server/commit/45073cf66cf69118251c85846f6ce0e330f8bafd))


#### Features

* **client:** Add the account locked flows. ([8e405298](https://github.com/mozilla/fxa-content-server/commit/8e405298b8fee3b1e5c4e495a006d42580432c49))
* **settings:** redirect to avatar change page when query param setting=avatar ([344f9c70](https://github.com/mozilla/fxa-content-server/commit/344f9c70ebd7fc7bae9eb9ab31c8682e42c64b47), closes [#2249](https://github.com/mozilla/fxa-content-server/issues/2249))


<a name="0.33.0"></a>
## 0.33.0 (2015-03-16)


#### Bug Fixes

* **client:**
  * Use standard error formats for expired and damaged verification links. ([86384b2f](https://github.com/mozilla/fxa-content-server/commit/86384b2fe95e6cac0d36ca3258884116f689a784))
  * Opt in to the iframe broker. ([09b9bac2](https://github.com/mozilla/fxa-content-server/commit/09b9bac2a7c8aea37b2a79a67a1008d3132d6f73))
  * Ensure console errors are displayed in Firefox on catastrophic startup error. ([47a8c299](https://github.com/mozilla/fxa-content-server/commit/47a8c2995cee27f9d1f5bb78383682b0b4708cee))
* **docs:**
  * Update docs for the new iframe message format. ([20121dc7](https://github.com/mozilla/fxa-content-server/commit/20121dc793a7d7fe7a375d293d348c561d4447b8))
  * Correct the documentation of the afterResetPasswordConfirmationPoll function. ([033ad26e](https://github.com/mozilla/fxa-content-server/commit/033ad26e07fc88b9c0ffe662233826d7e787bbab))
* **tests:** Start the auth-db server for travis. ([8f21f017](https://github.com/mozilla/fxa-content-server/commit/8f21f01701a361b16ea5a6ebd4d63829c4d5cd6d))


#### Features

* **channels:** broadcast messages across across all channels ([dfacd358](https://github.com/mozilla/fxa-content-server/commit/dfacd3581558d08a1e803fe0a50dc0e45d64437a), closes [#2095](https://github.com/mozilla/fxa-content-server/issues/2095))
* **docs:** Document the email suggestion events. ([29b0fadb](https://github.com/mozilla/fxa-content-server/commit/29b0fadb69f641f8df3226280fabb16e96bb2c8e))


<a name="0.32.0"></a>
## 0.32.0 (2015-03-03)


#### Bug Fixes

* **avatars:**
  * show error if avatar removal fails ([9dcd9b65](https://github.com/mozilla/fxa-content-server/commit/9dcd9b650cc4d30d907987f78ac419e88587270d))
  * fix avatar image uploads ([1e6ecd8a](https://github.com/mozilla/fxa-content-server/commit/1e6ecd8a2c8a41f7354748df398024c3413ab91e))
  * prevent flicker when loading avatars on settings pages ([c3be4f45](https://github.com/mozilla/fxa-content-server/commit/c3be4f45b3b7793261b552d4bdc4b9a66ca27f35), closes [#2105](https://github.com/mozilla/fxa-content-server/issues/2105))
* **build:** simple default grunt command ([9f101ee1](https://github.com/mozilla/fxa-content-server/commit/9f101ee196b706cd3519ad29b18416b25d0ced77))
* **client:**
  * Simplify the message serialization for the iframe channel. ([1af5009d](https://github.com/mozilla/fxa-content-server/commit/1af5009d092935f345ce19f3c6e9befccb2780df))
  * Add "successfully" to most success messages. ([ec4b4fcc](https://github.com/mozilla/fxa-content-server/commit/ec4b4fcc6c00a26c8241d550c322b8e88dd4642c))
* **errors:** reverts the "Invalid verification code" string back to normal. r=vladikoff ([14cbf41d](https://github.com/mozilla/fxa-content-server/commit/14cbf41d78d918382fc414d67abc0a4fa6d81619))
* **l10n:** join server templates so email strings are not overwritten ([b0898f76](https://github.com/mozilla/fxa-content-server/commit/b0898f76f700bceda4f3d18816d69d62ed8a4fb8))
* **pages:** 502 pages should be allowed to be iframed ([00e69196](https://github.com/mozilla/fxa-content-server/commit/00e69196560a3d335443ff0cc64bd8fcd04c4208), closes [#2056](https://github.com/mozilla/fxa-content-server/issues/2056))
* **router:**
  * make sure loaded message is still sent after a view render error ([79c93978](https://github.com/mozilla/fxa-content-server/commit/79c93978bd4e8859a5156b89d3ed09b52d5ba5d1))
  * anchor event handler should handle event bubbling ([cd4a64ca](https://github.com/mozilla/fxa-content-server/commit/cd4a64cadcbba51ea862e1a8ebc13fa4e6bed724))
* **server:** Ensure templates render text in dev mode. ([b7c5eb0a](https://github.com/mozilla/fxa-content-server/commit/b7c5eb0a400974e54d78571f2888adbaca4f3ed2))


#### Features

* **docker:** Dockerfile and README update for basic docker development workflow ([4b244644](https://github.com/mozilla/fxa-content-server/commit/4b2446441b6da3805cc7a03d98c1f0d7268a5b58))
* **docs:** Document the iframe protocol. ([02e0fc49](https://github.com/mozilla/fxa-content-server/commit/02e0fc49eed086ebe12e46394d861077634e86e9))
* **login:** indicate whether the account is verified in the fx-desktop channel ([6c5c0c42](https://github.com/mozilla/fxa-content-server/commit/6c5c0c429e89cea7fb78a7cf894a4d6b9c67b00e), closes [#2094](https://github.com/mozilla/fxa-content-server/issues/2094))
* **oauth:** Expose relier-specific encryption keys to OAuth WebChannel reliers. ([a0318c28](https://github.com/mozilla/fxa-content-server/commit/a0318c28a5daf1d311ef926715c6a9dad391dab0), closes [#2088](https://github.com/mozilla/fxa-content-server/issues/2088))
* **signup:** suggest proper email spelling ([a825a83f](https://github.com/mozilla/fxa-content-server/commit/a825a83f4903231c1316d6ba14b3b219dba2e737), closes [#871](https://github.com/mozilla/fxa-content-server/issues/871))
* **tests:** Boost the test coverage of router.js ([0e7d06e6](https://github.com/mozilla/fxa-content-server/commit/0e7d06e68f43fedf7370dd596600b3637b742d93))


<a name="0.31.0"></a>
## 0.31.0 (2015-02-17)


#### Bug Fixes

* **client:** Redirect to `/settings` for direct access users who verify signup or password re ([31e4b2c6](https://github.com/mozilla/fxa-content-server/commit/31e4b2c64b593c73c7447bf6eb7b51b4357603c7))
* **metrics:** track window.onerror ([4f9bd296](https://github.com/mozilla/fxa-content-server/commit/4f9bd2963cb422b3dc47551fdd7306157e4c46bd))


#### Features

* **metrics:** Log more screen info ([85a05e41](https://github.com/mozilla/fxa-content-server/commit/85a05e4113aef899e2ebb3e113076232b5b25a22))


<a name="0.30.0"></a>
## 0.30.0 (2015-02-02)


#### Bug Fixes

* **avatars:** fixes Firefox 18 dataType json request ([005c9f5d](https://github.com/mozilla/fxa-content-server/commit/005c9f5d6376c1654d8751592baa45d03a3b2d40), closes [#1930](https://github.com/mozilla/fxa-content-server/issues/1930))
* **l10n:** use en as the default language instead of en-US ([8f599d54](https://github.com/mozilla/fxa-content-server/commit/8f599d54a340ba9168ae6f77c00ceeac67d94efe), closes [#2072](https://github.com/mozilla/fxa-content-server/issues/2072))
* **xhr:** send correct JSON content-type and accept headers to api servers ([8dc69d0b](https://github.com/mozilla/fxa-content-server/commit/8dc69d0bc012b1e788958f7eb8e595650d5d249b))


#### Features

* **avatars:** set the account by uid when visiting avatar pages ([d9f5649e](https://github.com/mozilla/fxa-content-server/commit/d9f5649e8c80b76af98a08dcbdaf94cd51e21bf8), closes [#1974](https://github.com/mozilla/fxa-content-server/issues/1974), [#1876](https://github.com/mozilla/fxa-content-server/issues/1876))
* **client:** Add a `loaded` message for the fx-desktop and iframe brokers. ([c9ca23e8](https://github.com/mozilla/fxa-content-server/commit/c9ca23e837b43a8b08c055766dd66a43ab82acfe))
* **l10n:** add az locale to list ([0acd097e](https://github.com/mozilla/fxa-content-server/commit/0acd097e36395a42ba0e55f18685778f592dc2ea), closes [#1774](https://github.com/mozilla/fxa-content-server/issues/1774))
* **metrics:**
  * Add `signup.customizeSync.(true|false)` metrics. ([919f9281](https://github.com/mozilla/fxa-content-server/commit/919f928178488dc4d022242704d77cbb4e56aa15))
  * Log whether the user changes the password visibility. ([13b2b835](https://github.com/mozilla/fxa-content-server/commit/13b2b83534106482f43877e3e0dd1fe042e33dbd))


<a name="0.29.0"></a>
## 0.29.0 (2015-01-20)


#### Bug Fixes

* **avatars:** make avatar navigation l10n friendly ([014b4ec5](https://github.com/mozilla/fxa-content-server/commit/014b4ec59871b4c831689c146b732ed83141bbb1), closes [#1729](https://github.com/mozilla/fxa-content-server/issues/1729))
* **client:**
  * Do not display errors after window.beforeunload is triggerred. ([2e080e81](https://github.com/mozilla/fxa-content-server/commit/2e080e817496767811fb73b9ba317b3dc538e1e1))
  * Disable the sign up confirmation poll for Sync. ([e6421a71](https://github.com/mozilla/fxa-content-server/commit/e6421a711c883cb098b2014674c4e4b7a60f5589))
  * Only request keys from the server for Sync users. ([283b41b4](https://github.com/mozilla/fxa-content-server/commit/283b41b44ce32f60ce50f9273bc583265ca7324a))
* **iframe:** fixes styling issues caused by the iframe environment #2 ([9347d818](https://github.com/mozilla/fxa-content-server/commit/9347d8184b098649de166a1ccad10d3e0f79a3bb), closes [#2010](https://github.com/mozilla/fxa-content-server/issues/2010))
* **logging:** switch to mozlog ([a346b9d1](https://github.com/mozilla/fxa-content-server/commit/a346b9d102eb5ef20430cb15f69535dc4ec2af8b), closes [#1994](https://github.com/mozilla/fxa-content-server/issues/1994))
* **signin:** better reject with errors ([2e6c3bbd](https://github.com/mozilla/fxa-content-server/commit/2e6c3bbd34b227bd2379648963c0958f1d8d134d), closes [#2031](https://github.com/mozilla/fxa-content-server/issues/2031))
* **tests:**
  * fail when not enough coverage, add more oauth-errors coverage ([87be18f7](https://github.com/mozilla/fxa-content-server/commit/87be18f79e4c01ee7670647ca86b93488feb0ca6))
  * better functional tests for age dropdowns ([01c70f95](https://github.com/mozilla/fxa-content-server/commit/01c70f95bc886b142cca787307e991594815ecbb))


#### Features

* Check for required OAuth parameters on startup. ([52f65f78](https://github.com/mozilla/fxa-content-server/commit/52f65f78c1ec2b95db2c7cc2cfa135280c2bf204))
* **client:**
  * force_auth action for oauth! ([82a6c0be](https://github.com/mozilla/fxa-content-server/commit/82a6c0be7973056a73b6c6de067638d3b816cda7))
  * Give the relier the ability to overrule cached credentials. ([74cb38e1](https://github.com/mozilla/fxa-content-server/commit/74cb38e11c955e3a1537fabc4454e3c73782bab0))
* **docs:** Start on an architecture doc ([4a3c0540](https://github.com/mozilla/fxa-content-server/commit/4a3c05400dc85f83a473509e441e24b30652a493))
* **error-pages:** add a static 502.html error page for nginx to route to ([fe343454](https://github.com/mozilla/fxa-content-server/commit/fe343454d2064327df3c866f12085ea38aca5e51))


<a name="0.28.0"></a>
## 0.28.0 (2015-01-05)


#### Bug Fixes

* **account:** filter account.toJSON ([6044aa6d](https://github.com/mozilla/fxa-content-server/commit/6044aa6dfdccf4e88a3c2859d63ca3cf27008904))
* **build:** generate sourcemaps ([fdcf92fd](https://github.com/mozilla/fxa-content-server/commit/fdcf92fda50a98cf3a706616de997d0ef8455589), closes [#258](https://github.com/mozilla/fxa-content-server/issues/258))
* **client:**
  * We broke password managers with `autocomplete=off` on password fields! ([7df783f2](https://github.com/mozilla/fxa-content-server/commit/7df783f2fce77db869cd4c9076a75be0bc87e112))
  * OAuth/redirect users who paste the verification link into the original tab shoul ([86b1c5cb](https://github.com/mozilla/fxa-content-server/commit/86b1c5cb0649129dbdad8ddbbc4a1467f21c4771))
  * Allow Fx18 to use the iframe flow. ([c2020f85](https://github.com/mozilla/fxa-content-server/commit/c2020f856ffc31034b1fe124031cc5f232e8d2ea))
* **docs:** update AUTHORS list ([09aec587](https://github.com/mozilla/fxa-content-server/commit/09aec587119c54332c87fd5c0984420a59e2f036), closes [#1981](https://github.com/mozilla/fxa-content-server/issues/1981))
* **iframe:** fixes styling issues caused by the iframe environment ([740006de](https://github.com/mozilla/fxa-content-server/commit/740006de68e291412399c9e275bb888c0cf11eca), closes [#2010](https://github.com/mozilla/fxa-content-server/issues/2010))
* **metrics:** Convert all `_` in screen names to `-`. ([726d9017](https://github.com/mozilla/fxa-content-server/commit/726d90170beee05b3c7d22c069d8bb6ba0a0d403))
* **server:** Allow the 500 and 503 pages to be iframed. ([b25faa2c](https://github.com/mozilla/fxa-content-server/commit/b25faa2c2ff1e99c1628b0ba210fd0914639fd52))
* **signin:**
  * set the current account after logging in with cached sync account ([9732f05f](https://github.com/mozilla/fxa-content-server/commit/9732f05fa5ede4142b0c4b9187945edc1f145c83))
  * pass account data to broker instead of using currentUser ([aeb4aa15](https://github.com/mozilla/fxa-content-server/commit/aeb4aa15d6a228166339de7a40c7991f644d7440), closes [#1973](https://github.com/mozilla/fxa-content-server/issues/1973))
* **styles:** make sure normalize.css is used in production ([28ff205e](https://github.com/mozilla/fxa-content-server/commit/28ff205e648e99b4e2d60ced78551a910175763a), closes [#1997](https://github.com/mozilla/fxa-content-server/issues/1997))
* **sync:** correct a typo that voided the customize sync option ([8f78e1d6](https://github.com/mozilla/fxa-content-server/commit/8f78e1d6ffadea035d75764d5b3f33118ac69d69))
* **tests:** fix up select dropdown ([995a8a5a](https://github.com/mozilla/fxa-content-server/commit/995a8a5a75fe6698145a09a998a423710ae28ee2))


#### Features

* **client:** An Fx Sync relier can specify `customizeSync=true` to force the Customize Sync c ([a4a26f91](https://github.com/mozilla/fxa-content-server/commit/a4a26f9189ca1776f1b0f8087b42eba9a3ef3eef))
* **metrics:** Report distinct metrics codes for missing and invalid emails ([71489471](https://github.com/mozilla/fxa-content-server/commit/71489471a0916f0a1b17dec36096ad7d1b30adbb))


<a name="0.27.0"></a>
## 0.27.0 (2014-12-08)


#### Bug Fixes

* **client:**
  * WebChannel/Hello screen and event fixes. ([e67d2158](https://github.com/mozilla/fxa-content-server/commit/e67d2158e6e0264a4c58a78c8474f408ac9c5dba))
  * Ensure the web-channel flows match expected behavior. ([0cbcf9a6](https://github.com/mozilla/fxa-content-server/commit/0cbcf9a6ffa39a4f2996615b4c79a6425ea0f670))
  * Show the back button for reset_password, even if an email is on the URL query st ([9e293664](https://github.com/mozilla/fxa-content-server/commit/9e29366405dd2f828975ad3608da86f1bb37c1bb))
  * Go to the /cookies_disabled screen instead of the /500 screen if cookies are dis ([e9433b7a](https://github.com/mozilla/fxa-content-server/commit/e9433b7ac8f16db89335d513fdc46f7081f16067))
* **confirm:** redirect to signup on bounced email error ([bb3c8d8c](https://github.com/mozilla/fxa-content-server/commit/bb3c8d8c6cec414d3b09c753f31bafb0029b0619), closes [#1902](https://github.com/mozilla/fxa-content-server/issues/1902))
* **docs:** add Bower usage to CONTRIBUTING ([dc9db2d7](https://github.com/mozilla/fxa-content-server/commit/dc9db2d78170d7d1e3efdc0985d5b750721742f1))
* **l10n:** use a less spammy email headline ([f2efc82b](https://github.com/mozilla/fxa-content-server/commit/f2efc82b57d4bc76d2ce2b0fe496736d9735ccb4), closes [#1849](https://github.com/mozilla/fxa-content-server/issues/1849))
* **metrics:** Show the correct screen name in the iframe flow metrics. ([44c630b5](https://github.com/mozilla/fxa-content-server/commit/44c630b5d96643329e82273c2d6622bff0eb6e81))
* **signup:** block signup attempts with @firefox.com emails. ([b41389fc](https://github.com/mozilla/fxa-content-server/commit/b41389fcdb6a7ae7a909c4862a43b17939c4a07b), closes [#1859](https://github.com/mozilla/fxa-content-server/issues/1859))
* **style:** marketing snippet offset ([ddbacce7](https://github.com/mozilla/fxa-content-server/commit/ddbacce7fe238dfbf6c27242fb3c470a6fe4814d))
* **styles:** no more underscored classes ([46e0cc0e](https://github.com/mozilla/fxa-content-server/commit/46e0cc0e916c705dbc8c5fe6249277c305e889e4))
* **test:**
  * allow custom Firefox binary locations for tests ([4338d193](https://github.com/mozilla/fxa-content-server/commit/4338d1931075fe52276030a788c8422701863d7b))
  * check that signin is complete before proceeding ([ad07160d](https://github.com/mozilla/fxa-content-server/commit/ad07160d5169f8169aed339098bae28187d746a2))
  * No longer redirect on the web channel tests. ([21863591](https://github.com/mozilla/fxa-content-server/commit/2186359155692c5bddf1d21d749dc5a8b1800082))
  * Fix the 'Unexpected error' flash in the sign_in tests. ([58780398](https://github.com/mozilla/fxa-content-server/commit/587803989ee847fa6071f83deaa2b38e0ff2d6a0))
  * Remove the inter-test dependencies in the reset-password tests. ([1a198fdd](https://github.com/mozilla/fxa-content-server/commit/1a198fddc3521b7dec7a1d2fb1cd92624373b5a5))
* **tests:**
  * add iframe app to latest tester ([d5216304](https://github.com/mozilla/fxa-content-server/commit/d5216304f11bc43dc6756ef35d2529e131213b6e), closes [#1959](https://github.com/mozilla/fxa-content-server/issues/1959))
  * update sauce tests to firefox 33 ([d5884034](https://github.com/mozilla/fxa-content-server/commit/d5884034890031c2ae9a808de776cb7869194e92))
  * fix avatar crop transition. ([89b8225c](https://github.com/mozilla/fxa-content-server/commit/89b8225c1179f0d3ccb49073f8645975bb617287), closes [#1836](https://github.com/mozilla/fxa-content-server/issues/1836))


#### Features

* **client:**
  * Add the iframe flow. ([8561ec3c](https://github.com/mozilla/fxa-content-server/commit/8561ec3c1d06763f454f4ac7cb8ef142eb0c01b0))
  * Allow TLD only domain names in email addresses ([e3487a04](https://github.com/mozilla/fxa-content-server/commit/e3487a04f78eba4920b3c78cb20c29e777099624))
* **metrics:**
  * Add the `campaign` metric. ([21e18a96](https://github.com/mozilla/fxa-content-server/commit/21e18a96eb607fbfe412d3dfc3c2ea12918f5afe))
  * Add the `isMigration` field to the reported metrics. ([d9f7ddd1](https://github.com/mozilla/fxa-content-server/commit/d9f7ddd18d8a5e2964949cd9dbf562368e689cfc))
* **test:** Add more functional tests! ([a43d65f9](https://github.com/mozilla/fxa-content-server/commit/a43d65f933e32bd711c1ec50ec83520e3d9d66ee))


<a name="0.26.2"></a>
### 0.26.2 (2014-11-20)


#### Bug Fixes

* **client:** Go to the /cookies_disabled screen instead of the /500 screen if cookies are dis ([d12d6ec8](https://github.com/mozilla/fxa-content-server/commit/d12d6ec88de44bb1b8e0774b0b190089a0672c54))


<a name="0.26.1"></a>
### 0.26.1 (2014-11-17)


#### Bug Fixes

* **l10n:** update the header font mixin name for locales that use system fonts ([60d05bb9](https://github.com/mozilla/fxa-content-server/commit/60d05bb9192c38c57a74364cf5e3c680b4aa2fc4))


<a name="0.26.0"></a>
## 0.26.0 (2014-11-14)


#### Bug Fixes

* **accounts:** only fetch access token if verified ([d3168850](https://github.com/mozilla/fxa-content-server/commit/d3168850a23a314cdf6477c5d74794e819561c84))
* **avatars:**
  * ensure the default image background is covered by the profile image ([387e3246](https://github.com/mozilla/fxa-content-server/commit/387e3246a9f5fcd3bd474d7df7c93f6ce2f0444f))
  * load profile image on settings and sign in pages if available ([382c9db9](https://github.com/mozilla/fxa-content-server/commit/382c9db980753300b38b3f767aa071a1163ccf73), closes [#1727](https://github.com/mozilla/fxa-content-server/issues/1727))
* **broker:** fix desktop broker to forward account data before confirm ([0492140e](https://github.com/mozilla/fxa-content-server/commit/0492140e90cc85535681dce1e2daf24d456f44c6))
* **client:**
  * Fixed missing spinner on subsequent requests. ([910ff4dd](https://github.com/mozilla/fxa-content-server/commit/910ff4ddad0768c2d5d796a7abb6701381308271))
  * Notify Sync of unverified logins and signups before the user verifies her email  ([8943f1f7](https://github.com/mozilla/fxa-content-server/commit/8943f1f7e58f13c1e4297e0c8268be80c8ea41d1))
  * The Sync flow should not notify the browser of login after the signup confirmati ([3ba53720](https://github.com/mozilla/fxa-content-server/commit/3ba5372020c32fb0eace40e8530137f70c77da56))
  * Autofocus on /signup works again. ([7f142421](https://github.com/mozilla/fxa-content-server/commit/7f142421495d74f5bd13e4dd3a7f31bab2ac69ea))
  * The FxDesktop broker no longer sends the `session_status` message on startup. ([8f414c4a](https://github.com/mozilla/fxa-content-server/commit/8f414c4a0b9cc70d2c243897c102368d79021be2))
  * Ensure the spinner stays spinning after signin for Sync/OAuth. ([5c74b8a2](https://github.com/mozilla/fxa-content-server/commit/5c74b8a228120314412917db1531602f8cdb4c45))
  * Do not fail on startup if cookies or access to dom.storage is disabled. ([e084cba7](https://github.com/mozilla/fxa-content-server/commit/e084cba7ffc8ba8b2f950024b9576368921c3631))
  * Ensure the Loop initiated reset password verification flow sends OAuth credentia ([a91e27b5](https://github.com/mozilla/fxa-content-server/commit/a91e27b5ad74798fbf99c5974966da7c0b0469c0))
* **images:** optimize images with new optipng ([780ff760](https://github.com/mozilla/fxa-content-server/commit/780ff76029cfcd15911ded01ccd80fef977a4135))
* **style:**
  * remove end padding from text inputs ([07dacd9d](https://github.com/mozilla/fxa-content-server/commit/07dacd9d423e10bf30c8c7b000de40bf03a8a7ac))
  * tos/pn layout overlap ([53d8a7b3](https://github.com/mozilla/fxa-content-server/commit/53d8a7b38d220c9323af57a4cb06cf9f258cfc77))
* **styles:**
  * spinning wheel affects button height ([3d536417](https://github.com/mozilla/fxa-content-server/commit/3d536417bd96c6d291a848c5459e821e25b77db1))
  * show password border radius ([20270acd](https://github.com/mozilla/fxa-content-server/commit/20270acd423387cc4deb5826b2d0b020230d2434))
  * odd wrapping on choose account and reset pwd links on sign in in some l10ns ([f454d9d3](https://github.com/mozilla/fxa-content-server/commit/f454d9d3c86c77d162498a18f2129a59d926cb22))
* **test:** Ensure the web channel tests complete. ([46b578d6](https://github.com/mozilla/fxa-content-server/commit/46b578d67e01a6fc4eb17f59ab4c0c22c510706a))


#### Features

* **client:**
  * Allow the user to restart the signup flow on email bounce. ([896d1f47](https://github.com/mozilla/fxa-content-server/commit/896d1f470fc70614feb8e66a1bd57a1e0dedb3fb))
  * Add some brokers! ([83ee1861](https://github.com/mozilla/fxa-content-server/commit/83ee186129cf28e49d88942aaef47bd5d48e6eb1))
* **test:** Add functional test for web channel flow when user signs up, closes original tab ([c2b51b9d](https://github.com/mozilla/fxa-content-server/commit/c2b51b9d5e580fa1575d73236a00dc445cc77c51))


<a name="0.25.0"></a>
## 0.25.0 (2014-10-29)


#### Bug Fixes

* **chrome:** fix a "read-only" strict mode error in Chrome ([c15de01b](https://github.com/mozilla/fxa-content-server/commit/c15de01b706e5cadeb59965182267c3bdb73cbc9))
* **client:**
  * Fix CORS requests not being decoded for Fx<21 ([a92ab607](https://github.com/mozilla/fxa-content-server/commit/a92ab607cd8e14068b44a6f12c2fbf693446246c))
  * COPPA - make learn more link target _blank only on sync ([ae06e403](https://github.com/mozilla/fxa-content-server/commit/ae06e403931f26bf3370140313c77e9f7baced3d))
  * Allow leading/trailing whitespace on email addresses. ([2385500d](https://github.com/mozilla/fxa-content-server/commit/2385500df7b9895b509dbd098d1ee9015e8a9d53))
* **coppa:** better align error message in pop up ([7bc43ca4](https://github.com/mozilla/fxa-content-server/commit/7bc43ca432c5a41c566509abebf68cde0f585057))
* **oauth:**
  * fixes WebChannel double submit during password reset ([c4ad6289](https://github.com/mozilla/fxa-content-server/commit/c4ad6289303190c87b6559a6270faba4408e138d))
  * validate that redirect param exists. ([a8c63fd0](https://github.com/mozilla/fxa-content-server/commit/a8c63fd0991dacaf4a944fe7c0ae4d8ed4cafa4c), closes [#1786](https://github.com/mozilla/fxa-content-server/issues/1786))
* **test:** fixes setTimeout tests in FF18 ([ab270636](https://github.com/mozilla/fxa-content-server/commit/ab2706363f33068ad0e7ab9f1b4f50d169546a1f))


#### Features

* **metrics:** Add three new auth-errors ([ca2e1c46](https://github.com/mozilla/fxa-content-server/commit/ca2e1c46639aaf84041c7b79985dedb7f191e050))


<a name="0.24.0"></a>
## 0.24.0 (2014-10-20)


#### Bug Fixes

* **client:**
  * Change the "Next" button to say "Sign up" ([08a008c0](https://github.com/mozilla/fxa-content-server/commit/08a008c069ca226f28ce7ca4136d7ea89496f6a6))
  * Add a "forgot password?" link when using cached credentials. ([99754f76](https://github.com/mozilla/fxa-content-server/commit/99754f76adb340cff02c831196ec9e4e53e39f62))
* **oauth:** use the correct client_id for local oauth server ([8e1c288c](https://github.com/mozilla/fxa-content-server/commit/8e1c288c46f7dd1434cd50e637358a0b4543a725))
* **signin:** choosing to use a different account clears cached credentials ([4919e1d1](https://github.com/mozilla/fxa-content-server/commit/4919e1d18bf9a7346e315615436f6911f44bf82e), closes [#1721](https://github.com/mozilla/fxa-content-server/issues/1721))
* **styles:** Ensure the year of birth select box uses Clear Sans. ([4f796b29](https://github.com/mozilla/fxa-content-server/commit/4f796b29070f38bb103fb0de163b298390e95360))
* **test:** Fix `test-latest` functional tests. ([37696cb0](https://github.com/mozilla/fxa-content-server/commit/37696cb0c337e112151bd473ba7df428114d0a04))
* **tests:** remove about:prefs tests from full testing ([cccdeb09](https://github.com/mozilla/fxa-content-server/commit/cccdeb09b1d89b926a60fa6134a3ad74d66c6c54))
* **trusted-ui-style:** make layout shorter ([02c7d7fb](https://github.com/mozilla/fxa-content-server/commit/02c7d7fb559b054be522110c4e8430860d4b1fc1))


#### Features

* **client:** Create and send a resume token to the OAuth server. ([8dd01b07](https://github.com/mozilla/fxa-content-server/commit/8dd01b072ceda0d868056aab9b4de9771f88696a))
* **metrics:** Add metrics for signup, preverified signup, signin, hide the resend button. ([76ecb248](https://github.com/mozilla/fxa-content-server/commit/76ecb24855cb9112d72e60c73369c1c42df2bf80))
* **test:** Add more functional tests sign up/reset password flows. ([483ba166](https://github.com/mozilla/fxa-content-server/commit/483ba16602010006eda5d7725fc8fdd945d88fe7))


<a name="0.23.0"></a>
## 0.23.0 (2014-10-07)


#### Bug Fixes

* **appStart:** show an error screen when errors occur during app start ([e457eae4](https://github.com/mozilla/fxa-content-server/commit/e457eae409c8b5674c3bfb7a888025781c1f94f4))
* **avatars:** redirect unverified users to confirm screen ([d440e4d7](https://github.com/mozilla/fxa-content-server/commit/d440e4d74a1893d50a38bf7fd615e1ed4ab57130), closes [#1662](https://github.com/mozilla/fxa-content-server/issues/1662))
* **fxa-client:** update to latest client ([fdb6dbbb](https://github.com/mozilla/fxa-content-server/commit/fdb6dbbbaf392d6a9e28120c9170dfbf8bcedb22))
* **style:** ensure legal pages are no taller than /signup ([1698922b](https://github.com/mozilla/fxa-content-server/commit/1698922bda64dd09e50e59bb91b014a768db6fd7))
* **tests:**
  * run tos and pp test for saving information separately - fixes #1640 ([d2f52126](https://github.com/mozilla/fxa-content-server/commit/d2f5212642f4b8275f9eaca94bc0e3503fad5df6))
  * Only set the autofocus timeout if the element to be focused is hidden. ([ce2ce9d0](https://github.com/mozilla/fxa-content-server/commit/ce2ce9d03e428fcb7ba1be021114482d0bd7fd4a))


#### Features

* **client:**
  * Smooth out the verification flow. ([02b0d351](https://github.com/mozilla/fxa-content-server/commit/02b0d3514586fc2759c1af7cecd3ba420d16385d))
  * Fix the COPPA flow to allow 13 year olds that are born this year to register. ([61ec08bd](https://github.com/mozilla/fxa-content-server/commit/61ec08bd98cf21605b95b284c60156ac9f580e20))


<a name="0.22.0"></a>
## 0.22.0 (2014-09-22)


#### Bug Fixes

* **avatars:**
  * show a spinner icon when loading images with latency ([ae1e17f1](https://github.com/mozilla/fxa-content-server/commit/ae1e17f1b1878469bc08add6cc3112d801e76c84), closes [#1527](https://github.com/mozilla/fxa-content-server/issues/1527))
  * set the correct OAuth client ID for fxa-dev environment ([f6374760](https://github.com/mozilla/fxa-content-server/commit/f637476099cecca239f6bd4ba2146d86acdbfb1e), closes [#1683](https://github.com/mozilla/fxa-content-server/issues/1683))
  * integrate profile server backend for profile images ([66ebc83a](https://github.com/mozilla/fxa-content-server/commit/66ebc83a45c42ac10b10791cfb5e7f8c59f36dd9))
  * disable remote URL option ([17e76acd](https://github.com/mozilla/fxa-content-server/commit/17e76acdb274c9842658acb8786caded78fbdc87))
* **client:**
  * autofocus the password field on /oauth/signin if the user already has a session. ([c4228b2f](https://github.com/mozilla/fxa-content-server/commit/c4228b2fcbae528cdc6e02807d7ccc1d06c2c2e6))
  * Auto-focus the password field on the /delete_account page. ([31fc11d2](https://github.com/mozilla/fxa-content-server/commit/31fc11d260d60dbb67ed465028b001846a4c677b))
* **errors:** use the correct context for error messages ([a3c4f2a2](https://github.com/mozilla/fxa-content-server/commit/a3c4f2a2063a3c61ee455ebcc6ad0182fd427386), closes [#1660](https://github.com/mozilla/fxa-content-server/issues/1660))
* **oauth:** increase the assertion lifetime to avoid clock skew issues ([132bbf57](https://github.com/mozilla/fxa-content-server/commit/132bbf572d71b3f8d58c909fb23f8aba8a7fd45e))
* **test:** Fix and enable the oauth-preverified-sign-up functional test. ([7cade58a](https://github.com/mozilla/fxa-content-server/commit/7cade58a6147a28bf40ec76d50e76a7e432afba6))
* **tests:**
  * Fix some places that race with an XHR response return ([f49e3de6](https://github.com/mozilla/fxa-content-server/commit/f49e3de67d55d22e8c81b260f0222ae95be3bb96))
  * Fix the oauth_webchannel tests when run by themselves. ([f19d2d58](https://github.com/mozilla/fxa-content-server/commit/f19d2d58f615081672627a7dbada8d816af22246))


#### Features

* **metrics:** Log `entrypoint` to the metrics. ([9ecf71bb](https://github.com/mozilla/fxa-content-server/commit/9ecf71bb514e42072c23ea0e1f256ab43b665d07))
* **test:** Add the ability to run `npm run-script test-functional-oauth` from the command l ([6ca4fe4d](https://github.com/mozilla/fxa-content-server/commit/6ca4fe4dc802272eaf1d8ed78e53e7c2b9e36802))


<a name="0.21.0"></a>
## 0.21.0 (2014-09-08)


#### Bug Fixes

* **avatars:** allow mobile browsers to reposition the image during crop ([74202ea1](https://github.com/mozilla/fxa-content-server/commit/74202ea1b9127786834d8bf387efdd0fd8eb1a63))
* **hsts:** force hsts headers and use milliseconds ([138756b1](https://github.com/mozilla/fxa-content-server/commit/138756b1df4a12878b67b4c3992e6f9003c73eb2))
* **signin:** cache credentials for desktop sign-ins, otherwise only cache email ([33675ae8](https://github.com/mozilla/fxa-content-server/commit/33675ae8863a85bf530c4b3bcbd9703b027524df), closes [#1621](https://github.com/mozilla/fxa-content-server/issues/1621))
* **styles:** Un-nesting some CSS to fix /signin links ([1878d120](https://github.com/mozilla/fxa-content-server/commit/1878d120928ecce25373327a392e90801c4a7fd2))


#### Features

* **client:** Add support for `preVerfiyToken`. ([d30dd6d3](https://github.com/mozilla/fxa-content-server/commit/d30dd6d3f4d65ceeb6a195b16cf6fd689eb1f7a4))
* **signin:** Add cached signin ([7780e49a](https://github.com/mozilla/fxa-content-server/commit/7780e49aa007db60d12e29ea791d60489298ad3a))


<a name="0.20.0"></a>
## 0.20.0 (2014-08-25)


#### Bug Fixes

* **build:**
  * Remove imagemin for dependencies ([bddf83fe](https://github.com/mozilla/fxa-content-server/commit/bddf83fe80296ddfabe6330eeb1fb260c6f4d59a))
  * Wait for config to load. Move draggable into a require.js packge. ([b2a0be17](https://github.com/mozilla/fxa-content-server/commit/b2a0be177fe3dbb24e7cc9832939187a02822096))
* **l10n:** remove the en i18n symlink ([9c2e5ba0](https://github.com/mozilla/fxa-content-server/commit/9c2e5ba0c707f8a20bcef5a7ea17462531d58937))
* **teats:** Use execute to clear browser state ([f56aa45e](https://github.com/mozilla/fxa-content-server/commit/f56aa45e2e0a9d09f199f175ee376bde3fbe446c))
* **tests:**
  * Avatar functional test updates ([ceb5561d](https://github.com/mozilla/fxa-content-server/commit/ceb5561d2ba9f64846ddd9d556b704099e02ef3e))
  * Update service-mixin tests. ([37d6c371](https://github.com/mozilla/fxa-content-server/commit/37d6c371db3d7442d6742e5ba79fd24b68d7ca92), closes [#1400](https://github.com/mozilla/fxa-content-server/issues/1400))
* **travis:** Run functional tests first, move sleep. ([23f124cc](https://github.com/mozilla/fxa-content-server/commit/23f124cce5b9e38d8621097ec398716f06b3f0d6))


#### Features

* **oauth:** Support for URN redirects ([dc2cefd6](https://github.com/mozilla/fxa-content-server/commit/dc2cefd658f7ad8fc0c70b39d174b9b42f3a4101))


<a name="0.19.0"></a>
## 0.19.0 (2014-08-11)


#### Bug Fixes

* **avatars:**
  * add profile server client to proxy remote images ([899f1895](https://github.com/mozilla/fxa-content-server/commit/899f18956b3f6cdb12de6a920b561ea030d6612d))
  * clean up numerous issues from comments in #1405 ([916044d6](https://github.com/mozilla/fxa-content-server/commit/916044d668305d3a94b698ec226b4a9130dca5d5))
* **bug:**
  * IE9: browser unsupported message is very wide ([488f5108](https://github.com/mozilla/fxa-content-server/commit/488f510878be6a788b70b0f6c79d10c9951bfd53))
  * fixed snippet layout error ([0e3dcd9e](https://github.com/mozilla/fxa-content-server/commit/0e3dcd9eb8bc533202757ee202a1dae1b7b82d3d))
* **client:**
  * Show the /force_auth error message on startup, if one exists. ([e61bf17e](https://github.com/mozilla/fxa-content-server/commit/e61bf17e5083788f355d9753abaa6474aa4265ca))
  * Remove the survey material all together, it's not being used. ([04249936](https://github.com/mozilla/fxa-content-server/commit/04249936f85cb64421f0a2a7b5557f7383549b3f))
  * If logError/displayError/displayErrorUnsafe is called without an error, log an ` ([d3bf9552](https://github.com/mozilla/fxa-content-server/commit/d3bf95521ecd6f86daa18f7c6766d12477959bd6))
  * Display `Service Unavailable` if the user visits `/oauth/sign(in|up)` and the OA ([fe599744](https://github.com/mozilla/fxa-content-server/commit/fe599744d5c7d191136616ea49744be2a6ee50d4))
  * Ensure a down OAuth server does not cause an `undefined` error. ([7224d952](https://github.com/mozilla/fxa-content-server/commit/7224d9528c73c02d24afada320901ed5ce122284))
* **csp:**
  * allow image sources from gravatar ([cfd7ce84](https://github.com/mozilla/fxa-content-server/commit/cfd7ce84f5213eca4ffff7a488e6173d05b3b130))
  * allow data uris for images ([9a880661](https://github.com/mozilla/fxa-content-server/commit/9a880661e1e5272cd26aa48eacde3736a93eaa49))
* **deps:** update express and request dependencies to patched versions ([5e990731](https://github.com/mozilla/fxa-content-server/commit/5e9907315cf22e5447af8794e5760ab4c515064e))
* **fxa-client:** remove lang from fxa-client requests ([93c3384d](https://github.com/mozilla/fxa-content-server/commit/93c3384d80d913a5a1a746b2e2213240f9b404b0), closes [#1404](https://github.com/mozilla/fxa-content-server/issues/1404))
* **l10n:**
  * ensure that supported languages are a subset of the default supported languages ([d0d14176](https://github.com/mozilla/fxa-content-server/commit/d0d141761f51ed7b0397d92d0f90fcf219b34d06))
  * add hsb and dsb to default supported languag list for asset generation ([c726205d](https://github.com/mozilla/fxa-content-server/commit/c726205d62649df14f6dcefd2ee97861759ddd02))
* **legal:**
  * show home button on legal pages when loaded directly ([8bf43a37](https://github.com/mozilla/fxa-content-server/commit/8bf43a37d40febaaab93d597ed4ecd2b06e5c7b0))
  * fix layout of statically rendered legal pages ([f59d82b1](https://github.com/mozilla/fxa-content-server/commit/f59d82b1c5a7694c932f836ab398304ae284ac71))
* **logger:** fix for express logger api change ([dfa60957](https://github.com/mozilla/fxa-content-server/commit/dfa609575339e903969fdabe9e91657b468e17a9))
* **metrics:** Log a screen once, childviews should not cause the parent to be lgoged. ([5964e0ba](https://github.com/mozilla/fxa-content-server/commit/5964e0badb1495c62a44e807ea604e43b8543f3f))
* **router:** show error screen when view rendering fails ([49eb7063](https://github.com/mozilla/fxa-content-server/commit/49eb70631f261cf7deecaf15e5c324edf51e704f))
* **sync:** show Sync brand name when signin up/in for Sync ([c15a2761](https://github.com/mozilla/fxa-content-server/commit/c15a276112883834a46b7c7b50cebe39db941214), closes [#1339](https://github.com/mozilla/fxa-content-server/issues/1339))
* **test:** Ensure requirejs configuration is loaded before any other scripts. ([10eddcb4](https://github.com/mozilla/fxa-content-server/commit/10eddcb4bd11eeadb50b21577272ecd00882c31e))
* **tos-pp:** rely on accept headers instead of naviagor.language for partial requests ([fdceab5a](https://github.com/mozilla/fxa-content-server/commit/fdceab5a0aad420e0c000bb920b121ce05bd99d5), closes [#1412](https://github.com/mozilla/fxa-content-server/issues/1412))


#### Features

* **metrics:** Add screen width and height to the metrics. ([0f5f3513](https://github.com/mozilla/fxa-content-server/commit/0f5f35135098b0502a9276549d4d74160a28279a))
* **oauth:**
  * Add WebChannel support ([97b714b6](https://github.com/mozilla/fxa-content-server/commit/97b714b6705ba7f719febe9ca7c814bf768207f8))
  * message to native flows ([00c1c0f7](https://github.com/mozilla/fxa-content-server/commit/00c1c0f7a054fa690b0af00f52aa5f526dc0b127))
* **settings:** profile images ([fe0b8770](https://github.com/mozilla/fxa-content-server/commit/fe0b8770c8bfe0b719a947f193a827d03bf747e6))


<a name="0.18.0"></a>
## 0.18.0 (2014-07-28)


#### Bug Fixes

* **bug:**
  * IE9: browser unsupported message is very wide ([488f5108](https://github.com/mozilla/fxa-content-server/commit/488f510878be6a788b70b0f6c79d10c9951bfd53))
  * fixed snippet layout error ([0e3dcd9e](https://github.com/mozilla/fxa-content-server/commit/0e3dcd9eb8bc533202757ee202a1dae1b7b82d3d))
* **client:**
  * If logError/displayError/displayErrorUnsafe is called without an error, log an ` ([d3bf9552](https://github.com/mozilla/fxa-content-server/commit/d3bf95521ecd6f86daa18f7c6766d12477959bd6))
  * Display `Service Unavailable` if the user visits `/oauth/sign(in|up)` and the OA ([fe599744](https://github.com/mozilla/fxa-content-server/commit/fe599744d5c7d191136616ea49744be2a6ee50d4))
  * Ensure a down OAuth server does not cause an `undefined` error. ([7224d952](https://github.com/mozilla/fxa-content-server/commit/7224d9528c73c02d24afada320901ed5ce122284))
* **fxa-client:** remove lang from fxa-client requests ([93c3384d](https://github.com/mozilla/fxa-content-server/commit/93c3384d80d913a5a1a746b2e2213240f9b404b0), closes [#1404](https://github.com/mozilla/fxa-content-server/issues/1404))
* **l10n:** add hsb and dsb to default supported languag list for asset generation ([c726205d](https://github.com/mozilla/fxa-content-server/commit/c726205d62649df14f6dcefd2ee97861759ddd02))
* **legal:** fix layout of statically rendered legal pages ([f59d82b1](https://github.com/mozilla/fxa-content-server/commit/f59d82b1c5a7694c932f836ab398304ae284ac71))
* **metrics:** Log a screen once, childviews should not cause the parent to be lgoged. ([5964e0ba](https://github.com/mozilla/fxa-content-server/commit/5964e0badb1495c62a44e807ea604e43b8543f3f))
* **router:** show error screen when view rendering fails ([49eb7063](https://github.com/mozilla/fxa-content-server/commit/49eb70631f261cf7deecaf15e5c324edf51e704f))
* **sync:** show Sync brand name when signin up/in for Sync ([c15a2761](https://github.com/mozilla/fxa-content-server/commit/c15a276112883834a46b7c7b50cebe39db941214), closes [#1339](https://github.com/mozilla/fxa-content-server/issues/1339))
* **tos-pp:** rely on accept headers instead of naviagor.language for partial requests ([fdceab5a](https://github.com/mozilla/fxa-content-server/commit/fdceab5a0aad420e0c000bb920b121ce05bd99d5), closes [#1412](https://github.com/mozilla/fxa-content-server/issues/1412))


#### Features

* **metrics:** Add screen width and height to the metrics. ([0f5f3513](https://github.com/mozilla/fxa-content-server/commit/0f5f35135098b0502a9276549d4d74160a28279a))
* **settings:** profile images ([fe0b8770](https://github.com/mozilla/fxa-content-server/commit/fe0b8770c8bfe0b719a947f193a827d03bf747e6))


<a name="0.17.0"></a>
## 0.17.0 (2014-07-14)


#### Bug Fixes

* **fonts:** Update connect-fonts-firasans and grunt-connect-fonts. ([e5a2fdcd](https://github.com/mozilla/fxa-content-server/commit/e5a2fdcd74659ff0f0465b2c831dfedf212e8a53))
* **l10n:** use correct locale if specified in url for legal pages ([02c287cb](https://github.com/mozilla/fxa-content-server/commit/02c287cb055558e4b8ada3394fbb08a91a6c2f9c), closes [#1337](https://github.com/mozilla/fxa-content-server/issues/1337))
* **legal:** fix rendering of legal pages when loaded directly via url ([70b17b37](https://github.com/mozilla/fxa-content-server/commit/70b17b375d1a6e3184b3724c786284241cd6131b), closes [#1372](https://github.com/mozilla/fxa-content-server/issues/1372))
* **styles:** sassify border radii ([10f53c09](https://github.com/mozilla/fxa-content-server/commit/10f53c099a62ebf159d317f3555b0bf495a3aec2))
* **tests:** Make IE10/IE11 pass all the mocha tests. ([074c7246](https://github.com/mozilla/fxa-content-server/commit/074c724640e5987e89961d657333cd38ef02ac5d))


#### Features

* **metrics:** Log which marketing material is shown to a user. ([afa111ac](https://github.com/mozilla/fxa-content-server/commit/afa111ac163b9103ea32ce0db7bb099f6ca78a41))
* **server:** Add a forwarding proxy for IE8. ([50060ce3](https://github.com/mozilla/fxa-content-server/commit/50060ce3305d2e720d32b6247df65301bba3d8d3))


<a name="0.16.0"></a>
## 0.16.0 (2014-06-30)


#### Bug Fixes

* **client:**
  * Firefox for Android Sync marketing material is only available to desktop sync us ([c5e62fa6](https://github.com/mozilla/fxa-content-server/commit/c5e62fa6b48af641210a95514bc14b888bdd984d))
  * Only send a `link_expired` event if the password reset link is expired. ([38310417](https://github.com/mozilla/fxa-content-server/commit/38310417567662bb37e07a3d973f86400a9ffb78))
  * Fix the IE8 password toggle test for real this time. ([8cdecd14](https://github.com/mozilla/fxa-content-server/commit/8cdecd14d48945120b005132724859b6d56f57f3))
  * Check the user's old password before attempting a change password. ([b78bfaa5](https://github.com/mozilla/fxa-content-server/commit/b78bfaa56b77afd991cc459d7b58fa8ab804a2c5))
  * Remove the ability for IE8 and IE10+ to show the password field. ([b257333f](https://github.com/mozilla/fxa-content-server/commit/b257333fff061ef85bd0d4f3b457520bea8b935f))
  * Abort autofocus events if no element exists with the `autofocus` attribute. ([07a12642](https://github.com/mozilla/fxa-content-server/commit/07a126429d2eb36115eb40ef44fa823ca8186c13))
  * Throw an exception if invokeHandler is passed an invalid handler. ([0f58af47](https://github.com/mozilla/fxa-content-server/commit/0f58af478a7a31c81d770a7dfb695601976cab6b))
  * Remove keyboard accessibility for the show/hide button. ([09fc7a96](https://github.com/mozilla/fxa-content-server/commit/09fc7a96066cb3541566fca5822df2a5c8ee367d))
  * Replace calls to [].indexOf with _.indexOf for IE8 support. ([b5430e1b](https://github.com/mozilla/fxa-content-server/commit/b5430e1b44014e6f019aa329bf387715680773fe))
* **csp:** turn on report only mode until CSP issues are resolved ([e39e4128](https://github.com/mozilla/fxa-content-server/commit/e39e41289048d84b520f3451039240929f0b09ec))
* **css:** Remove the blue background on select element focus in IE10+ ([b8300f9f](https://github.com/mozilla/fxa-content-server/commit/b8300f9fdab2ea7749efaaa0113518cd3e8467ba))
* **desktop:** keep desktop context after password change ([df187b8d](https://github.com/mozilla/fxa-content-server/commit/df187b8d655de93d62638d36ac5be26cae9813df), closes [#812](https://github.com/mozilla/fxa-content-server/issues/812))
* **ie8:** use a standard font so the password field renders correctly ([48c7e807](https://github.com/mozilla/fxa-content-server/commit/48c7e8076bc3a6304fc32d0f5529a29ee16f1cd1), closes [#1266](https://github.com/mozilla/fxa-content-server/issues/1266))
* **l10n:**
  * disable fira sans for unsupported locales ([46dedd04](https://github.com/mozilla/fxa-content-server/commit/46dedd04ebf5b9871d8cbd74566f8b498c089d04))
  * build json locale bundles on server start ([1ba744c3](https://github.com/mozilla/fxa-content-server/commit/1ba744c3fbe431c6e6f2e641426d5cdc3fcb4364), closes [#1295](https://github.com/mozilla/fxa-content-server/issues/1295))
  * upgrade jsxgettext to handle nested handlebar clocks ([229303ac](https://github.com/mozilla/fxa-content-server/commit/229303ace2303efa0bcebeb9d6cf004ecb8ed9c0), closes [#1306](https://github.com/mozilla/fxa-content-server/issues/1306))
* **oauth:**
  * ensure oauth forms are enabled if valid on afterRender ([f46e435c](https://github.com/mozilla/fxa-content-server/commit/f46e435ce59b94d9bdbd80f8ae86cb9bd7ebaec9))
  * only show service name if it is defined ([dc5775ee](https://github.com/mozilla/fxa-content-server/commit/dc5775ee2f318efa69462349168d9d2a1c1b8bd0), closes [#1216](https://github.com/mozilla/fxa-content-server/issues/1216))
  * keep the oauth context after a page refresh ([a548e575](https://github.com/mozilla/fxa-content-server/commit/a548e5758c9bd382ee0bf7a515f22f224020c5e1))
* **server:** Add a 'connect-src' directive to allow contact with the auth-server and oauth-se ([28d9a90d](https://github.com/mozilla/fxa-content-server/commit/28d9a90dce2f1d2088ee0b55327c941f08922a8e))
* **strings:** fix reset password link error messages ([cf525dcf](https://github.com/mozilla/fxa-content-server/commit/cf525dcfbb7b6c0cd7719b0a4f357c4f0484cca5))
* **test:**
  * fix functional test remote for slow connections ([8f0d0025](https://github.com/mozilla/fxa-content-server/commit/8f0d0025496ae8012469161de0e8ae14daaccd46))
  * Remove cache busting URLs in dev mode. ([ffc0de84](https://github.com/mozilla/fxa-content-server/commit/ffc0de84a06cad81ffe9fde0e70f06f30228e7d1))
* **tests:** Fix throttled test.. ([6e3430f3](https://github.com/mozilla/fxa-content-server/commit/6e3430f318794c19cb625911324eb7668c75ef9e), closes [#1144](https://github.com/mozilla/fxa-content-server/issues/1144))


#### Features

* **client:**
  * Add email prefill on the `/signin` page if the email address is passed as a sear ([f7049063](https://github.com/mozilla/fxa-content-server/commit/f7049063a128906f88b4a9b780ec77afbba6cac8))
  * Add email prefil on the `/signup` page if an email is passed as a URL search par ([af7ad386](https://github.com/mozilla/fxa-content-server/commit/af7ad386c30edf61e86eef4a5671368dd7320e3e))
  * add expired verification link message and a email resend link ([12b1fe71](https://github.com/mozilla/fxa-content-server/commit/12b1fe7178cbd5d6741d0d60c6eeb554bdcc5f05))
* **server:** Add `x-content-type-options: nosniff` headers to prevent browser content type sn ([3bdc2584](https://github.com/mozilla/fxa-content-server/commit/3bdc25841204fd316e65f41281191845ddef4cbb))


<a name="0.15.0"></a>
## 0.15.0 (2014-06-16)


#### Bug Fixes

* **client:**
  * Convert all inline error strings to use an error object. ([73231273](https://github.com/mozilla/fxa-content-server/commit/7323127309fd663b1d6b5d74778619305867f946))
  * Fix disabled cookies screen not showing correctly. ([6442364e](https://github.com/mozilla/fxa-content-server/commit/6442364e8362d90f6cdf63904e9c04bfb6258f12))
* **config:** don't alter process.env.CONFIG_FILES from the config script ([11653d4c](https://github.com/mozilla/fxa-content-server/commit/11653d4c3bf9501f8f7ae206a347770d2dcd2b67))
* **csp:** update p-promise library to version that is CSP compatible ([a82e51f3](https://github.com/mozilla/fxa-content-server/commit/a82e51f3e958a21afa71fe28bd55c25c94ab4f8a))
* **form:** a regression was hiding sign up/in suggestions ([6466370d](https://github.com/mozilla/fxa-content-server/commit/6466370d36e0f62729eabed068781be08b08fba8))
* **forms:** labels should not shift unless values change ([2811d0a9](https://github.com/mozilla/fxa-content-server/commit/2811d0a90d68c2a7dff46bc50999873d4a2fd549), closes [#1008](https://github.com/mozilla/fxa-content-server/issues/1008))
* **style:** make tooltips work for the select list hack ([30d91076](https://github.com/mozilla/fxa-content-server/commit/30d9107641a62eeedc836e6f214be1ccd2f0c67d))
* **test:** Run Mocha tests in order ([8d0d58a3](https://github.com/mozilla/fxa-content-server/commit/8d0d58a3a94fe7e49e1554424e74c5f455cdac54))
* **tests:** update legal and tos tests to work under slow conditions ([17006989](https://github.com/mozilla/fxa-content-server/commit/17006989d1c09e243bd0464f0ab0cbe1bda40acd))


#### Features

* **ux:** show messaging when response takes longer than expected ([e4d13330](https://github.com/mozilla/fxa-content-server/commit/e4d13330afc13ca321c05435f0a59974d33ca464))


<a name="0.14.0"></a>
## 0.14.0 (2014-06-02)


#### Bug Fixes

* **bug:** modify select css to remediate bug 1017864 ([c15d8f47](https://github.com/mozilla/fxa-content-server/commit/c15d8f47c29d4a2735a9472c30f3efe5fff34792))
* **build:**
  * Exclude testing tools from production build ([84658550](https://github.com/mozilla/fxa-content-server/commit/846585508e5b71b5440c41623cf165364e20d503))
  * Downgrade imagemin ([e04c9e9a](https://github.com/mozilla/fxa-content-server/commit/e04c9e9a9384e229ab9c521b27dcf7d868841a50))
* **config:**
  * Add oauth_url to awsbox ([3e2c5576](https://github.com/mozilla/fxa-content-server/commit/3e2c5576dbfb743940704085d03cea43cfa3957e))
  * set default oauth url to dev deployment ([63237fe7](https://github.com/mozilla/fxa-content-server/commit/63237fe7e1f645588b723d10cd88eb1723508e11))
* **logs:** Set metrics sample_date to 0 ([037c0da4](https://github.com/mozilla/fxa-content-server/commit/037c0da4b64b429be6a61127049cfe0c9c1e2300))
* **oauth:** Adding functional oauth tests and fixing oauth bugs ([8e941318](https://github.com/mozilla/fxa-content-server/commit/8e94131802eb72717781848c739cc61c2ac4d864))
* **server:** Remove X-FRAME-OPTIONS for Legal and Terms ([9eff994f](https://github.com/mozilla/fxa-content-server/commit/9eff994fb32bba07140da8204782d8a09abeca4a))
* **test:**
  * Update oauth client name, jshint ([566355fb](https://github.com/mozilla/fxa-content-server/commit/566355fbcb6514375e424bb790bf244f78bd04e1))
  * Force focus in Mocha tests. ([23bead9a](https://github.com/mozilla/fxa-content-server/commit/23bead9a30d4b6059055f93deb0c4440a02392a6))
  * Removed 'npm run test-browser'. Combined into 'npm test' ([38cb00b2](https://github.com/mozilla/fxa-content-server/commit/38cb00b2b3316413bf98e66f027af8f78e8a813a))
* **tests:**
  * Exclude functional tests from Travis ([e84daa75](https://github.com/mozilla/fxa-content-server/commit/e84daa7555960866374195f81922bfc89366c384))
  * fix hanging email issues ([04b186ea](https://github.com/mozilla/fxa-content-server/commit/04b186eac3d005392db1cc44e8d7ba33759a7354))
* **views:** strip spaces in uid, token, code when pasted ([1d1919ac](https://github.com/mozilla/fxa-content-server/commit/1d1919ac5b427ea8568ae9c04bd8380334db93b4))


#### Features

* Add front end metrics gathering. ([084fce06](https://github.com/mozilla/fxa-content-server/commit/084fce06ae1bb1acde9fb71e1ccdfce90ad9ea11))
* **server:** serve directly over https ([1216ab0d](https://github.com/mozilla/fxa-content-server/commit/1216ab0de5fd5223b0425e19f1226141f38cfe54))


<a name="0.13.0"></a>
## 0.13.0 (2014-05-19)


#### Bug Fixes

* **build:**
  * Remove Sync browser pages from distribution build ([50ddf022](https://github.com/mozilla/fxa-content-server/commit/50ddf0227bd2c13bb14647e7c012dad71423f58b))
  * Exclude env-test.js from the copyright check, it has its own from the Modernizr  ([7ae249dd](https://github.com/mozilla/fxa-content-server/commit/7ae249dd118e7def6e468cdde2a417d8795bc2dd))
  * Fix IE 404s when requesting .eot fonts in prod. ([ef28093f](https://github.com/mozilla/fxa-content-server/commit/ef28093fc50af4b103458643836670572231d134))
* **client:**
  * update js-client so xhr works in IE ([15a75cee](https://github.com/mozilla/fxa-content-server/commit/15a75cee270c8f453646fc8b538c3b13112fd69b))
  * Fix form validation on browsers that do not have HTML5 form field validation. ([aa8992eb](https://github.com/mozilla/fxa-content-server/commit/aa8992eb46bf1feb7a98ee4cda4fb447094116d4))
  * Disable IE9 support until we get IE9's CORS situation situated. ([717fbcf2](https://github.com/mozilla/fxa-content-server/commit/717fbcf210a643b0ad58764fabddf6fd8adfbc28))
  * Fix the styling on outdated browsers. ([9b1ef4ef](https://github.com/mozilla/fxa-content-server/commit/9b1ef4efc36437427bbdcb6b569a4dfc0e8824e3))
  * update js-client to 0.1.19 for request timeouts ([48d6a637](https://github.com/mozilla/fxa-content-server/commit/48d6a6375ee9949e1e657b9c1d8432a3c74c9fe4))
  * Fix email field focus in Chrome. No more exceptions. ([d1ed5334](https://github.com/mozilla/fxa-content-server/commit/d1ed53349b2d95d47f8eb6605dca309065fcb646))
  * Prefill the user's email on /signin if the user clicks the "sign in" link from " ([efaa0ab8](https://github.com/mozilla/fxa-content-server/commit/efaa0ab83ee7cb36ba50d625c0ecd164ff5da259))
  * Fix the "Sign in" link on `/confirm_reset_password` if the user is in the force  ([9fbe392f](https://github.com/mozilla/fxa-content-server/commit/9fbe392fbc957cdd41284a7a59fae314997dec59))
  * No longer automatically sign in existing users on signup. ([ae625d93](https://github.com/mozilla/fxa-content-server/commit/ae625d934192c0b11b11bacc50eecf2421a32947))
* **email:**
  * generated templates should escape email and link variables ([7bf2b225](https://github.com/mozilla/fxa-content-server/commit/7bf2b22556e2c0f1047037e71ccc3b6d6337a838))
  * don't escape template strings with smart quotes ([886ef989](https://github.com/mozilla/fxa-content-server/commit/886ef989de687f4f7a25da3a4451360d23d4dfe3))
* **emails:** no need to HTML escape text based emails ([fdecafb2](https://github.com/mozilla/fxa-content-server/commit/fdecafb2356c17210ad6d8acd1172543f80dc14e))
* **marketing:** add breakpoints for marketing snippet ([cf9c7698](https://github.com/mozilla/fxa-content-server/commit/cf9c7698da6cd87709106a325659bf6d806fa4a1))
* **server:** Fix IE9 not showing any content. ([cca162d0](https://github.com/mozilla/fxa-content-server/commit/cca162d06489b06fb6743bb5803d5aa38fa7514b))
* **test:** Fix the reset password related tests that were broken by the new form prefill fe ([686533f6](https://github.com/mozilla/fxa-content-server/commit/686533f6fec9b7429799de4a33bf0940b0e72647))
* **tests:**
  * Fixed a regex typo in the reset password tests ([c28bdfc5](https://github.com/mozilla/fxa-content-server/commit/c28bdfc5e8580e6921f4f6f75a7ed19b49cfc9ed))
  * Fix Safari focus issues. ([ef7f760e](https://github.com/mozilla/fxa-content-server/commit/ef7f760efb56d6363d84d45699e1be45de551443), closes [#1049](https://github.com/mozilla/fxa-content-server/issues/1049))
  * Add a missing semicolon. ([85a795e6](https://github.com/mozilla/fxa-content-server/commit/85a795e6024725d62b6d73f2be638f891d7cb088))
  * Fix the jshint errors and warnings in all of the tests. ([ad82aac6](https://github.com/mozilla/fxa-content-server/commit/ad82aac66cc2bb82c6bac3b52d7097b9133fdbf1))
* **ui:** word-break long email addresses ([1d1efbbf](https://github.com/mozilla/fxa-content-server/commit/1d1efbbf289e915cd740309d04f6e44e64834745))


<a name="0.12.0"></a>
## 0.12.0 (2014-05-05)


#### Bug Fixes

* **build:** Use the custom version of Modernizr in prod, not the full version. ([7c31d07a](https://github.com/mozilla/fxa-content-server/commit/7c31d07aeb22e7e95db2114111390a9c6bef689b))
* **client:**
  * Do not show Fx for Android marketing material if completing sign up on B2G or Fe ([23a08b4a](https://github.com/mozilla/fxa-content-server/commit/23a08b4a2008a6a12a80469c5ab3b872255a681f))
  * Gracefully handle server errors when fetching translations. ([24d95825](https://github.com/mozilla/fxa-content-server/commit/24d958252ff31e111930f2d10c2d2bff30d11345))
* **l10n:** normalize locale when fetching client.json ([7a3ce02c](https://github.com/mozilla/fxa-content-server/commit/7a3ce02ce5b90e4b0a4cc3b9214648a4b64bd1f1), closes [#1024](https://github.com/mozilla/fxa-content-server/issues/1024))
* **server:** Ensure the browsehappy text is translated ([ae1cc9e9](https://github.com/mozilla/fxa-content-server/commit/ae1cc9e950596bb4d1ce7abed917206f558283a2))


<a name="0.11.2"></a>
### 0.11.2 (2014-04-29)


#### Bug Fixes

* **email:** Pass {{link}} url into outlook-specific markup in email templates. ([ec231c25](https://github.com/mozilla/fxa-content-server/commit/ec231c2527944b6dbaea9d1370a3e72e2ed7cf8d))


<a name="0.11.1"></a>
### 0.11.1 (2014-04-28)


#### Bug Fixes

* **client:** Gracefully handle server errors when fetching translations. ([768b5926](https://github.com/mozilla/fxa-content-server/commit/768b5926c99246216317a83a01efdd59c9757841))
* **l10n:** revert untranslated strings ([faf5651e](https://github.com/mozilla/fxa-content-server/commit/faf5651ee78956bc540a3856285b4e2cdc393b3e))


<a name="0.11.0"></a>
## 0.11.0 (2014-04-21)


#### Bug Fixes

* **client:**
  * Replaced cookie checks with localStorage checks as a work around for 3rd party c ([4442d1ab](https://github.com/mozilla/fxa-content-server/commit/4442d1ab0186e6141ef47c6761295b202405c196))
  * Correctly handle the THROTTLED error from fxa-client.js->signUp ([5ebe34c2](https://github.com/mozilla/fxa-content-server/commit/5ebe34c24be23a10b65b8eea0ac182251ed3e826))
  * Fix disappearing error messages when toggling password visibility. ([5c71c26f](https://github.com/mozilla/fxa-content-server/commit/5c71c26f8f4aaad4a4c7c883bba7a35460737acd))
* **emails:** make emails responsive + work with outlook ([f2af56c0](https://github.com/mozilla/fxa-content-server/commit/f2af56c02f90879e96a54d352bf58625294dd2a1))
* **i18n:** Ensure i18n works in Chrome. ([a5fa583a](https://github.com/mozilla/fxa-content-server/commit/a5fa583a3d0340aeb9ca168aa784e84574c3b1bf))
* **l10n:**
  * config should return the language not locale ([3d90a4b7](https://github.com/mozilla/fxa-content-server/commit/3d90a4b78b576f86564cc21148a93797a2c1c551))
  * ensure the default locale is listed as supported ([07a07a6c](https://github.com/mozilla/fxa-content-server/commit/07a07a6ccd36c6263c1e1ddd36fe70f5c7c301c5))
* **server:**
  * add cache-control header for /config ([21f992f9](https://github.com/mozilla/fxa-content-server/commit/21f992f9dc52463309529116d4c647bece0a9b71))
  * Add maxAge cache control for static assets ([581531e6](https://github.com/mozilla/fxa-content-server/commit/581531e6c1891c1ef035d58d6be1964b1e5c1368))
* **templates:** make firefox logo visible on templates and add mozilla logo ([9b9a5039](https://github.com/mozilla/fxa-content-server/commit/9b9a5039783b0ccaa11143c743bf6190b28f8bc9))


<a name="0.10.2"></a>
### 0.10.2 (2014-04-18)

#### Bug Fixes

* **tests:** fix privacy heading ID ([4fd3139e](https://github.com/mozilla/fxa-content-server/commit/4fd3139e4a4044e45bd6d06ebc680c4d1f1c667c))


<a name="0.10.1"></a>
### 0.10.1 (2014-04-18)


#### Bug Fixes

* **client:** Replaced cookie checks with localStorage checks as a work around for 3rd party c ([c75bf680](https://github.com/mozilla/fxa-content-server/commit/c75bf6801eb764bfd773c0b831381dd6a58157ea))


<a name="0.10.0"></a>
## 0.10.0 (2014-04-14)


#### Bug Fixes

* **build:** Fix the typo when copying fonts. ([cec3e6eb](https://github.com/mozilla/fxa-content-server/commit/cec3e6eb81dea2f83d243e17c9d76c844c1ee55e))
* **client:** Enable back button functionality when visiting `/`. ([35ba88e2](https://github.com/mozilla/fxa-content-server/commit/35ba88e2656c5fcb57828e6a122505032499eb65))
* **server:** Ensure fonts have cacheable URLs. ([c66e6ef1](https://github.com/mozilla/fxa-content-server/commit/c66e6ef10bb395269c64b9e0dae8d9a234b674f4))


#### Features

* **client:** updating js client to 0.1.18 ([db4764e3](https://github.com/mozilla/fxa-content-server/commit/db4764e381468f7b7edd036a2c5476c59bfa41a5))


<a name="0.9.0"></a>
## 0.9.0 (2014-04-07)


#### Bug Fixes

* **client:**
  * Redirect to start page if resend email token is invalid. ([28217658](https://github.com/mozilla/fxa-content-server/commit/282176589dc4c6737a5db98ed37343620ed920b5))
  * Use sentance casing on placeholder text. ([4d4142f9](https://github.com/mozilla/fxa-content-server/commit/4d4142f9a068c8366c6740c343e789d45341d96d))
  * transition from password reset confirmation to signin once reset is complete ([23311db0](https://github.com/mozilla/fxa-content-server/commit/23311db08271c4b1122e9246b5380d20592d66b1))
  * All error strings should have a Capitalized first letter. ([a1a74b18](https://github.com/mozilla/fxa-content-server/commit/a1a74b18e4320553533eb85679a0a69b6c99be68))
  * Ensure auth-server errors are displayed on confirm pages. ([ba156c2b](https://github.com/mozilla/fxa-content-server/commit/ba156c2b46105f72f051d5cdc8eda425f2a94c36))
* **tests:**
  * Ensure all tests pass. ([a6d0c31c](https://github.com/mozilla/fxa-content-server/commit/a6d0c31c0a5fce37d3dd51302d3b79861d8cb5c2))
  * Use `assert(false, <message>)` instead of `assert.fail(<message>)`. ([e541e3fb](https://github.com/mozilla/fxa-content-server/commit/e541e3fb95b720849ffe036ac1294eeab4417a62))
  * Fix test failures by reducing shared global state. ([f6948cd4](https://github.com/mozilla/fxa-content-server/commit/f6948cd4181ca4c149e041c814affe53350388c8))
  * Update unit and functional tests to handle throttled password reset email reques ([190ba0b5](https://github.com/mozilla/fxa-content-server/commit/190ba0b576d12b9d673b359dd67dc1f4fdf8cbeb))


<a name="0.8.0"></a>
## 0.8.0 (2014-03-31)


#### Bug Fixes

* **build:**
  * Use lowercase extensions on output files in marked. ([bff7ad71](https://github.com/mozilla/fxa-content-server/commit/bff7ad710f0768dee9c6b14dd9b6dfcf2a1a069b))
  * Normalize TOS/PP filenames to use the `_` separator. ([19095a44](https://github.com/mozilla/fxa-content-server/commit/19095a44181911b8b8496a5f85225bcc9f7242a5))
* **client:**
  * Ensure the client specifies a language when requesting TOS/PP templates. ([eef61de4](https://github.com/mozilla/fxa-content-server/commit/eef61de4202d0f22432da5f679db02d0221fa1c0))
  * remove retry functionality over desktop channel ([e722a204](https://github.com/mozilla/fxa-content-server/commit/e722a204f029efe3d269d6f0b7eb76658de8b3ed))
  * automatically add version to auth-server url if missing ([79237efb](https://github.com/mozilla/fxa-content-server/commit/79237efb748185ff1bf99f428e686c9227574662))
  * Enabled autocomplete='off' for all password input boxes. ([51d77028](https://github.com/mozilla/fxa-content-server/commit/51d7702865ebaabd5b4496d4e10fd2c68bf29d61))
* **server:** Redirect with locale name that abide understands. ([b430cd7c](https://github.com/mozilla/fxa-content-server/commit/b430cd7c15c4f10c57330257ebdbc92643b3121c))
* **signup:** choose what to sync checkbox should persist on the signup page ([0570ccdb](https://github.com/mozilla/fxa-content-server/commit/0570ccdb14f54f9ace440e740a1fc9b9d2d5ad12))
* **styles:**
  * kill webkit default inset shadow ([bbf6f856](https://github.com/mozilla/fxa-content-server/commit/bbf6f856b3176a5f5e0c7a01a2aca997e0146e45))
  * user older standard for bg-pos to work with ios7 ([0c2b7e73](https://github.com/mozilla/fxa-content-server/commit/0c2b7e73c62aa42036ea03e4530c168053719a9a))
* **tests:**
  * Fix the failing fxaClient->signIn test. ([3e484316](https://github.com/mozilla/fxa-content-server/commit/3e4843166b6af829a0892eede13724366b97bc81))
  * Ensure a real locale is used for TOS/PP template requests. ([1825b321](https://github.com/mozilla/fxa-content-server/commit/1825b321a09ff542f1c46fbe858056bc7716b9b8))


#### Features

* Translated TOS/PP text! ([26f680b3](https://github.com/mozilla/fxa-content-server/commit/26f680b3d1fc7c2110a2b663d7305fbe2524b80d))
* **client:**
  * Add support for "can_link_account" Desktop Channel message. ([fecbe20d](https://github.com/mozilla/fxa-content-server/commit/fecbe20d3515b890d544646904fd1fa50dbb1f85))
  * updating js client to 0.1.17 ([11e8f398](https://github.com/mozilla/fxa-content-server/commit/11e8f39846d3549e238779390443b15d4e6cbe54))


<a name="0.0.7"></a>
### 0.0.7 (2014-03-24)


#### Bug Fixes

* **client:**
  * Session values only last as long as the browsing session now by default. ([d22e5680](https://github.com/mozilla/fxa-content-server/commit/d22e5680f2268afd6dc1bd2b23341d4be84621d9))
  * put a fixed limit on email resend api calls ([1b3c8b37](https://github.com/mozilla/fxa-content-server/commit/1b3c8b371dc63c3c0644b994c099a8d225c1d18d))
* **fxa-client:** trim leading/trailing whitespace from user's email ([2b5bf630](https://github.com/mozilla/fxa-content-server/commit/2b5bf630553b413fe0c0f70a849dc2f24097053e))
* **l10n:** normalize locale name when generating json strings ([fb1cedff](https://github.com/mozilla/fxa-content-server/commit/fb1cedff7f37094f65cef76084ad55d893e36834))
* **style:**
  * fix android chrome select box ([9b889146](https://github.com/mozilla/fxa-content-server/commit/9b8891468f60a999c570fb56e3dab51bbfa6797b))
  * removes flicker from post email verification screen ([185d0e80](https://github.com/mozilla/fxa-content-server/commit/185d0e80a0825d99ec45fc3d011b8e32f57222de))


<a name="0.0.6"></a>
### 0.0.6 (2014-03-17)


#### Bug Fixes

* **awsbox:** fix awsbox authserver config ([f0134f15](https://github.com/mozilla/fxa-content-server/commit/f0134f1501a630fcede82363c4979955209f11f2))
* **build:** Use fxa-content Sauce Labs account ([4f383524](https://github.com/mozilla/fxa-content-server/commit/4f383524f962106ebc99ad3f52b78bf6d0d11d04))
* **channel:**
  * call 'done' callback in Session.send if given ([f92a6deb](https://github.com/mozilla/fxa-content-server/commit/f92a6debb959ef20625ea5b835f3ba26f0f32f8f))
  * Make sure the web channel invokes the 'done' callback in Channel.send if it's gi ([b8435bf9](https://github.com/mozilla/fxa-content-server/commit/b8435bf9bf4479f4ac32ba8f5bf59bf8ce357269))
* **client:**
  * Hide sign out from users who signed in from Firefox desktop. ([5d8699de](https://github.com/mozilla/fxa-content-server/commit/5d8699de9a1d1a99efd5dc86ff2a8e114dba4e33))
  * Re-enable "delete account" in settings. ([9d6cf483](https://github.com/mozilla/fxa-content-server/commit/9d6cf48356851694281c3ecd8ba5984c90e6e203))
  * Use /settings as the landing page when logging in to the accounts portal. ([9dba7e5a](https://github.com/mozilla/fxa-content-server/commit/9dba7e5a3a232cce9570932e735f48ea990dfab6))
* **constants:** Added a constant for the Fx Desktop context ([582b86e4](https://github.com/mozilla/fxa-content-server/commit/582b86e4a16a31bc32a102e84bbf55ed6bd5af31))
* **l10n:**
  * fix configuration typo causing default language to be undefined ([4cb85819](https://github.com/mozilla/fxa-content-server/commit/4cb85819f9e000d516c9b6de0c9d4cdbd5e0122a))
  * find best locale when region not available ([bb67db05](https://github.com/mozilla/fxa-content-server/commit/bb67db05879608bf86243b10eddc0ce094d6d886))
  * fix string copy task ([8f0b338a](https://github.com/mozilla/fxa-content-server/commit/8f0b338a8befdeccdf94c3aa575475d253a0143f))
  * fetch strings from the l10n repo and fix supported languages config ([dfaa76d7](https://github.com/mozilla/fxa-content-server/commit/dfaa76d758d0e49b80021b6935a377d1e6743249))
* **routes:** allow direct loading of delete_account page ([e4defe45](https://github.com/mozilla/fxa-content-server/commit/e4defe454891bc0b0d649f149c30601ea1c78316))
* **styles:**
  * issue 678 ([12f43c94](https://github.com/mozilla/fxa-content-server/commit/12f43c94ce8aa8ec2622e73d15615bdfabb84b82))
  * Removing explicit Show button width ([7d925a30](https://github.com/mozilla/fxa-content-server/commit/7d925a30ab3ff5497d75b51f391d2307f7d20483))
* **templates:** Remove ip address restriction on email templates ([edd4c0a9](https://github.com/mozilla/fxa-content-server/commit/edd4c0a929d47e3aef5d10a2599057c02c74d251))
* **view:** update delete account view and associated template ([76635cc8](https://github.com/mozilla/fxa-content-server/commit/76635cc8a4cf10a4c8d7e995241d8660ce9150ed))


#### Features

* **client:** Don't show 'settings' when context=desktop and user is verified ([768cd7f7](https://github.com/mozilla/fxa-content-server/commit/768cd7f742c9d0f6a39a550728eaa9f23656a26b))
* **session:** Make the Session aware of the 'context' ([3d7f1b6a](https://github.com/mozilla/fxa-content-server/commit/3d7f1b6adbf84a14dfcb49c2e6f8afea5d200b64))


<a name="0.0.5"></a>
### 0.0.5 (2014-03-10)


#### Bug Fixes

* **client:**
  * signOut is always a success, even if it is a failure. ([7adb896a](https://github.com/mozilla/fxa-content-server/commit/7adb896a176dbbaaebe600a84654e1d393444116), closes [#616](https://github.com/mozilla/fxa-content-server/issues/616))
  * Show "Service unavailable" error message if auth server is unavailable or return ([6c0dc629](https://github.com/mozilla/fxa-content-server/commit/6c0dc62921ca84d53bb0bb304316b6039cc29865), closes [#601](https://github.com/mozilla/fxa-content-server/issues/601))
* **l10n:** add missing debug locale to local config ([15e0403e](https://github.com/mozilla/fxa-content-server/commit/15e0403ef4658af5aa8302d8fff2791bfd669c80))
* **router:**
  * handle an extra slash when loading the index ([bf1a5e24](https://github.com/mozilla/fxa-content-server/commit/bf1a5e2410beea7ad5d660d14868b396039f58c2))
  * allow optional trailing slash on routes - fixes #641 ([0c28907c](https://github.com/mozilla/fxa-content-server/commit/0c28907c5efff8a5688982abdcecb576ee589523))
* **server:**
  * run_locally.js - just pipe the child streams to stdout/stderr ([0a80fbad](https://github.com/mozilla/fxa-content-server/commit/0a80fbad3838a6813a5110c63bb5551185cfc243))
  * add timestamps to log lines - fixes GH-662 ([32f64b30](https://github.com/mozilla/fxa-content-server/commit/32f64b304b37ce8b8265a9d6f576d14b01a24097))
  * Use correct production path for config/version.json ([5211df72](https://github.com/mozilla/fxa-content-server/commit/5211df72d82a8b8fe06621ec95b1385677934cbb), closes [#530](https://github.com/mozilla/fxa-content-server/issues/530))
* **tests:** Update to handle unverified users re-signing up. ([32175d6e](https://github.com/mozilla/fxa-content-server/commit/32175d6e2722a079b7466856d5231a9c3a332f5a), closes [#666](https://github.com/mozilla/fxa-content-server/issues/666))


#### Features

* **client:** Password reset email prefill & /force_auth simplification. ([8259981a](https://github.com/mozilla/fxa-content-server/commit/8259981ac3e9768a1df434255d5f63e1ebeb8544), closes [#549](https://github.com/mozilla/fxa-content-server/issues/549), [#637](https://github.com/mozilla/fxa-content-server/issues/637))


<a name="0.0.2"></a>
### 0.0.2 (2014-03-03)


#### Bug Fixes

* keyframe animations should go to 360 degrees, not 365 ([065ab83c](https://github.com/mozilla/fxa-content-server/commit/065ab83c5fd843ba969d6b2fc9ff384794e22d79))
* remove grunt-contrib-connect dependency. ([77d91393](https://github.com/mozilla/fxa-content-server/commit/77d913933a439a1cad85f14036beabce11b52c62))
* show the focus ring on anchors ([f4694627](https://github.com/mozilla/fxa-content-server/commit/f469462785cf9709ed13f0e1a9a70f7c11f925bf))
* interpolate error string variables with data from backend. ([93c672c5](https://github.com/mozilla/fxa-content-server/commit/93c672c54a8b1dfa5769d5e1535e5a7427ef0c7a))
* **awsbox:** fix awsbox configuration ([2560de4d](https://github.com/mozilla/fxa-content-server/commit/2560de4dfcaaea39aa5d9f6819595fc5f5a91f2c))
* **build:**
  * Use static version numbers for bower deps ([1f07875d](https://github.com/mozilla/fxa-content-server/commit/1f07875d9f4b6161c55592436b9b0cc88c092c1c))
  * Update lockdown.json with new dependencies ([6192bcc8](https://github.com/mozilla/fxa-content-server/commit/6192bcc837d8f49697f316865a2085f3f2067c35))
* **client:**
  * validate emails against IETF rfc5321 ([d7d3a0ba](https://github.com/mozilla/fxa-content-server/commit/d7d3a0ba93b48abd7d5c343633da6fb3461a3a14), closes [#563](https://github.com/mozilla/fxa-content-server/issues/563))
  * Add /signin_complete endpoint. ([083d7734](https://github.com/mozilla/fxa-content-server/commit/083d77344fbb496c52dc5ec18f6e8e9f26185a0b), closes [#546](https://github.com/mozilla/fxa-content-server/issues/546))
* **l10n:** use underscores instead of dashes in locale directory names; enable all locales  ([5fc24fc3](https://github.com/mozilla/fxa-content-server/commit/5fc24fc3a4f549f4d99c5a99a28e2a029664eebd))
* **styles:**
  * Fiding duplicated selector in main.scss ([c23f9f9e](https://github.com/mozilla/fxa-content-server/commit/c23f9f9e22a1f3ad61d866edd54b89bfba0fdae4))
  * Removing unneeded vendor prefixes ([f7e5373c](https://github.com/mozilla/fxa-content-server/commit/f7e5373c507070bb9b44877a3999b9f0f1bc7a12))


#### Features

* Add a styled 404 page, rendered on the back end. ([cc2a024b](https://github.com/mozilla/fxa-content-server/commit/cc2a024bfb72efe5457cbdfc829b1a4cb4620f9e))
* **build:**
  * Adding npm-lockdown ([d60699d7](https://github.com/mozilla/fxa-content-server/commit/d60699d789c3519eefb0caa2f03acb5f40bdb941))
  * Add a `grunt version` task to stamp a new version. ([aaa6e9d8](https://github.com/mozilla/fxa-content-server/commit/aaa6e9d8ecd805bb0f2ed71030c1c4fb448fc703), closes [#496](https://github.com/mozilla/fxa-content-server/issues/496))
* **client:** update document title on screen transition. ([8973b1a3](https://github.com/mozilla/fxa-content-server/commit/8973b1a3ffe60a70d1f55dac950d9fff4fd26e2f), closes [#531](https://github.com/mozilla/fxa-content-server/issues/531))


#### Breaking Changes

* The production configuration script must add a new option to its config :
```
   page_template_subdirectory: 'dist'
```

issue #554

.
 ([cc2a024b](https://github.com/mozilla/fxa-content-server/commit/cc2a024bfb72efe5457cbdfc829b1a4cb4620f9e))

<|MERGE_RESOLUTION|>--- conflicted
+++ resolved
@@ -1,4 +1,3 @@
-<<<<<<< HEAD
 ## 1.135.2
 
 No changes.
@@ -35,12 +34,10 @@
 * ci: rerun failed functional tests once on circleci (dacdce465)
 * 14ce22819 Removed period (14ce22819)
 
-=======
 ## 1.134.5
 
 No changes.
 
->>>>>>> e489793a
 ## 1.134.4
 
 No changes.
