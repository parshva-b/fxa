<<<<<<< HEAD
## 1.136.2

No changes.

## 1.136.1

### New features

* metrics: add new entrypoint params to content server (b247804ff)

## 1.136.0

### New features

* email-first: Enable email-first experiment for iOS users. (5ce87118e)
* email-first: Enable email-first experiment for Fennec users. (ee7fb606f)
* pairing: update the pairing strings based on latest UX (8b57f7365)
* subscriptions: add APIs to manage subscriptions and report capabilities (de1d4e434)

### Bug fixes

* lint: Fix the lint error in the fennec_v1_email_first test. (29523dd98)
* style: remove text underline from download buttons (2d4da7e74)
* devices: Show the Android device icon for Fenix (ef39159e2)
* emails: Changed communications to email (f6fd95278)
* settings views: Refresh status button text fixed (c90c4c022)
* totp: replace recovery codes keyboard accessibility (fc8faf157)

### Refactorings

* modules: `use strict` removed from all ES6 modules (64b8f81d6)
* modules: ES5 `module.exports` converted into ES2015 `export default` (0f78f956c)
* modules: ES5 require statements converted into ES2015 import statements (da61bcfdd)

### Other changes

* styles: Remove all references to trustedUI and resonableUI (0ba39337e)
* docs: add a top level AUTHORS file with all contributors (e28c658a1)
* test: Add  tests to the normal functional test suite. (0a7c3c095)
* tests: Add token code tests to circle (b0fae7bc9)
* f5a4759e4 removed select-row (f5a4759e4)
* ui: Lowercased the S on Manage subscriptions button (ef6889c74)
* docs: Update README/CONTRIBUTING for monorepo/commit signing. (597f0b816)
=======
## 1.135.6

### Bug fixes

* pairing: fix issues with unverified sessions and lack of sessionToken (a27895d07)
* signin: allow email first users w/ invalid sessions to sign in (f2ca188a7)
>>>>>>> 599874fd

## 1.135.5

No changes.

## 1.135.4

No changes.

## 1.135.3

No changes.

## 1.135.2

No changes.

## 1.135.1

No changes.

## 1.135.0

### New features

* sync: Remove support for `context=iframe` and `context=fx_iframe_v2` (8e64ab317)
* docs: Move browser support to top level doc (441d19255)

### Bug fixes

* tests: fix duplicate functional test suite names (b1e7da319)
* git: Ignore the rerun.txt file (0be4e7202)
* version: ensure commit hash is set in content server ver.json (0a0083fe3)
* version: ensure tosPp gets set in content server ver.json (f6732a2f1)
* test: Fix the openid-config/metrics flow tests on teamcity (bb34e1592)
* oauth: persist PKCE params for same tab verification (b9e8d6de1)
* teamcity: actually fix teamcity directory location for real this time (961091c09)
* teamcity: content: fix teamcity directory location (1d963464a)

### Other changes

* tests: use better assertions in content server ver.json tests (9c14bf64a)
* packages: remove old release tagging scripts and docs (6f168c244)
* repo: remove husky and associated git hooks (00a5c99fe)
* build: remove grunt-githash (1e9c79c78)
* CWTS: Remove period in success message (#696) r=@vladikoff (c201eef27)
* ci: rerun failed functional tests once on circleci (dacdce465)
* 14ce22819 Removed period (14ce22819)

## 1.134.5

No changes.

## 1.134.4

No changes.

## 1.134.3

No changes.

## 1.134.2

No changes.


<a name="1.134.0"></a>
# [1.134.0](https://github.com/mozilla/fxa-content-server/compare/v1.133.0...v1.134.0) (2019-04-02)


### Bug Fixes

* **auth_broker:** fx-desktop-v1 merged into fx-ios-v1 ([6cd6fae](https://github.com/mozilla/fxa-content-server/commit/6cd6fae))
* **autofocus:** fixed dynamic autofocus for fields on signin/signup views ([7d16644](https://github.com/mozilla/fxa-content-server/commit/7d16644))
* **deps:** update dependencies ([2e5a1fa](https://github.com/mozilla/fxa-content-server/commit/2e5a1fa))
* **errno 121:** added invalid grant_type error ([e690cab](https://github.com/mozilla/fxa-content-server/commit/e690cab))
* **fxa-client:** comment margin: 2px ([cfd26e9](https://github.com/mozilla/fxa-content-server/commit/cfd26e9))
* **metrics:** add independent config to disable amplitude/flow events ([6c5ca6d](https://github.com/mozilla/fxa-content-server/commit/6c5ca6d))
* **recovery_codes:** if user has no totp setup then redirect to totp setup instead of recovery_codes ([44690b2](https://github.com/mozilla/fxa-content-server/commit/44690b2))
* **style:** add client icon for send in device list ([7d3bfe5](https://github.com/mozilla/fxa-content-server/commit/7d3bfe5)), closes [#7062](https://github.com/mozilla/fxa-content-server/issues/7062)
* **style:** emails over 26 characters are now visible in the password screen ([38299c5](https://github.com/mozilla/fxa-content-server/commit/38299c5))
* **style:** scale down larger customized qr-image for totp ([0fd2fec](https://github.com/mozilla/fxa-content-server/commit/0fd2fec))
* **style:** shorten forgot password focus link ([8ed718d](https://github.com/mozilla/fxa-content-server/commit/8ed718d))
* **teamcity:** npm ci all the things ([ccf9569](https://github.com/mozilla/fxa-content-server/commit/ccf9569))
* **tests:** fix bad legal docs link 404 ([3bee63e](https://github.com/mozilla/fxa-content-server/commit/3bee63e))

### Features

* **oauth:** add oauth success screen ([92cdbc1](https://github.com/mozilla/fxa-content-server/commit/92cdbc1)), closes [#6996](https://github.com/mozilla/fxa-content-server/issues/6996)
* **pairing:** disable pairing for 2FA accounts ([7fd394e](https://github.com/mozilla/fxa-content-server/commit/7fd394e)), closes [#6987](https://github.com/mozilla/fxa-content-server/issues/6987)
* **settings:** add Fenix and Ref Browser icon ([53b9f7f](https://github.com/mozilla/fxa-content-server/commit/53b9f7f))
* **totp:** Add loading indicator for session status verification ([4591dd6](https://github.com/mozilla/fxa-content-server/commit/4591dd6)), closes [#6877](https://github.com/mozilla/fxa-content-server/issues/6877)

### Refactor

* **mixin:** cleaned up usage of uap.supportsSvgTransformOrigin() in views ([bc5fba2](https://github.com/mozilla/fxa-content-server/commit/bc5fba2)), closes [#6988](https://github.com/mozilla/fxa-content-server/issues/6988)

### style

* **settings:** Added green banner for account recovery ([0fbb524](https://github.com/mozilla/fxa-content-server/commit/0fbb524))
* **TOTP:** add border to the recovery codes in TOTP ([201aef0](https://github.com/mozilla/fxa-content-server/commit/201aef0))



<a name="1.133.0"></a>
# [1.133.0](https://github.com/mozilla/fxa-content-server/compare/v1.132.1...v1.133.0) (2019-03-19)


### Bug Fixes

* **blank email:** error message for blank email query parameter fixed ([052b2ee](https://github.com/mozilla/fxa-content-server/commit/052b2ee))
* **config:** fix default config for feature-flagging ([cdec092](https://github.com/mozilla/fxa-content-server/commit/cdec092))
* **firefox version:** user-agent in functional tests updated to latest firefox ([898c491](https://github.com/mozilla/fxa-content-server/commit/898c491))
* **node 8:** support for node 8 removed ([5c28030](https://github.com/mozilla/fxa-content-server/commit/5c28030))
* **style:** center the forgot password label ([efeab38](https://github.com/mozilla/fxa-content-server/commit/efeab38))
* **style:** improve legibility of body copy ([7d66211](https://github.com/mozilla/fxa-content-server/commit/7d66211)), closes [#6632](https://github.com/mozilla/fxa-content-server/issues/6632)
* **sync:** Remove support for `context=fx_desktop_v2` ([5792b00](https://github.com/mozilla/fxa-content-server/commit/5792b00)), closes [#6895](https://github.com/mozilla/fxa-content-server/issues/6895) [#7030](https://github.com/mozilla/fxa-content-server/issues/7030)

### chore

* **errors:** add translated string for redis conflict errors ([5c78359](https://github.com/mozilla/fxa-content-server/commit/5c78359))

### Features

* **docker:** Use node 10 in the Docker image. ([e924c6b](https://github.com/mozilla/fxa-content-server/commit/e924c6b)), closes [#6973](https://github.com/mozilla/fxa-content-server/issues/6973)
* **feature-flags:** wire in experiments to the feature-flag api ([274d3cc](https://github.com/mozilla/fxa-content-server/commit/274d3cc))
* **feature-flags:** wire in experiments to the feature-flag api ([62f4b63](https://github.com/mozilla/fxa-content-server/commit/62f4b63))

### Reverts

* **feature-flags:** remove feature-flagging ([e64c571](https://github.com/mozilla/fxa-content-server/commit/e64c571))

### style

* **avatar:** centered avatar in landscape mode ([0e51e2b](https://github.com/mozilla/fxa-content-server/commit/0e51e2b))
* **buttons:** fixes length of buttons ([dd1b601](https://github.com/mozilla/fxa-content-server/commit/dd1b601))
* **rotate button:** rotate button size increased and moved away from zoom-in button ([9f78771](https://github.com/mozilla/fxa-content-server/commit/9f78771))
* **spinner for red and blue buttons:** colour change to white ([f2bd8c3](https://github.com/mozilla/fxa-content-server/commit/f2bd8c3))
* **success message:** fixed different length of success message on scrolling ([3cda343](https://github.com/mozilla/fxa-content-server/commit/3cda343))



<a name="1.132.1"></a>
## [1.132.1](https://github.com/mozilla/fxa-content-server/compare/v1.132.0...v1.132.1) (2019-03-08)


### Bug Fixes

* **logging:** Log metrics-flow validation events correctly. ([482677e](https://github.com/mozilla/fxa-content-server/commit/482677e))
* **metrics:** Loosen /metrics-flow validation ([658f38d](https://github.com/mozilla/fxa-content-server/commit/658f38d))
* **metrics:** Validate query parameters to POST /metrics-flow ([aef18b3](https://github.com/mozilla/fxa-content-server/commit/aef18b3))

### Features

* **metrics:** Reject invalid metrics-flow requests. ([43dc0b7](https://github.com/mozilla/fxa-content-server/commit/43dc0b7)), closes [#44](https://github.com/mozilla/fxa-content-server/issues/44)



<a name="1.132.0"></a>
# [1.132.0](https://github.com/mozilla/fxa-content-server/compare/v1.131.2...v1.132.0) (2019-03-05)


### Bug Fixes
* **metrics:** reinstate entrypoint to the metrics context schema ([94345bf](https://github.com/mozilla/fxa-content-server/commit/94345bf))
* **teamcity:** module extends is no longer used ([9150c9a](https://github.com/mozilla/fxa-content-server/commit/9150c9a))
* **tests:** move pairing preferences into their own block ([63df8af](https://github.com/mozilla/fxa-content-server/commit/63df8af))

### chore

* **test:** Test on node 10 ([239aaf3](https://github.com/mozilla/fxa-content-server/commit/239aaf3))

### Features

* **oauth:** Add a devices/apps icon for Firefox Monitor. ([94769cb](https://github.com/mozilla/fxa-content-server/commit/94769cb)), closes [#6971](https://github.com/mozilla/fxa-content-server/issues/6971)
* **pairing:** enable pairing ([6625d04](https://github.com/mozilla/fxa-content-server/commit/6625d04))
* **pairing:** updated UX with the pair preferences button ([99b23ea](https://github.com/mozilla/fxa-content-server/commit/99b23ea))

### style

* **avatar:** vertically centered avatar buttons ([d630bbd](https://github.com/mozilla/fxa-content-server/commit/d630bbd))
* **red buttons:** change focus ring ([9cc1724](https://github.com/mozilla/fxa-content-server/commit/9cc1724))
* **scripts:** Removed arrow from button ([5d34be1](https://github.com/mozilla/fxa-content-server/commit/5d34be1))
* **success messages:** deintensify colour ([d83bd4b](https://github.com/mozilla/fxa-content-server/commit/d83bd4b))

<a name="1.131.6"></a>
## [1.131.6](https://github.com/mozilla/fxa-content-server/compare/v1.131.5-private...v1.131.6) (2019-03-08)


### Features

* **metrics:** Reject invalid metrics-flow requests. ([43dc0b7](https://github.com/mozilla/fxa-content-server/commit/43dc0b7)), closes [#44](https://github.com/mozilla/fxa-content-server/issues/44)



<a name="1.131.5"></a>
## [1.131.5](https://github.com/mozilla/fxa-content-server/compare/v1.131.4-private...v1.131.5) (2019-03-05)


### Bug Fixes

* **metrics:** Loosen /metrics-flow validation ([658f38d](https://github.com/mozilla/fxa-content-server/commit/658f38d))



<a name="1.131.4"></a>
## [1.131.4](https://github.com/mozilla/fxa-content-server/compare/v1.131.3...v1.131.4) (2019-02-28)


### Bug Fixes

* **logging:** Log metrics-flow validation events correctly. ([482677e](https://github.com/mozilla/fxa-content-server/commit/482677e))



<a name="1.131.3"></a>
## [1.131.3](https://github.com/mozilla/fxa-content-server/compare/v1.131.2...v1.131.3) (2019-02-25)


### Bug Fixes

* **metrics:** Validate query parameters to POST /metrics-flow ([aef18b3](https://github.com/mozilla/fxa-content-server/commit/aef18b3))



<a name="1.131.2"></a>
## [1.131.2](https://github.com/mozilla/fxa-content-server/compare/v1.131.1...v1.131.2) (2019-02-25)


### Bug Fixes

* **metrics:** update amplitude events to mozlog 2 format ([9867325](https://github.com/mozilla/fxa-content-server/commit/9867325))



<a name="1.131.1"></a>
## [1.131.1](https://github.com/mozilla/fxa-content-server/compare/v1.131.0...v1.131.1) (2019-02-20)


### chore

* **clients:** Add Fenix to list of clients that can request oldsync scope ([b586e91](https://github.com/mozilla/fxa-content-server/commit/b586e91))



<a name="1.131.0"></a>
# [1.131.0](https://github.com/mozilla/fxa-content-server/compare/v1.130.1...v1.131.0) (2019-02-19)


### Bug Fixes

* **css:** update recovery key icon to grey90 a60 ([30da082](https://github.com/mozilla/fxa-content-server/commit/30da082))
* **deps:** Fix security advisories ([5e2ad71](https://github.com/mozilla/fxa-content-server/commit/5e2ad71))
* **deps:** Fix the npm audit advisories ([c92c8ff](https://github.com/mozilla/fxa-content-server/commit/c92c8ff))
* **pairing:** convert to Uint8Array for pairing channel compatibility ([8b36465](https://github.com/mozilla/fxa-content-server/commit/8b36465))
* **sync:** Remove support for context=fx_desktop_v1 ([6634b46](https://github.com/mozilla/fxa-content-server/commit/6634b46)), closes [#5558](https://github.com/mozilla/fxa-content-server/issues/5558)
* **test:** Fix the Sync v1 tests. ([5b652c6](https://github.com/mozilla/fxa-content-server/commit/5b652c6)), closes [#6946](https://github.com/mozilla/fxa-content-server/issues/6946)
* **wrap:** rewrap deps, update to latest point release of htmllint ([8d1ee6d](https://github.com/mozilla/fxa-content-server/commit/8d1ee6d))

### chore

* **deps:** update eslint-plugin-sorting to 0.4.0 ([69167ee](https://github.com/mozilla/fxa-content-server/commit/69167ee))
* **deps:** Update lodash, remove extend. ([a93f5f9](https://github.com/mozilla/fxa-content-server/commit/a93f5f9))
* **templates:** Add an issue template ([cbab6f9](https://github.com/mozilla/fxa-content-server/commit/cbab6f9))

### Features

* **pairing:** add pairing docs ([b3c03af](https://github.com/mozilla/fxa-content-server/commit/b3c03af))
* **pairing:** extract views and brokers ([7d88c0e](https://github.com/mozilla/fxa-content-server/commit/7d88c0e))

### Performance Improvements

* **auth_brokers:** Merged oauth and oauth-redirect brokers ([8a2d6d5](https://github.com/mozilla/fxa-content-server/commit/8a2d6d5))
* **auth_brokers:** minor changes ([7d6a0a9](https://github.com/mozilla/fxa-content-server/commit/7d6a0a9))

### Refactor

* **tests:** eliminate duplicated setup code in app-start tests ([b80cc24](https://github.com/mozilla/fxa-content-server/commit/b80cc24))
* **tests:** pull setup-less app-start tests up to the top level ([254a777](https://github.com/mozilla/fxa-content-server/commit/254a777))

<a name="1.130.2"></a>
## [1.130.2](https://github.com/mozilla/fxa-content-server/compare/v1.130.1...v1.130.2) (2019-02-19)


### Bug Fixes

* **metrics:** Validate query parameters to POST /metrics-flow ([aef18b3](https://github.com/mozilla/fxa-content-server/commit/aef18b3))


<a name="1.130.1"></a>
## [1.130.1](https://github.com/mozilla/fxa-content-server/compare/v1.130.0...v1.130.1) (2019-02-06)


### Bug Fixes

* **test:** Fix the "change_password" test on teamcity. ([83fbf7b](https://github.com/mozilla/fxa-content-server/commit/83fbf7b)), closes [#6938](https://github.com/mozilla/fxa-content-server/issues/6938)



<a name="1.130.0"></a>
# [1.130.0](https://github.com/mozilla/fxa-content-server/compare/v1.129.2...v1.130.0) (2019-02-05)


### Bug Fixes

* **channel-client:** remove unused errors ([6963d45](https://github.com/mozilla/fxa-content-server/commit/6963d45))
* **forms:** attach events for base view and child views ([dff4f73](https://github.com/mozilla/fxa-content-server/commit/dff4f73))
* **oauth:** fix scope validation on empty scopes ([67ec392](https://github.com/mozilla/fxa-content-server/commit/67ec392))
* **scripts:** Added entries for errors ([7b65b75](https://github.com/mozilla/fxa-content-server/commit/7b65b75))
* **start:** do not add extra history item when choosing start page ([25312a4](https://github.com/mozilla/fxa-content-server/commit/25312a4))
* **test:** Fix the change password tests. ([ce5b867](https://github.com/mozilla/fxa-content-server/commit/ce5b867)), closes [#6924](https://github.com/mozilla/fxa-content-server/issues/6924)
* **test:** Fix the validation test failure. ([1b91780](https://github.com/mozilla/fxa-content-server/commit/1b91780)), closes [#6934](https://github.com/mozilla/fxa-content-server/issues/6934)
* **tests:** fix tests for latest geckodriver compat ([e70b65d](https://github.com/mozilla/fxa-content-server/commit/e70b65d)), closes [#6900](https://github.com/mozilla/fxa-content-server/issues/6900)
* **totp:** fix account reset and totp ([b9f6f7c](https://github.com/mozilla/fxa-content-server/commit/b9f6f7c))

### chore

* **server:** build extra templates for Mozilla China ([672a7a4](https://github.com/mozilla/fxa-content-server/commit/672a7a4))
* **token-codes:** Enroll Reference Browser in the token codes experiment. ([e8126f2](https://github.com/mozilla/fxa-content-server/commit/e8126f2))

### Features

* **l10n:** Enable Catalan (ca) ([4fedb30](https://github.com/mozilla/fxa-content-server/commit/4fedb30)), closes [mozilla/fxa-content-server-l10n#322](https://github.com/mozilla/fxa-content-server-l10n/issues/322)
* **pair:** add pair templates and graphics ([4aa00a8](https://github.com/mozilla/fxa-content-server/commit/4aa00a8))
* **pair:** latest templates with strings ([f6fd7ba](https://github.com/mozilla/fxa-content-server/commit/f6fd7ba))
* **pw-strength:** Add the pw-strength balloon to change-password ([80e7611](https://github.com/mozilla/fxa-content-server/commit/80e7611)), closes [#6573](https://github.com/mozilla/fxa-content-server/issues/6573)

### Refactor

* **scripts:** remove legacy account storage ([a61467b](https://github.com/mozilla/fxa-content-server/commit/a61467b))



<a name="1.129.2"></a>
## [1.129.2](https://github.com/mozilla/fxa-content-server/compare/v1.129.1...v1.129.2) (2019-01-31)


### Bug Fixes

* **metrics:** Fix entrypoint being overwritten for every event. ([cdd5e73](https://github.com/mozilla/fxa-content-server/commit/cdd5e73)), closes [mozilla/fxa-shared#46](https://github.com/mozilla/fxa-shared/issues/46)



<a name="1.129.1"></a>
## [1.129.1](https://github.com/mozilla/fxa-content-server/compare/v1.129.0...v1.129.1) (2019-01-31)


### Bug Fixes

* **logging:** Ensure screen.width and screen.height are numbers ([bc6992f](https://github.com/mozilla/fxa-content-server/commit/bc6992f)), closes [#6908](https://github.com/mozilla/fxa-content-server/issues/6908)

### chore

* **tests:** add test for screen dimension logging checks ([e208957](https://github.com/mozilla/fxa-content-server/commit/e208957))



<a name="1.129.0"></a>
# [1.129.0](https://github.com/mozilla/fxa-content-server/compare/v1.128.1...v1.129.0) (2019-01-22)


### Bug Fixes

* **l10n:** Ensure tooltips are translated in local dev ([a7d44c6](https://github.com/mozilla/fxa-content-server/commit/a7d44c6)), closes [#6871](https://github.com/mozilla/fxa-content-server/issues/6871)
* **metrics:** allow optional platform in /metrics-errors ([e27e6a6](https://github.com/mozilla/fxa-content-server/commit/e27e6a6)), closes [#6873](https://github.com/mozilla/fxa-content-server/issues/6873)
* **pw-strength:** Use 15px font size in pw-strength meter for Arabic. ([89fd8e3](https://github.com/mozilla/fxa-content-server/commit/89fd8e3)), closes [#6556](https://github.com/mozilla/fxa-content-server/issues/6556)
* **sign_in_code:** fix code numeric input ([329640a](https://github.com/mozilla/fxa-content-server/commit/329640a)), closes [#6765](https://github.com/mozilla/fxa-content-server/issues/6765)
* **teamcity:** install with `npm ci` ([0f42477](https://github.com/mozilla/fxa-content-server/commit/0f42477))
* **TOTP:** Translate success status messages on /settings/recovery_codes ([6984fa8](https://github.com/mozilla/fxa-content-server/commit/6984fa8)), closes [#6728](https://github.com/mozilla/fxa-content-server/issues/6728)

### chore

* **deps:** Update to fxa-shared@1.0.15 ([fba684c](https://github.com/mozilla/fxa-content-server/commit/fba684c))

### Features

* **change-password:** Add a "verification password" on password change. ([1ba97d3](https://github.com/mozilla/fxa-content-server/commit/1ba97d3)), closes [#6859](https://github.com/mozilla/fxa-content-server/issues/6859) [#6573](https://github.com/mozilla/fxa-content-server/issues/6573)
* **npm:** rewrap npm deps to pick up latest eslint-plugin-fxa rules ([3bb1d64](https://github.com/mozilla/fxa-content-server/commit/3bb1d64)), closes [#6554](https://github.com/mozilla/fxa-content-server/issues/6554)
* **settings:** put communication prefs behind a feature flag ([f3dcbe0](https://github.com/mozilla/fxa-content-server/commit/f3dcbe0))

### Refactor

* **scripts:** Remove code for uuid(old storage name) ([e5bea37](https://github.com/mozilla/fxa-content-server/commit/e5bea37))
* **scripts:** Removed tests involving fetching of uuid ([fbded65](https://github.com/mozilla/fxa-content-server/commit/fbded65))



<a name="1.128.1"></a>
## [1.128.1](https://github.com/mozilla/fxa-content-server/compare/v1.128.0...v1.128.1) (2019-01-11)


### Bug Fixes

* **metrics:** ensure deviceId falls back to `none` if not set ([73485ab](https://github.com/mozilla/fxa-content-server/commit/73485ab))
* **npm:** use npm ci ([842d991](https://github.com/mozilla/fxa-content-server/commit/842d991))



<a name="1.128.0"></a>
# [1.128.0](https://github.com/mozilla/fxa-content-server/compare/v1.127.0...v1.128.0) (2019-01-08)


### Bug Fixes

* **icons:** add screenshots svg ([78e3360](https://github.com/mozilla/fxa-content-server/commit/78e3360))
* **metrics:** make sure to track oauth screen views in amplitude ([4934527](https://github.com/mozilla/fxa-content-server/commit/4934527)), closes [#6742](https://github.com/mozilla/fxa-content-server/issues/6742)
* **nsp:** add advistory 745 ([ec376ce](https://github.com/mozilla/fxa-content-server/commit/ec376ce))
* **recovery:** use recovery key length of 32 ([5025c28](https://github.com/mozilla/fxa-content-server/commit/5025c28))
* **reset-password:** No more error on /confirm_reset_password w/o initiating flow. ([5985b77](https://github.com/mozilla/fxa-content-server/commit/5985b77)), closes [#6724](https://github.com/mozilla/fxa-content-server/issues/6724)
* **secondary-emails:** Handle long emails in the secondary email panel ([1744530](https://github.com/mozilla/fxa-content-server/commit/1744530)), closes [#6751](https://github.com/mozilla/fxa-content-server/issues/6751)
* **styles:** address the radius mismatch on the send button ([344be8e](https://github.com/mozilla/fxa-content-server/commit/344be8e)), closes [#6566](https://github.com/mozilla/fxa-content-server/issues/6566)
* **tests:** remove extra click in email test ([79b4530](https://github.com/mozilla/fxa-content-server/commit/79b4530))

### chore

* **docs:** Clarify the `action` query param documentation. ([9ff4474](https://github.com/mozilla/fxa-content-server/commit/9ff4474))
* **emails:** ignore this too. ([17b8903](https://github.com/mozilla/fxa-content-server/commit/17b8903))
* **emails:** Look away now! ([1581c89](https://github.com/mozilla/fxa-content-server/commit/1581c89))
* **modules:** Convert several password related modules to es6 module format. ([02da0e5](https://github.com/mozilla/fxa-content-server/commit/02da0e5)), closes [#6859](https://github.com/mozilla/fxa-content-server/issues/6859)
* **recovery-key:** Remove all recovery key experiment code. ([6d64c59](https://github.com/mozilla/fxa-content-server/commit/6d64c59))

### Features

* **metrics:** add country and region to flow events ([ec3b88b](https://github.com/mozilla/fxa-content-server/commit/ec3b88b))
* **npm:** update to latest npmshrink ([6e9da39](https://github.com/mozilla/fxa-content-server/commit/6e9da39))



<a name="1.127.0"></a>
# [1.127.0](https://github.com/mozilla/fxa-content-server/compare/v1.126.0...v1.127.0) (2018-12-11)


### Bug Fixes

* **reset:** remove confusing account recovery password reset messaging ([2b17fe4](https://github.com/mozilla/fxa-content-server/commit/2b17fe4))

### chore

* **code:** enable token code for 25% of all lockbox ios users ([d8522f3](https://github.com/mozilla/fxa-content-server/commit/d8522f3))
* **verify:** remove server side verification ([5485d45](https://github.com/mozilla/fxa-content-server/commit/5485d45))

### Features

* **coppa:** Put COPPA behind a feature flag. ([fe877db](https://github.com/mozilla/fxa-content-server/commit/fe877db)), closes [#6736](https://github.com/mozilla/fxa-content-server/issues/6736)
* **metrics:** add deviceId to the resume token ([c10d699](https://github.com/mozilla/fxa-content-server/commit/c10d699))
* **sms:** remove SMS padlock ([3f249be](https://github.com/mozilla/fxa-content-server/commit/3f249be)), closes [#6653](https://github.com/mozilla/fxa-content-server/issues/6653)



<a name="1.126.0"></a>
# [1.126.0](https://github.com/mozilla/fxa-content-server/compare/v1.125.0...v1.126.0) (2018-11-28)


### Bug Fixes

* **l10n:** Use an inline `t` function to ensure l10n works as expected. ([881efbc](https://github.com/mozilla/fxa-content-server/commit/881efbc)), closes [#6725](https://github.com/mozilla/fxa-content-server/issues/6725)
* **recovery:** update recovery save options ([2c042a2](https://github.com/mozilla/fxa-content-server/commit/2c042a2))
* **reset:** remove confusing password reset messaging ([fe18437](https://github.com/mozilla/fxa-content-server/commit/fe18437))
* **styles:** adjust icon style ([2747d0d](https://github.com/mozilla/fxa-content-server/commit/2747d0d))
* **styles:** fix icon for Firefox Add-ons ([11938ff](https://github.com/mozilla/fxa-content-server/commit/11938ff))
* **test:** Fix the OAuth email-first functional test that used a common password. ([2dd05c2](https://github.com/mozilla/fxa-content-server/commit/2dd05c2)), closes [#6723](https://github.com/mozilla/fxa-content-server/issues/6723)
* **tests:** install node-uuid when running tests/teamcity/run-server.sh ([a59a9de](https://github.com/mozilla/fxa-content-server/commit/a59a9de))
* **tests:** update from sinon reset to resetHistory ([34377d4](https://github.com/mozilla/fxa-content-server/commit/34377d4)), closes [#6331](https://github.com/mozilla/fxa-content-server/issues/6331)
* **tests:** use stronger password in functional tests ([289b745](https://github.com/mozilla/fxa-content-server/commit/289b745))
* **validation:** accept emails containing an apostrophe on the front-end ([0737107](https://github.com/mozilla/fxa-content-server/commit/0737107))

### chore

* **config:** Add the new Send redirect_uris to the Send scopedKeys list. ([4ff4dff](https://github.com/mozilla/fxa-content-server/commit/4ff4dff))
* **modules:** Convert the complete_reset_password code to ES6 modules ([b313ac9](https://github.com/mozilla/fxa-content-server/commit/b313ac9)), closes [#6706](https://github.com/mozilla/fxa-content-server/issues/6706)
* **oauth:** Add tests for signing in w/ an expired Sync sessionToken. ([d8b94f9](https://github.com/mozilla/fxa-content-server/commit/d8b94f9))
* **test:** Use selectors module in the cached signin tests. ([ddfc810](https://github.com/mozilla/fxa-content-server/commit/ddfc810))

### Features

* **pw-strength:** Add pw-strength meter to password reset ([509ea89](https://github.com/mozilla/fxa-content-server/commit/509ea89)), closes [#6572](https://github.com/mozilla/fxa-content-server/issues/6572)
* **signin:** Add Use different account option in security/recovery code page ([6bd2f17](https://github.com/mozilla/fxa-content-server/commit/6bd2f17))

### Refactor

* **headers:** remove HPKP ([223ccb0](https://github.com/mozilla/fxa-content-server/commit/223ccb0)), closes [#6714](https://github.com/mozilla/fxa-content-server/issues/6714)



<a name="1.125.0"></a>
# [1.125.0](https://github.com/mozilla/fxa-content-server/compare/v1.124.0...v1.125.0) (2018-11-14)


### Bug Fixes

* **deps:** Update fxa-geodb to get rid of the audit warning ([7dec3ec](https://github.com/mozilla/fxa-content-server/commit/7dec3ec))
* **metrics:** generate an amplitude deviceId in GET /metrics-flow ([2ddfd63](https://github.com/mozilla/fxa-content-server/commit/2ddfd63))
* **recovery:** remove recovery key control group ([e993f88](https://github.com/mozilla/fxa-content-server/commit/e993f88))
* **tests:** reinstate accidentally-disabled server tests ([0eb6ae3](https://github.com/mozilla/fxa-content-server/commit/0eb6ae3))

### chore

* **config:** Add reference-browser to allowlist for oldsync scope. ([3e28be9](https://github.com/mozilla/fxa-content-server/commit/3e28be9))
* **deps:** update deps ([79d7a69](https://github.com/mozilla/fxa-content-server/commit/79d7a69))
* **deps:** update mailcheck ([bd94a19](https://github.com/mozilla/fxa-content-server/commit/bd94a19))
* **deps:** Use speed-trap from npm ([d848d04](https://github.com/mozilla/fxa-content-server/commit/d848d04))

### Refactor

* **mobile:** Remove support for mob_ios_v1 and mob_android_v1 ([41ef7a7](https://github.com/mozilla/fxa-content-server/commit/41ef7a7)), closes [#6685](https://github.com/mozilla/fxa-content-server/issues/6685)
* **pw-strength:** Remove designF's "experiment" status. ([a85b10b](https://github.com/mozilla/fxa-content-server/commit/a85b10b)), closes [#6572](https://github.com/mozilla/fxa-content-server/issues/6572) [#6573](https://github.com/mozilla/fxa-content-server/issues/6573) [#6564](https://github.com/mozilla/fxa-content-server/issues/6564) [#6400](https://github.com/mozilla/fxa-content-server/issues/6400)



<a name="1.124.0"></a>
# [1.124.0](https://github.com/mozilla/fxa-content-server/compare/v1.123.2...v1.124.0) (2018-10-30)


### Bug Fixes

* **ci:** Remove sync-exec from CI dep installation ([edbadeb](https://github.com/mozilla/fxa-content-server/commit/edbadeb)), closes [#6672](https://github.com/mozilla/fxa-content-server/issues/6672)
* **ci:** update travis to use oauth server in auth server repo ([cc158a2](https://github.com/mozilla/fxa-content-server/commit/cc158a2))
* **codes:** Dont allow `wantsTwoStepAuthentication` to bypass the password prompt. ([60ef335](https://github.com/mozilla/fxa-content-server/commit/60ef335))
* **codes:** support requesting totp verification on sign-in ([5d64f6d](https://github.com/mozilla/fxa-content-server/commit/5d64f6d))
* **deps:** add filtered npm audit ([81c86ca](https://github.com/mozilla/fxa-content-server/commit/81c86ca)), closes [mozilla/fxa#303](https://github.com/mozilla/fxa/issues/303)
* **deps:** Fix the npm audit warning for sync-exec ([eb8afc1](https://github.com/mozilla/fxa-content-server/commit/eb8afc1)), closes [#6595](https://github.com/mozilla/fxa-content-server/issues/6595)
* **deps:** Fix the npm audit warnings in jsxgettext-recursive ([6d6e3ae](https://github.com/mozilla/fxa-content-server/commit/6d6e3ae)), closes [#6595](https://github.com/mozilla/fxa-content-server/issues/6595)
* **deps:** rewrap deps, add exceptions for convict, grunt-z-schema, grunt-usemin ([b5f50d5](https://github.com/mozilla/fxa-content-server/commit/b5f50d5))
* **pairing:** Expect the channelId to be a base64url string. ([c292281](https://github.com/mozilla/fxa-content-server/commit/c292281)), closes [#6667](https://github.com/mozilla/fxa-content-server/issues/6667)
* **totp:** pr updates ([2e45a26](https://github.com/mozilla/fxa-content-server/commit/2e45a26))
* **totp:** Remove en-US from the TOTP SUMO link. ([d771fd2](https://github.com/mozilla/fxa-content-server/commit/d771fd2)), closes [#6666](https://github.com/mozilla/fxa-content-server/issues/6666)

### Features

* **connect-device:** allow showSuccessMessage search param ([30406e9](https://github.com/mozilla/fxa-content-server/commit/30406e9))
* **metrics:** map totp flow events to amplitude events ([99ecef1](https://github.com/mozilla/fxa-content-server/commit/99ecef1))
* **metrics:** No longer send events to Google Analytics ([e27f79e](https://github.com/mozilla/fxa-content-server/commit/e27f79e)), closes [#6650](https://github.com/mozilla/fxa-content-server/issues/6650)
* **pairing:** The channel server for the pairing flow. ([d1264af](https://github.com/mozilla/fxa-content-server/commit/d1264af)), closes [#6613](https://github.com/mozilla/fxa-content-server/issues/6613)

### Refactor

* **creds:** remove support for `email=blank`, disabling of cached creds ([318f879](https://github.com/mozilla/fxa-content-server/commit/318f879)), closes [#6053](https://github.com/mozilla/fxa-content-server/issues/6053)



<a name="1.123.2"></a>
## [1.123.2](https://github.com/mozilla/fxa-content-server/compare/v1.123.1...v1.123.2) (2018-10-26)


### Bug Fixes

* **ci:** update travis to use oauth server in auth server repo ([5f9d879](https://github.com/mozilla/fxa-content-server/commit/5f9d879))
* **metrics:** fix get-metrics-flow to use correct view event ([610a85e](https://github.com/mozilla/fxa-content-server/commit/610a85e))



<a name="1.123.1"></a>
## [1.123.1](https://github.com/mozilla/fxa-content-server/compare/v1.123.0...v1.123.1) (2018-10-19)


### Features

* **Lockbox:** Add Lockbox for Android scopes to configuration ([4aa3510](https://github.com/mozilla/fxa-content-server/commit/4aa3510)), closes [#6643](https://github.com/mozilla/fxa-content-server/issues/6643)



<a name="1.123.0"></a>
# [1.123.0](https://github.com/mozilla/fxa-content-server/compare/v1.122.4...v1.123.0) (2018-10-16)


### Bug Fixes

* **checkbox:** adds some margin to checkboxes ([7a52a69](https://github.com/mozilla/fxa-content-server/commit/7a52a69))
* **force_auth:** mention service name in force_auth ([cabfc06](https://github.com/mozilla/fxa-content-server/commit/cabfc06)), closes [#4928](https://github.com/mozilla/fxa-content-server/issues/4928)
* **metrics:** stop sending metrics context to deprecated endpoints ([f5e30d0](https://github.com/mozilla/fxa-content-server/commit/f5e30d0))
* **test:** Upgrade intern to 4.3.1 so tests run in fx 63 ([b555105](https://github.com/mozilla/fxa-content-server/commit/b555105)), closes [#6542](https://github.com/mozilla/fxa-content-server/issues/6542)
* **totp:** call proto `afterCompleteSignInWithCode` after entering valid totp code ([f8c5a32](https://github.com/mozilla/fxa-content-server/commit/f8c5a32))

### Features

* **routes:** add support for .well-known/change-password ([6d5662d](https://github.com/mozilla/fxa-content-server/commit/6d5662d)), closes [#6561](https://github.com/mozilla/fxa-content-server/issues/6561)
* **sms:** add padlock to sms submit form ([1c7f105](https://github.com/mozilla/fxa-content-server/commit/1c7f105)), closes [#5856](https://github.com/mozilla/fxa-content-server/issues/5856)



<a name="1.122.4"></a>
## [1.122.4](https://github.com/mozilla/fxa-content-server/compare/v1.122.3...v1.122.4) (2018-10-12)


### Bug Fixes

* **emails:** add recovery key images ([b0342c5](https://github.com/mozilla/fxa-content-server/commit/b0342c5))



<a name="1.122.3"></a>
## [1.122.3](https://github.com/mozilla/fxa-content-server/compare/v1.122.2...v1.122.3) (2018-10-09)


### chore

* **recovery:** enable recovery key for 100% users ([b156f26](https://github.com/mozilla/fxa-content-server/commit/b156f26))



<a name="1.122.2"></a>
## [1.122.2](https://github.com/mozilla/fxa-content-server/compare/v1.121.3...v1.122.2) (2018-10-08)

* Merge v1.121.3 into 122

<a name="1.122.1"></a>
## [1.122.1](https://github.com/mozilla/fxa-content-server/compare/v1.122.0...v1.122.1) (2018-10-03)

* Merge train-121 from private repo into 122



<a name="1.122.0"></a>
# [1.122.0](https://github.com/mozilla/fxa-content-server/compare/v1.121.0...v1.122.0) (2018-10-02)

### Bug Fixes

* **ci:** use npm 6 in travis ([b48fc63](https://github.com/mozilla/fxa-content-server/commit/b48fc63))
* **CWTS:** Fix the checkbox alignment in RTL langugates. ([9d4bda3](https://github.com/mozilla/fxa-content-server/commit/9d4bda3)), closes [#6574](https://github.com/mozilla/fxa-content-server/issues/6574)
* **email:** on password reset, hash email with the `emailToHashWith` value ([fbb6e39](https://github.com/mozilla/fxa-content-server/commit/fbb6e39))
* **scripts:** make tls-shrink script portable ([726255a](https://github.com/mozilla/fxa-content-server/commit/726255a))
* **show-password:** Use a show-password icon that works on low DPI screens. ([014547a](https://github.com/mozilla/fxa-content-server/commit/014547a)), closes [#6235](https://github.com/mozilla/fxa-content-server/issues/6235)
* **test:** Force clear localStorage for the handshake tests. ([db947ad](https://github.com/mozilla/fxa-content-server/commit/db947ad)), closes [#6182](https://github.com/mozilla/fxa-content-server/issues/6182)

### chore

* **config:** Add scoped-keys configuration for Firefox Send. ([1950681](https://github.com/mozilla/fxa-content-server/commit/1950681))
* **deps:** Update to the latest i18n-abide to get rid of security warnings. ([4ceca38](https://github.com/mozilla/fxa-content-server/commit/4ceca38))
* **package:** bump fxa-shared to 1.0.14 + npm shrinkwrap ([8e29dc0](https://github.com/mozilla/fxa-content-server/commit/8e29dc0))

### Features

* **a256gcm:** Ban unsafeExplicitIV by default. ([023e9a8](https://github.com/mozilla/fxa-content-server/commit/023e9a8))
* **email-first:** Allow invalid emails in query params. ([0077e47](https://github.com/mozilla/fxa-content-server/commit/0077e47)), closes [#6584](https://github.com/mozilla/fxa-content-server/issues/6584)
* **scripts:** force registry links in shrinkwrap to use tls ([0da2fe7](https://github.com/mozilla/fxa-content-server/commit/0da2fe7))

### Refactor

* **pairing:** Convert lib/channels/web.js to ES6 module format. ([98bb69d](https://github.com/mozilla/fxa-content-server/commit/98bb69d)), closes [#6514](https://github.com/mozilla/fxa-content-server/issues/6514)
* **pairing:** Extract a `required` module. ([4add95c](https://github.com/mozilla/fxa-content-server/commit/4add95c)), closes [#6514](https://github.com/mozilla/fxa-content-server/issues/6514)
* **pairing:** Extract a256gcm related utils into its own module. ([b5f6756](https://github.com/mozilla/fxa-content-server/commit/b5f6756)), closes [#6514](https://github.com/mozilla/fxa-content-server/issues/6514)
* **pairing:** Extract hkdf into its own module. ([f4d167d](https://github.com/mozilla/fxa-content-server/commit/f4d167d)), closes [#6514](https://github.com/mozilla/fxa-content-server/issues/6514)
* **pairing:** Extract the fxa-crypto-deriver lazy loading ([1a94048](https://github.com/mozilla/fxa-content-server/commit/1a94048)), closes [#6514](https://github.com/mozilla/fxa-content-server/issues/6514)
* **pairing:** Extract validate and vat formatting updates ([c2fd736](https://github.com/mozilla/fxa-content-server/commit/c2fd736)), closes [#6514](https://github.com/mozilla/fxa-content-server/issues/6514)



<a name="1.121.3"></a>
## [1.121.3](https://github.com/mozilla/fxa-content-server/compare/v1.121.0...v1.121.3) (2018-10-05)


### Bug Fixes

* **links:** Remove `en-US` from any SUMO/MDN links. ([43d10c5](https://github.com/mozilla/fxa-content-server/commit/43d10c5))

### chore

* **recovery:** enable recovery key for 10% of users ([cccd708](https://github.com/mozilla/fxa-content-server/commit/cccd708))



<a name="1.121.2"></a>
## [1.121.2](https://github.com/mozilla/fxa-content-server/compare/v1.121.1-private...v1.121.2) (2018-10-02)

* **recovery:** increase recovery key length to 28 ([691f1c5](https://github.com/mozilla/fxa-content-server/commit/691f1c5))



<a name="1.121.1"></a>
## [1.121.1](https://github.com/mozilla/fxa-content-server/compare/v1.121.0...v1.121.1) (2018-10-01)


### chore

* **recovery:** roll back recoveryKey experiment to 0 percent ([b86ab5b](https://github.com/mozilla/fxa-content-server/commit/b86ab5b))



<a name="1.121.0"></a>
# [1.121.0](https://github.com/mozilla/fxa-content-server/compare/v1.120.3...v1.121.0) (2018-09-18)


### Bug Fixes

* **code:** fix some lgtm analysis warnings ([c9836c2](https://github.com/mozilla/fxa-content-server/commit/c9836c2))
* **codes:** enable recovery key for 10% users ([94eefe5](https://github.com/mozilla/fxa-content-server/commit/94eefe5))
* **email-first:** Disallow firefox.com addresses for email first ([fc69618](https://github.com/mozilla/fxa-content-server/commit/fc69618)), closes [#6027](https://github.com/mozilla/fxa-content-server/issues/6027)

### chore

* **deps:** Remove the easterEgg ([8832ab7](https://github.com/mozilla/fxa-content-server/commit/8832ab7)), closes [#6543](https://github.com/mozilla/fxa-content-server/issues/6543)
* **modules:** Convert from `require` to `import` in app-start.js ([331d82d](https://github.com/mozilla/fxa-content-server/commit/331d82d)), closes [#6404](https://github.com/mozilla/fxa-content-server/issues/6404)

### Features

* **pw-strength:** Fully roll out designF everywhere. ([3d6ca5d](https://github.com/mozilla/fxa-content-server/commit/3d6ca5d)), closes [#6562](https://github.com/mozilla/fxa-content-server/issues/6562)
* **router:** Groundwork to load views on demand. ([da5a9e4](https://github.com/mozilla/fxa-content-server/commit/da5a9e4)), closes [#6404](https://github.com/mozilla/fxa-content-server/issues/6404)

### Performance Improvements

* **accounts:** Sends only one mail when password changed (#6515), r=@vbudhram ([b291779](https://github.com/mozilla/fxa-content-server/commit/b291779)), closes [#6515](https://github.com/mozilla/fxa-content-server/issues/6515)

### Refactor

* **metrics:** remove datadog metrics ([bb47002](https://github.com/mozilla/fxa-content-server/commit/bb47002)), closes [#6520](https://github.com/mozilla/fxa-content-server/issues/6520)



<a name="1.120.3"></a>
## [1.120.3](https://github.com/mozilla/fxa-content-server/compare/v1.120.2...v1.120.3) (2018-09-14)


### Bug Fixes

* **recovery:** specify a reason when doing account recovery for metrics ([6618da1](https://github.com/mozilla/fxa-content-server/commit/6618da1))

### chore

* **codes:** update clients for token code experiment ([7d23730](https://github.com/mozilla/fxa-content-server/commit/7d23730))

### Features

* **pw-strength:** All ltr users see designF, 50/50 split for Arabic ([6f706ef](https://github.com/mozilla/fxa-content-server/commit/6f706ef)), closes [#6550](https://github.com/mozilla/fxa-content-server/issues/6550)



<a name="1.120.2"></a>
## [1.120.2](https://github.com/mozilla/fxa-content-server/compare/v1.120.1...v1.120.2) (2018-09-11)


### Bug Fixes

* **codes:** continue sign-in progress after generating from low recovery codes ([866c2c8](https://github.com/mozilla/fxa-content-server/commit/866c2c8))



<a name="1.120.1"></a>
## [1.120.1](https://github.com/mozilla/fxa-content-server/compare/v1.120.0...v1.120.1) (2018-09-06)


### Features

* **pw-strength:** 50% to Arabic, 100% in German ([5e60249](https://github.com/mozilla/fxa-content-server/commit/5e60249)), closes [#6516](https://github.com/mozilla/fxa-content-server/issues/6516)



<a name="1.120.0"></a>
# [1.120.0](https://github.com/mozilla/fxa-content-server/compare/v1.119.3...v1.120.0) (2018-09-06)


### Bug Fixes

* **codes:** fix token code regex and error message ([95c1ba4](https://github.com/mozilla/fxa-content-server/commit/95c1ba4))
* **codes:** pr updates ([dc4c352](https://github.com/mozilla/fxa-content-server/commit/dc4c352))
* **codes:** redirect user to replace recovery codes when they are low ([c3cf28e](https://github.com/mozilla/fxa-content-server/commit/c3cf28e))
* **codes:** update token code requirements ([3bbdaf2](https://github.com/mozilla/fxa-content-server/commit/3bbdaf2))
* **csp:** allow 'blob' in blocked-uri for CSP reports (#6488)  r=@vbudhram ([6f5d48e](https://github.com/mozilla/fxa-content-server/commit/6f5d48e)), closes [#6488](https://github.com/mozilla/fxa-content-server/issues/6488) [#6230](https://github.com/mozilla/fxa-content-server/issues/6230)
* **errors:** Backend service failures restarts the poll ([21259c2](https://github.com/mozilla/fxa-content-server/commit/21259c2)), closes [mozilla/fxa-auth-server#2600](https://github.com/mozilla/fxa-auth-server/issues/2600)
* **logs:** make logger optional in metrics-errors (#6484) r=@vbudhram ([cd817bb](https://github.com/mozilla/fxa-content-server/commit/cd817bb)), closes [#6484](https://github.com/mozilla/fxa-content-server/issues/6484) [#6225](https://github.com/mozilla/fxa-content-server/issues/6225)
* **metrics:** send events from /metrics-flow to amplitude ([7e5ed08](https://github.com/mozilla/fxa-content-server/commit/7e5ed08))
* **scripts:** Fix the run_remote_dev.sh script (#6505) r=@shane-tomlinson ([05d10b8](https://github.com/mozilla/fxa-content-server/commit/05d10b8)), closes [#6505](https://github.com/mozilla/fxa-content-server/issues/6505)
* **style:** don't display firefox logo on small screens for choose what to sync (#6509) r=@v ([d1b17a9](https://github.com/mozilla/fxa-content-server/commit/d1b17a9)), closes [#6509](https://github.com/mozilla/fxa-content-server/issues/6509) [#6314](https://github.com/mozilla/fxa-content-server/issues/6314)
* **style:** fix missing recovery code icons ([a371d1a](https://github.com/mozilla/fxa-content-server/commit/a371d1a))
* **tests:** auto-download nightly, and config to run tests with nightly (#6510) r=@vladikoff ([7666375](https://github.com/mozilla/fxa-content-server/commit/7666375)), closes [#6510](https://github.com/mozilla/fxa-content-server/issues/6510)
* **tests:** fix PKCE tests for token-code experiment (#6490) r=@vbudhram ([fb90fc3](https://github.com/mozilla/fxa-content-server/commit/fb90fc3)), closes [#6490](https://github.com/mozilla/fxa-content-server/issues/6490)
* **tests:** return promise so on error it's not unhandled rejection (#6508) ([56ed71f](https://github.com/mozilla/fxa-content-server/commit/56ed71f)), closes [#6508](https://github.com/mozilla/fxa-content-server/issues/6508)

### chore

* **modules:** Convert a couple of modules to ES6 format. (#6501) r=@vladikoff ([ea4c8e3](https://github.com/mozilla/fxa-content-server/commit/ea4c8e3)), closes [#6501](https://github.com/mozilla/fxa-content-server/issues/6501) [#6404](https://github.com/mozilla/fxa-content-server/issues/6404)

### Features

* **errors:** improve metrics and style of the Working error (#6483) r=@vbudhram ([58d0cba](https://github.com/mozilla/fxa-content-server/commit/58d0cba)), closes [#6483](https://github.com/mozilla/fxa-content-server/issues/6483) [#5354](https://github.com/mozilla/fxa-content-server/issues/5354) [#4866](https://github.com/mozilla/fxa-content-server/issues/4866)
* **mixins:** Add hash parameter processing for the pairing flow. (#6502) r=@vladikoff ([b7a6033](https://github.com/mozilla/fxa-content-server/commit/b7a6033)), closes [#6502](https://github.com/mozilla/fxa-content-server/issues/6502) [#6404](https://github.com/mozilla/fxa-content-server/issues/6404)
* **ua-parser:** Add a `genericDeviceType` method. (#6503) r=@vbudhram ([cdf6e18](https://github.com/mozilla/fxa-content-server/commit/cdf6e18)), closes [#6503](https://github.com/mozilla/fxa-content-server/issues/6503) [#6404](https://github.com/mozilla/fxa-content-server/issues/6404)

### style

* **account recovery:** Centered messages of re-enter password screen ([c629faf](https://github.com/mozilla/fxa-content-server/commit/c629faf))



<a name="1.119.3"></a>
## 1.119.3 (2018-08-23)


### Bug Fixes

* **tests:** install request and request-promise in TeamCity (#6485) r=@jrgm ([1eb5793](https://github.com/mozilla/fxa-content-server/commit/1eb5793))

### Features

* **tests:** add E2E tests for the fxa-email-service (#6470) r=@vbudhram ([7d4cb3f](https://github.com/mozilla/fxa-content-server/commit/7d4cb3f)), closes [#6372](https://github.com/mozilla/fxa-content-server/issues/6372)

### Refactor

* **modules:** Convert a bunch of modules to ES6 format (#6479) r=@vladikoff ([c72ae27](https://github.com/mozilla/fxa-content-server/commit/c72ae27))



<a name="1.119.2"></a>
## [1.119.2](https://github.com/mozilla/fxa-content-server/compare/v1.119.1...v1.119.2) (2018-08-23)


### Bug Fixes

* **experiment:** enable account recovery for test emails (#6468), r=@shane-tomlinson ([bc7a821](https://github.com/mozilla/fxa-content-server/commit/bc7a821)), closes [#6468](https://github.com/mozilla/fxa-content-server/issues/6468)

### Features

* **pw-strength:** designF is rolled out to 100% of english users. (#6477), r=@vbudhram ([e37800c](https://github.com/mozilla/fxa-content-server/commit/e37800c)), closes [#6477](https://github.com/mozilla/fxa-content-server/issues/6477)



<a name="1.119.1"></a>
## 1.119.1 (2018-08-22)


### Features

* **metrics:** log 'enter-email.view' in metrics-flow (#6469) ([d2e3147](https://github.com/mozilla/fxa-content-server/commit/d2e3147)), closes [#6395](https://github.com/mozilla/fxa-content-server/issues/6395)



<a name="1.119.0"></a>
# 1.119.0 (2018-08-21)


### Bug Fixes

* **ci:** fix circle ci warning about 'env' (#6441) r=@shane-tomlinson ([6738986](https://github.com/mozilla/fxa-content-server/commit/6738986)), closes [(#6441](https://github.com/(/issues/6441) [#6348](https://github.com/mozilla/fxa-content-server/issues/6348)
* **css:** Maximized visible password area (#6433) r=@shane-tomlinson ([379dc87](https://github.com/mozilla/fxa-content-server/commit/379dc87))
* **email-first:** Enable the "show password" button on email first. (#6442) r=@vbudhram ([70ac6bf](https://github.com/mozilla/fxa-content-server/commit/70ac6bf)), closes [#6434](https://github.com/mozilla/fxa-content-server/issues/6434)
* **metrics:** stop sending unused performance flow events ([213e613](https://github.com/mozilla/fxa-content-server/commit/213e613))
* **oauth:** Show an error message when clicking "continue" errors. (#6460) r=@philbooth ([c8bfb02](https://github.com/mozilla/fxa-content-server/commit/c8bfb02))
* **recovery:** account recovery updates from ux review (#6418), r=@shane-tomlinson ([932d32f](https://github.com/mozilla/fxa-content-server/commit/932d32f))
* **recovery:** use `enable` instead of `add` button (#6461) r=@shane-tomlinson ([50f29c3](https://github.com/mozilla/fxa-content-server/commit/50f29c3))
* **scripts:** update `npm run-script start-circle` script (#6426), r=@vladikoff ([e496561](https://github.com/mozilla/fxa-content-server/commit/e496561))
* **test:** Fix the handshake test. (#6432), r=@vbudhram ([fb9267d](https://github.com/mozilla/fxa-content-server/commit/fb9267d)), closes [(#6432](https://github.com/(/issues/6432)
* **test:** Fix the token code tests. (#6436) r=@philbooth ([e1182be](https://github.com/mozilla/fxa-content-server/commit/e1182be)), closes [(#6436](https://github.com/(/issues/6436) [#6435](https://github.com/mozilla/fxa-content-server/issues/6435)
* **test:** Run all the unit tests! (#6455) r=@vbudhram ([79b9b7a](https://github.com/mozilla/fxa-content-server/commit/79b9b7a))
* **tests:** fix broken token code oauth tests (#6449), r=@shane-tomlinson ([dca3665](https://github.com/mozilla/fxa-content-server/commit/dca3665)), closes [(#6449](https://github.com/(/issues/6449)

### chore

* **deps:** Remove coveralls (#6443) r=@vladikoff ([98b6d80](https://github.com/mozilla/fxa-content-server/commit/98b6d80))
* **deps:** Remove grunt-contrib-watch (#6444) r=@vbudhram,@vladikoff ([f4494e2](https://github.com/mozilla/fxa-content-server/commit/f4494e2))
* **modules:** Convert account.js & tests to use ES6 modules (#6453) r=@vladikoff ([b117629](https://github.com/mozilla/fxa-content-server/commit/b117629))

### Features

* **password-strength:** Bump experiment to 100% in en, 20% in de (#6447) r=@vladikoff ([8f5d0b5](https://github.com/mozilla/fxa-content-server/commit/8f5d0b5)), closes [#6446](https://github.com/mozilla/fxa-content-server/issues/6446)
* **recovery:** add recovery key metrics (#6431), r=@shane-tomlinson ([9d77430](https://github.com/mozilla/fxa-content-server/commit/9d77430))



<a name="1.118.2"></a>
## 1.118.2 (2018-08-13)


### Bug Fixes

* **email-first:** Enable the "show password" button on email first. (#6442) r=@vbudhram ([70ac6bf](https://github.com/mozilla/fxa-content-server/commit/70ac6bf)), closes [#6434](https://github.com/mozilla/fxa-content-server/issues/6434)

### Features

* **password-strength:** Bump experiment to 100% in en, 20% in de (#6447) r=@vladikoff ([8f5d0b5](https://github.com/mozilla/fxa-content-server/commit/8f5d0b5)), closes [#6446](https://github.com/mozilla/fxa-content-server/issues/6446)



<a name="1.118.1"></a>
## 1.118.1 (2018-08-09)


### Bug Fixes

* **ci:** build on tags (#6424) r=@jrgm ([566b579](https://github.com/mozilla/fxa-content-server/commit/566b579))



<a name="1.118.0"></a>
# 1.118.0 (2018-08-08)


### Bug Fixes

* **codes:** align center totp back links (#6416) r=@shane-tomlinson ([70fbdd9](https://github.com/mozilla/fxa-content-server/commit/70fbdd9))
* **links:** add account recovery sumo link (#6421) r=@shane-tomlinson ([fd3c924](https://github.com/mozilla/fxa-content-server/commit/fd3c924))
* **tests:** update test timeout (#6415), r=@vladikoff ([b7058b0](https://github.com/mozilla/fxa-content-server/commit/b7058b0))
* **tests:** update token code experiment tests (#6419), r=@shane-tomlinson ([f89cf6a](https://github.com/mozilla/fxa-content-server/commit/f89cf6a))

### chore

* **es6:** Convert sign_in_* to use ES6 modules. ([1abdc39](https://github.com/mozilla/fxa-content-server/commit/1abdc39))
* **install:** Only clone the l10n repo if needed. (#6393) r=@vladikoff ([df68a56](https://github.com/mozilla/fxa-content-server/commit/df68a56))
* **test:** Re-enable link checks in Fx TOS/PP (#6412), r=@philbooth ([25a561f](https://github.com/mozilla/fxa-content-server/commit/25a561f))

### Features

* **css:** build CSS using webpack instead of grunt-sass (#6351) r=@vladikoff ([6320f41](https://github.com/mozilla/fxa-content-server/commit/6320f41)), closes [#6165](https://github.com/mozilla/fxa-content-server/issues/6165)
* **email-first:** Use cached creds if available in email-first (#6360) r=@philbooth ([5e57926](https://github.com/mozilla/fxa-content-server/commit/5e57926)), closes [#6082](https://github.com/mozilla/fxa-content-server/issues/6082)
* **recovery:** account recovery password reset screens (#6411), r=@philbooth ([fdf1a5d](https://github.com/mozilla/fxa-content-server/commit/fdf1a5d))
* **recovery:** account recovery setup screens ([93ffd92](https://github.com/mozilla/fxa-content-server/commit/93ffd92))
* **recovery:** add account recovery experiment ([1bafd3a](https://github.com/mozilla/fxa-content-server/commit/1bafd3a))
* **test:** All helper failures cause a screenshot to be taken. (#6382) r=@philbooth ([f2fce6c](https://github.com/mozilla/fxa-content-server/commit/f2fce6c))
* **tests:** migrate to circle 2 (#6410) r=@vbudhram ([40ba1d3](https://github.com/mozilla/fxa-content-server/commit/40ba1d3)), closes [#6336](https://github.com/mozilla/fxa-content-server/issues/6336)
* **webpack:** upgrade to webpack 4 r=@vladikoff ([652aad7](https://github.com/mozilla/fxa-content-server/commit/652aad7))



<a name="1.117.1"></a>
## 1.117.1 (2018-07-31)


### Bug Fixes

* **totp:** remove totp experiment (#6403) r=@vladikoff,@shane-tomlinson ([074a89c](https://github.com/mozilla/fxa-content-server/commit/074a89c))



<a name="1.117.0"></a>
# 1.117.0 (2018-07-24)


### Bug Fixes

* **image:** use smaller 2fa images (#6359) r=@vladikoff ([1dc73e3](https://github.com/mozilla/fxa-content-server/commit/1dc73e3)), closes [#6347](https://github.com/mozilla/fxa-content-server/issues/6347)
* **oauth:** Fix `login_hint` support (#6385) ([d1c3942](https://github.com/mozilla/fxa-content-server/commit/d1c3942)), closes [(#6385](https://github.com/(/issues/6385) [#6383](https://github.com/mozilla/fxa-content-server/issues/6383)
* **test:** Fix the checkbox clicking functional tests (#6381) r=@vladikoff ([5ab28b4](https://github.com/mozilla/fxa-content-server/commit/5ab28b4)), closes [(#6381](https://github.com/(/issues/6381)

### chore

* **docs:** remove old server box (#6366) r=@shane-tomlinson ([d5fa009](https://github.com/mozilla/fxa-content-server/commit/d5fa009))
* **release:** Merge train-116 into master r=@shane-tomlinson ([7e00c35](https://github.com/mozilla/fxa-content-server/commit/7e00c35))

### Features

* **style:** Use the Photon checkbox styling. (#6308) r=@vladikoff,@ryanfeeley ([dae81e1](https://github.com/mozilla/fxa-content-server/commit/dae81e1)), closes [#6029](https://github.com/mozilla/fxa-content-server/issues/6029)

### Refactor

* Remove unused file ([a54d170](https://github.com/mozilla/fxa-content-server/commit/a54d170))
* Remove unused file ([72cfd8b](https://github.com/mozilla/fxa-content-server/commit/72cfd8b))
* **deps:** Remove SearchParamMixin where unneeded. (#6373) r=@philbooth ([dd86dc2](https://github.com/mozilla/fxa-content-server/commit/dd86dc2))
* **mixins:** Remove SigninMixin from views where it isn't used. (#6374) r=@philbooth ([521016c](https://github.com/mozilla/fxa-content-server/commit/521016c))
* **modules:** Convert a bunch of modules to ES6 format (#6363) r=@vladikoff ([41860aa](https://github.com/mozilla/fxa-content-server/commit/41860aa))
* **router:** Do all link transformation from the router. (#6361) r=@vladikoff ([3573ecf](https://github.com/mozilla/fxa-content-server/commit/3573ecf))



<a name="1.116.5"></a>
## 1.116.5 (2018-07-23)


### Bug Fixes

* **pw-strength:** "password_missing" no longer emit when view is shown (#6377) r=@philbooth ([b56af2e](https://github.com/mozilla/fxa-content-server/commit/b56af2e)), closes [#6375](https://github.com/mozilla/fxa-content-server/issues/6375)



<a name="1.116.4"></a>
## 1.116.4 (2018-07-18)


### Bug Fixes

* **pw-reset:** Ensure pw reset completes w/ uid & email specified in email (#6369) r=@vbudhram, ([f793a2f](https://github.com/mozilla/fxa-content-server/commit/f793a2f)), closes [#6368](https://github.com/mozilla/fxa-content-server/issues/6368)



<a name="1.116.3"></a>
## 1.116.3 (2018-07-18)


### Features

* **pw-strength:** Enable the experiment for 10% of users. (#6355) r=@vladikoff ([2f300a9](https://github.com/mozilla/fxa-content-server/commit/2f300a9)), closes [#6354](https://github.com/mozilla/fxa-content-server/issues/6354)



<a name="1.116.2"></a>
## 1.116.2 (2018-07-18)


### Bug Fixes

* **oauth:** handle '+' in scope normalization (#6365) ([f57c087](https://github.com/mozilla/fxa-content-server/commit/f57c087))

### chore

* **release:** Merge train-116 into master(#6350) r=@vladikoff ([3a8fca4](https://github.com/mozilla/fxa-content-server/commit/3a8fca4))



<a name="1.116.1"></a>
## 1.116.1 (2018-07-12)


### Bug Fixes

* **pw-strength:** Report password strength metrics to amplitude (#6353) r=@vladikoff ([34c7d46](https://github.com/mozilla/fxa-content-server/commit/34c7d46)), closes [#6349](https://github.com/mozilla/fxa-content-server/issues/6349)



<a name="1.116.0"></a>
# 1.116.0 (2018-07-11)


### Bug Fixes

* **circle:** run tests on a node8 box (#6348) r=@jrgm ([555d1cd](https://github.com/mozilla/fxa-content-server/commit/555d1cd)), closes [#6328](https://github.com/mozilla/fxa-content-server/issues/6328)
* **codes:** add account recovery crypto (#6323), r=@rfk, @linuxwolf ([f775f44](https://github.com/mozilla/fxa-content-server/commit/f775f44))
* **form:** Catch the form validation errors, no more console message. (#6337) r=@philbooth ([13b15e4](https://github.com/mozilla/fxa-content-server/commit/13b15e4)), closes [#6025](https://github.com/mozilla/fxa-content-server/issues/6025)
* **l10n:** Fix the string extraction script (#6344) r=@vladikoff ([c19e0fa](https://github.com/mozilla/fxa-content-server/commit/c19e0fa)), closes [(#6344](https://github.com/(/issues/6344) [#6343](https://github.com/mozilla/fxa-content-server/issues/6343)
* **metrics:** force utm_source=email when signing in from CAD ([17ab1fd](https://github.com/mozilla/fxa-content-server/commit/17ab1fd))
* **password-reset:** Update the password reset text for clarity. (#6305) r=@philbooth ([f4033bb](https://github.com/mozilla/fxa-content-server/commit/f4033bb)), closes [#6213](https://github.com/mozilla/fxa-content-server/issues/6213)
* **pw-strength:** Ban service names anywhere in password if > 1/2 of password. (#6341) r=@philboot ([394f5e9](https://github.com/mozilla/fxa-content-server/commit/394f5e9)), closes [#6321](https://github.com/mozilla/fxa-content-server/issues/6321)
* **pw-strength:** Immediately update pw balloon on submit (#6340) r=@philbooth ([a6ca166](https://github.com/mozilla/fxa-content-server/commit/a6ca166)), closes [#6299](https://github.com/mozilla/fxa-content-server/issues/6299)
* **pw-strength:** Make the tooltips, pw-strength balloon more a11y friendly.  (#6338) r=@philbooth ([a072a10](https://github.com/mozilla/fxa-content-server/commit/a072a10))

### chore

* **release:** Merge mozilla/train-115 into master r=@shane-tomlinson ([eb10ac8](https://github.com/mozilla/fxa-content-server/commit/eb10ac8))

### Features

* **errors:** Add error message for auth-server errno 203. (#6329); r=shane-tomlinson ([91749fc](https://github.com/mozilla/fxa-content-server/commit/91749fc))
* **test:** Show more helpful error messages for the route check. (#6332) r=@vladikoff ([17b0d2a](https://github.com/mozilla/fxa-content-server/commit/17b0d2a))



<a name="1.115.0"></a>
# 1.115.0 (2018-06-27)


### Bug Fixes

* **codes:** use new line carriage return and spaces to separate recovery codes (#6307) r=@rf ([8ed9554](https://github.com/mozilla/fxa-content-server/commit/8ed9554))
* **metrics:** prevent reset-password from clobbering mixed-in events ([5ba15f8](https://github.com/mozilla/fxa-content-server/commit/5ba15f8))
* **teamcity:** add config file for stable3 ([ba358e3](https://github.com/mozilla/fxa-content-server/commit/ba358e3))
* **test:** Fix the sign_up->afterVisible test ([c9f4a65](https://github.com/mozilla/fxa-content-server/commit/c9f4a65)), closes [#6290](https://github.com/mozilla/fxa-content-server/issues/6290)
* **timers:** Always destroy timers created in view.setTimeout. ([5d10672](https://github.com/mozilla/fxa-content-server/commit/5d10672)), closes [#6291](https://github.com/mozilla/fxa-content-server/issues/6291)
* **timers:** Ensure listeners are bound even if an invalid timer is passed to clearTimeout ([e64af66](https://github.com/mozilla/fxa-content-server/commit/e64af66))
* **typo:** Moved the period outside of link ([1fd05d2](https://github.com/mozilla/fxa-content-server/commit/1fd05d2))

### chore

* **release:** Merge train-114 into master r=@shane-tomlinson ([edcf013](https://github.com/mozilla/fxa-content-server/commit/edcf013))
* **test:** Make the `wrapAssertion` method easier to read. ([feb9510](https://github.com/mozilla/fxa-content-server/commit/feb9510))

### Features

* **pw-strength:** Design F (#6273) r=@vbudhram, @philbooth ([d951180](https://github.com/mozilla/fxa-content-server/commit/d951180))

### Refactor

* **experiment:** Extract a common `isTestEmail` function for all experiments. (#6294) r=@philboot ([cc8bd89](https://github.com/mozilla/fxa-content-server/commit/cc8bd89))
* **module:** Remove AMD wrapper from SignUpPasswordView (#6287) r=@vladikoff ([fe9c262](https://github.com/mozilla/fxa-content-server/commit/fe9c262))
* **module:** Remove the AMD wrapper on lib/experiment.js (#6303) r=@vbudhram ([0c68a0c](https://github.com/mozilla/fxa-content-server/commit/0c68a0c))
* **tooltip:** Extract the "one tooltip at a time" logic (#6302) r=@vbudhram ([81eea37](https://github.com/mozilla/fxa-content-server/commit/81eea37))



<a name="1.114.5"></a>
## 1.114.5 (2018-06-22)




<a name="1.114.4"></a>
## 1.114.4 (2018-06-22)


### Bug Fixes

* **codes:** add totp experiment to manual experiments (#6297), r=@philbooth ([59f21f2](https://github.com/mozilla/fxa-content-server/commit/59f21f2))



<a name="1.114.3"></a>
## 1.114.3 (2018-06-14)


### Bug Fixes

* **l10n:** Enable nb-NO locale by updating fxa-shared (#6280)  r=@philbooth,@vladikoff ([9cdf6dd](https://github.com/mozilla/fxa-content-server/commit/9cdf6dd))



<a name="1.114.2"></a>
## 1.114.2 (2018-06-14)


### Bug Fixes

* **docker:** let's do only one npm version override ([4a498d4](https://github.com/mozilla/fxa-content-server/commit/4a498d4))



<a name="1.114.1"></a>
## 1.114.1 (2018-06-13)


### Bug Fixes

* **docker:** base image node:8-alpine and upgrade to npm6 ([401165f](https://github.com/mozilla/fxa-content-server/commit/401165f))

### chore

* **shrinkwrap:** Update the version in npm-shrinkwrap.json ([b3a08b0](https://github.com/mozilla/fxa-content-server/commit/b3a08b0))



<a name="1.114.0"></a>
# 1.114.0 (2018-06-13)


### Bug Fixes

* **codes:** adds more support for assistive technologies (#6239), r=@shane-tomlinson ([53da50a](https://github.com/mozilla/fxa-content-server/commit/53da50a))
* **codes:** append email to recovery code download file (#6237), r=@shane-tomlinson ([a99c286](https://github.com/mozilla/fxa-content-server/commit/a99c286))
* **codes:** use number pad when entering totp code (#6269), r=@vladikoff ([66d5278](https://github.com/mozilla/fxa-content-server/commit/66d5278))
* **css:** make "show password" button background white on blur (#6260) r=@vladikoff ([7354d47](https://github.com/mozilla/fxa-content-server/commit/7354d47))
* **dep:** update to fxa-crypto-relier 2.3.0 (#6246) r=@shane-tomlinson ([f6820f7](https://github.com/mozilla/fxa-content-server/commit/f6820f7))
* **email-first:** Handle email-first refresh on /signup, /signin (#6245) r=@vladikoff,@philbooth ([82e30b5](https://github.com/mozilla/fxa-content-server/commit/82e30b5)), closes [#6243](https://github.com/mozilla/fxa-content-server/issues/6243)
* **oauth:** translate oauth permissions (#6271) r=@vbudhram ([054b392](https://github.com/mozilla/fxa-content-server/commit/054b392)), closes [#4758](https://github.com/mozilla/fxa-content-server/issues/4758)
* **refresh:** adds `Last checked:` as tooltip, updates `Refresh` to `Refresh Status` (#6238),  ([32d9d68](https://github.com/mozilla/fxa-content-server/commit/32d9d68))
* **style:** Fix input element zoom issues on iOS. ([6f7a48d](https://github.com/mozilla/fxa-content-server/commit/6f7a48d))
* **teamcity:** fix small potential race on teamcity test kickoff (#6255) ([f5f8f3e](https://github.com/mozilla/fxa-content-server/commit/f5f8f3e)), closes [(#6255](https://github.com/(/issues/6255)

### chore

* **deps:** Use native promises instead of bluebird. ([ef6a097](https://github.com/mozilla/fxa-content-server/commit/ef6a097))
* **totp:** enable totp for 100% of users (#6256), r=@shane-tomlinson ([7e3ddfd](https://github.com/mozilla/fxa-content-server/commit/7e3ddfd))

### Features

* **websessions:** reenable websessions (#6270) r=@vbudhram ([b4d82d9](https://github.com/mozilla/fxa-content-server/commit/b4d82d9))


<a name="1.113.4"></a>
## 1.113.4 (2018-06-10)


### Features

* **oauth:** Allow lockbox to request the "oldsync" OAuth scope. (#6272) r=@vladikoff ([306af32](https://github.com/mozilla/fxa-content-server/commit/306af32))


<a name="1.113.3"></a>
## 1.113.3 (2018-06-05)


### chore

* **totp:** enable totp for 100% of users (#6256), r=@shane-tomlinson ([5313c34](https://github.com/mozilla/fxa-content-server/commit/5313c34))



<a name="1.113.2"></a>
## 1.113.2 (2018-06-04)


### Bug Fixes

* **authorization:** Minor updates for /authorization endpoint (#6252) r=@vladikoff ([0528bf6](https://github.com/mozilla/fxa-content-server/commit/0528bf6)), closes [#6250](https://github.com/mozilla/fxa-content-server/issues/6250)



<a name="1.113.1"></a>
## 1.113.1 (2018-06-01)


### Features

* **Lockbox:** Add newest Lockbox app redirect_uri (#6248) r=@vladikoff ([89cef79](https://github.com/mozilla/fxa-content-server/commit/89cef79)), closes [#6247](https://github.com/mozilla/fxa-content-server/issues/6247)



<a name="1.113.0"></a>
# 1.113.0 (2018-05-30)


### Bug Fixes

* **css:** make sign-in confirm button blue (#6233) ([cd2718d](https://github.com/mozilla/fxa-content-server/commit/cd2718d))
* **recovery:** support copying recovery codes in ios (#6232), r=@vladikoff ([59b344d](https://github.com/mozilla/fxa-content-server/commit/59b344d))
* **validation:** Stricter utm_ parameter metrics validation (#6200) r=@philbooth ([821f276](https://github.com/mozilla/fxa-content-server/commit/821f276))

### Features

* **metrics:** metrics flow for iframeless flow (#6227) r=@philbooth ([0921bc5](https://github.com/mozilla/fxa-content-server/commit/0921bc5))



<a name="1.112.3"></a>
## 1.112.3 (2018-05-21)


### Bug Fixes

* **style:** Fix the error message/heading styles in settings (#6216) r=@philbooth ([07967b5](https://github.com/mozilla/fxa-content-server/commit/07967b5)), closes [(#6216](https://github.com/(/issues/6216) [#6206](https://github.com/mozilla/fxa-content-server/issues/6206)
* **style:** Fix the link focusring style. (#6215) r=@philbooth ([35f88fa](https://github.com/mozilla/fxa-content-server/commit/35f88fa)), closes [(#6215](https://github.com/(/issues/6215)



<a name="1.112.2"></a>
## 1.112.2 (2018-05-18)


### Bug Fixes

* **config:** Allow configuring statsd host (#6208) r=@vladikoff,@shane-tomlinson ([9da130e](https://github.com/mozilla/fxa-content-server/commit/9da130e))
* **deps:** Update fxa-geodb (#6211) r=@philbooth ([c171e6b](https://github.com/mozilla/fxa-content-server/commit/c171e6b))

### Features

* **totp:** enable totp for 10% of all users (#6212), r=@shane-tomlinson ([2a0b52d](https://github.com/mozilla/fxa-content-server/commit/2a0b52d))

### Refactor

* **metrics:** move amplitude email types back here from fxa-shared ([14a66c5](https://github.com/mozilla/fxa-content-server/commit/14a66c5))



<a name="1.112.1"></a>
## 1.112.1 (2018-05-17)


### Bug Fixes

* **npm:** rewrap npm for v5.10 (#6201) ([2d28818](https://github.com/mozilla/fxa-content-server/commit/2d28818))



<a name="1.112.0"></a>
# 1.112.0 (2018-05-15)


### Bug Fixes

* **basket:** Match the expected basket subscribe & lookup-user API (#6160) r=@rfk, @vladikoff ([c5f4fc2](https://github.com/mozilla/fxa-content-server/commit/c5f4fc2)), closes [#6076](https://github.com/mozilla/fxa-content-server/issues/6076)
* **client:** improve messaging before delete account (#6178) ([9ce21db](https://github.com/mozilla/fxa-content-server/commit/9ce21db))
* **metrics:** remove temporary flow validation fallback code ([0d8929c](https://github.com/mozilla/fxa-content-server/commit/0d8929c))
* **nsp:** update devs and nsp ([c9e0ecc](https://github.com/mozilla/fxa-content-server/commit/c9e0ecc))
* **sentry:** update sentry and fix error reporting (#6191) r=@shane-tomlinson ([8c29280](https://github.com/mozilla/fxa-content-server/commit/8c29280)), closes [(#6191](https://github.com/(/issues/6191)
* **settings:** Fix the position of the rotate button. (#6192) r=@philbooth ([0eab619](https://github.com/mozilla/fxa-content-server/commit/0eab619)), closes [(#6192](https://github.com/(/issues/6192) [#6166](https://github.com/mozilla/fxa-content-server/issues/6166)
* **strings:** escape totp sumo string (#6176), r=@philbooth ([fbc0c63](https://github.com/mozilla/fxa-content-server/commit/fbc0c63))
* **teamcity:** echo $FXA_UNTRUSTED_OAUTH_APP_ROOT too ([51ad440](https://github.com/mozilla/fxa-content-server/commit/51ad440))
* **teamcity:** point the gcppoc config at {123,321}done-poc RPs ([8b02bb7](https://github.com/mozilla/fxa-content-server/commit/8b02bb7))
* **test:** Fix tests due to an obscured "Sign out" button. (#6194) r=@philbooth ([7deb586](https://github.com/mozilla/fxa-content-server/commit/7deb586)), closes [(#6194](https://github.com/(/issues/6194) [#6193](https://github.com/mozilla/fxa-content-server/issues/6193)
* **tests:** adjust mozilla.org link to have www (#6199) ([b180d1d](https://github.com/mozilla/fxa-content-server/commit/b180d1d))
* **tooltip:** Show tooltips above the input on mobile (#6195) r=@vladikoff ([fe3706c](https://github.com/mozilla/fxa-content-server/commit/fe3706c)), closes [#6188](https://github.com/mozilla/fxa-content-server/issues/6188)
* **totp:** send service name when verifing totp token (#6153), r=@shane-tomlinson ([bf40511](https://github.com/mozilla/fxa-content-server/commit/bf40511))

### Features

* **recovery:** update view when low on recovery codes (#6181), r=@shane-tomlinson ([c83bd01](https://github.com/mozilla/fxa-content-server/commit/c83bd01))
* **show-password:** replace show password with eye icon  (#6184) r=@vbudhram, @shane-tomlinson ([8c46222](https://github.com/mozilla/fxa-content-server/commit/8c46222)), closes [#6023](https://github.com/mozilla/fxa-content-server/issues/6023)
* **signin:** Show a user "card" for the email-first signin flow. (#6187) r=@vbudhram, @vladik ([cffe58b](https://github.com/mozilla/fxa-content-server/commit/cffe58b)), closes [#6126](https://github.com/mozilla/fxa-content-server/issues/6126)
* **sms:** Fully roll out SMS in BE, DK, NL (#6190), r=@vbudhram ([ba27a39](https://github.com/mozilla/fxa-content-server/commit/ba27a39)), closes [#6189](https://github.com/mozilla/fxa-content-server/issues/6189)
* **style:** Apply Photon styles to the buttons (#6155) r=@vbudhram ([3dd7b77](https://github.com/mozilla/fxa-content-server/commit/3dd7b77))
* **style:** Remove "card" view in mobile layout. (#6158) r=@vbudhram ([2a55dd5](https://github.com/mozilla/fxa-content-server/commit/2a55dd5))
* **style:** Use system fonts instead of Fira Sans (#6146) r=@vladikoff ([1d09150](https://github.com/mozilla/fxa-content-server/commit/1d09150)), closes [#6145](https://github.com/mozilla/fxa-content-server/issues/6145)

### Refactor

* **experiment:** Remove the q3FormChanges experiment. (#6164) r=@vladikoff,@irrationalagent ([22d1c64](https://github.com/mozilla/fxa-content-server/commit/22d1c64)), closes [#5872](https://github.com/mozilla/fxa-content-server/issues/5872)
* **style:** Apply Photon styles to message boxes (#6183) r=@vbudhram ([1580118](https://github.com/mozilla/fxa-content-server/commit/1580118))
* **style:** General photon style updates (#6185) r=@vbudhram ([1d0933b](https://github.com/mozilla/fxa-content-server/commit/1d0933b))
* **style:** Update anchors to use photon colors. (#6167) r=@philbooth ([85cc444](https://github.com/mozilla/fxa-content-server/commit/85cc444))
* **styles:** Apply Photon styles to input fields. (#6175) r=@philbooth ([5242beb](https://github.com/mozilla/fxa-content-server/commit/5242beb))

### Reverts

* **csp:** revert removing csp support for gravatar (#6177), r=@shane-tomlinson ([556dcc2](https://github.com/mozilla/fxa-content-server/commit/556dcc2))



<a name="1.111.2"></a>
## 1.111.2 (2018-05-03)


### Bug Fixes

* **totp:** add sumo link for totp (#6159), r=@shane-tomlinson ([d721e0f](https://github.com/mozilla/fxa-content-server/commit/d721e0f))



<a name="1.111.1"></a>
## 1.111.1 (2018-05-02)


### Features

* **totp:** add totp as an experiment and enable for mozilla/softvision (#6141) r=@shane-tom ([8dd33fe](https://github.com/mozilla/fxa-content-server/commit/8dd33fe))



<a name="1.111.0"></a>
# 1.111.0 (2018-05-01)


### Bug Fixes

* **build:** Fix `grunt watch:livereload` by updating grunt-contrib-watch (#6097) r=@vladikof ([8f7ff77](https://github.com/mozilla/fxa-content-server/commit/8f7ff77)), closes [(#6097](https://github.com/(/issues/6097) [#6092](https://github.com/mozilla/fxa-content-server/issues/6092)
* **ci:** clean up travis logs (#6119) ([3e4656b](https://github.com/mozilla/fxa-content-server/commit/3e4656b))
* **code:** disable token code experiment for 123done (#6103) r=@rfk,@vladikoff ([7318438](https://github.com/mozilla/fxa-content-server/commit/7318438))
* **css:** Update recovery code placeholder text, and recovery code css size (#6100), r=@sh ([f9d5a6e](https://github.com/mozilla/fxa-content-server/commit/f9d5a6e))
* **ios:** iOS only shows numbers in the keyboard for the age input (#6133) r=@vbudhram ([d6d336a](https://github.com/mozilla/fxa-content-server/commit/d6d336a)), closes [#6132](https://github.com/mozilla/fxa-content-server/issues/6132)
* **npm:** update to shrinkwrap with dev ([b99c80c](https://github.com/mozilla/fxa-content-server/commit/b99c80c))
* **server:** strictly validate experiment names ([53bf7cc](https://github.com/mozilla/fxa-content-server/commit/53bf7cc))
* **session:** add session token to account delete (#6099), r=@shane-tomlinson ([6862a63](https://github.com/mozilla/fxa-content-server/commit/6862a63))
* **strings:** remove extra spaces from session (#6148) ([f38b20a](https://github.com/mozilla/fxa-content-server/commit/f38b20a))
* **teamcity:** add a gcppoc config ([7f038db](https://github.com/mozilla/fxa-content-server/commit/7f038db))
* **templates:** match local behaviour of templates with prod (#6110) r=@vladikoff,@jrgm ([e80c7bf](https://github.com/mozilla/fxa-content-server/commit/e80c7bf))
* **tests:** fix OAuth permission test (#6121) r=@jrgm ([8caf2c1](https://github.com/mozilla/fxa-content-server/commit/8caf2c1)), closes [(#6121](https://github.com/(/issues/6121)
* **tests:** teamcity server tests now need underscore ([530473c](https://github.com/mozilla/fxa-content-server/commit/530473c))

### chore

* **npm:** update nvmrc to node 8 ([f64f491](https://github.com/mozilla/fxa-content-server/commit/f64f491))
* **teamcity:** add a jrgm config so I can test fxa-dev ([839201d](https://github.com/mozilla/fxa-content-server/commit/839201d))

### Features

* **keys:** Allow fetching scoped keys for use with Firefox Sync. (#6017); r=stomlinson,vlad ([f93c112](https://github.com/mozilla/fxa-content-server/commit/f93c112))
* **metrics:** Generate a node.js compatible experiment name list (#6087) r=@philbooth ([0751c01](https://github.com/mozilla/fxa-content-server/commit/0751c01))
* **node:** run travis with node 8 (#6062) r=@shane-tomlinson ([5bf0a5f](https://github.com/mozilla/fxa-content-server/commit/5bf0a5f))
* **node:** update to node 8 (#6088) r=@jrgm ([56b5509](https://github.com/mozilla/fxa-content-server/commit/56b5509))
* **session:** update upgrade session panel (#5922), r=@shane-tomlinson ([2e0b193](https://github.com/mozilla/fxa-content-server/commit/2e0b193))

### Refactor

* **oauth:** Remove support for AMO migration text (#6131) r=@vladikoff ([8f884aa](https://github.com/mozilla/fxa-content-server/commit/8f884aa)), closes [#6123](https://github.com/mozilla/fxa-content-server/issues/6123)
* **sync:** Remove support for migration=sync11 (#6130) r=@philbooth ([f20822c](https://github.com/mozilla/fxa-content-server/commit/f20822c)), closes [#6122](https://github.com/mozilla/fxa-content-server/issues/6122)



<a name="1.110.6"></a>
## 1.110.6 (2018-05-01)


### Bug Fixes

* **docker:** Force npm@5 in docker builds. (#6143) r=@vladikoff ([f707a97](https://github.com/mozilla/fxa-content-server/commit/f707a97))



<a name="1.110.5"></a>
## 1.110.5 (2018-04-27)


### Bug Fixes

* **nsp:** update nsp ([67b228d](https://github.com/mozilla/fxa-content-server/commit/67b228d))
* **oauth:** make Chrome for Android able to sign up and sign in via button confirmation ([69e9ffc](https://github.com/mozilla/fxa-content-server/commit/69e9ffc)), closes [#6089](https://github.com/mozilla/fxa-content-server/issues/6089)
* **oauth:** match client id ([9e3b916](https://github.com/mozilla/fxa-content-server/commit/9e3b916))
* **test:** Add a signin to an OAuth relier with Chrome for Android ([aba9901](https://github.com/mozilla/fxa-content-server/commit/aba9901))
* **test:** Create the user before trying to verify! ([bdcff68](https://github.com/mozilla/fxa-content-server/commit/bdcff68))
* **tests:** make a signin test work ([820dd38](https://github.com/mozilla/fxa-content-server/commit/820dd38))

### Refactor

* **oauth:** Simplify the Chrome for Android handling. ([aa19e3b](https://github.com/mozilla/fxa-content-server/commit/aa19e3b))



<a name="1.110.4"></a>
## 1.110.4 (2018-04-26)


### Bug Fixes

* **metrics:** stop using user-agent string in flow id check ([fa1c770](https://github.com/mozilla/fxa-content-server/commit/fa1c770))



<a name="1.110.3"></a>
## 1.110.3 (2018-04-25)


### Bug Fixes

* **test:** fix totp test failures (#6117) r=@vladikoff,@jrgm ([e38e282](https://github.com/mozilla/fxa-content-server/commit/e38e282)), closes [(#6117](https://github.com/(/issues/6117)



<a name="1.110.2"></a>
## 1.110.2 (2018-04-25)


### Bug Fixes

* **permissions:** Allow untrusted reliers to request 'openid' scope. (#6111) r=@vladikoff ([5b259ad](https://github.com/mozilla/fxa-content-server/commit/5b259ad))



<a name="1.110.1"></a>
## 1.110.1 (2018-04-20)


### Bug Fixes

* **server:** fix undefined dereference ([dc6e30b](https://github.com/mozilla/fxa-content-server/commit/dc6e30b))



<a name="1.110.0"></a>
# 1.110.0 (2018-04-17)


### Bug Fixes

* **csp:** remove gravatar from csp rules (#6015); r=@rfk ([51a32d7](https://github.com/mozilla/fxa-content-server/commit/51a32d7))
* **css:** make qr code padding consistent (#6048), r=@shane-tomlinson ([c2ac36d](https://github.com/mozilla/fxa-content-server/commit/c2ac36d))
* **email:** send correct email when using unblock code (#6064), r=@philbooth, @shane-tomlins ([e31e97a](https://github.com/mozilla/fxa-content-server/commit/e31e97a))
* **email-first:** Ensure "Mistyped email" links work as expected. (#6067) r=@philbooth ([8a9a772](https://github.com/mozilla/fxa-content-server/commit/8a9a772)), closes [#6033](https://github.com/mozilla/fxa-content-server/issues/6033)
* **experiment:** Disable A/B experiment interface for navigator.webdriver r=@rfk ([203858b](https://github.com/mozilla/fxa-content-server/commit/203858b)), closes [#6026](https://github.com/mozilla/fxa-content-server/issues/6026)
* **htmllint:** Fixes #5668 upgrade es6-promise to 4.2.4 (#6050) r=@vladikoff ([cd41660](https://github.com/mozilla/fxa-content-server/commit/cd41660)), closes [#5668](https://github.com/mozilla/fxa-content-server/issues/5668) [(#6050](https://github.com/(/issues/6050) [#5668](https://github.com/mozilla/fxa-content-server/issues/5668)
* **metrics:** add locale to flow events ([433cba7](https://github.com/mozilla/fxa-content-server/commit/433cba7))
* **npm:** update to npm5 (#6042) r=@shane-tomlinson ([ccbbd1b](https://github.com/mozilla/fxa-content-server/commit/ccbbd1b))
* **style:** disable 'clear' button for default avatar (#6037) r=@vladikoff ([f19eddf](https://github.com/mozilla/fxa-content-server/commit/f19eddf))
* **style:** drag-off state for buttons r=@vladikoff ([0bdf73d](https://github.com/mozilla/fxa-content-server/commit/0bdf73d)), closes [#5255](https://github.com/mozilla/fxa-content-server/issues/5255)
* **test:** Remove duplicate email_first functional test entries. (#6054), r=@vbudhram ([963188d](https://github.com/mozilla/fxa-content-server/commit/963188d))
* **tests:** enable TOTP tests on Circle (#6066), r=@vbudhram ([7caa9ae](https://github.com/mozilla/fxa-content-server/commit/7caa9ae))
* **tests:** update tests for recovery code updates (#6075), r=@philbooth ([c18bdf3](https://github.com/mozilla/fxa-content-server/commit/c18bdf3))
* **totp:** Fix the "can add TOTP to account and confirm web signin" test (#6069) r=@vladiko ([47545b6](https://github.com/mozilla/fxa-content-server/commit/47545b6)), closes [(#6069](https://github.com/(/issues/6069) [#6068](https://github.com/mozilla/fxa-content-server/issues/6068)

### chore

* **deps:** Remove the babel-middle dependency, it's not used. (#6055) r=@vbudhram ([4e5a462](https://github.com/mozilla/fxa-content-server/commit/4e5a462))
* **deps:** Update sinon to @4.5.0 (#6038) r=@vbudhram ([0816af5](https://github.com/mozilla/fxa-content-server/commit/0816af5))
* **docs:** Remove obsolete oauth-in-an-iframe docs. (#6041) r=@shane-tomlinson ([9b168fd](https://github.com/mozilla/fxa-content-server/commit/9b168fd))
* **emails:** use popular email domain list from fxa-shared ([c4f2232](https://github.com/mozilla/fxa-content-server/commit/c4f2232))
* **favicon:** Fixes #6030 Remove OLD Firefox favicon (#6035) r=@vladikoff ([b919763](https://github.com/mozilla/fxa-content-server/commit/b919763)), closes [#6030](https://github.com/mozilla/fxa-content-server/issues/6030) [(#6035](https://github.com/(/issues/6035)

### Features

* **email-first:** Enable the email-first flow for OAuth reliers. (#6034) r=@philbooth ([71a20af](https://github.com/mozilla/fxa-content-server/commit/71a20af)), closes [#6009](https://github.com/mozilla/fxa-content-server/issues/6009)
* **signup:** Add verification password to email-first signup. (#6028) r=@vbudhram ([e00b6ad](https://github.com/mozilla/fxa-content-server/commit/e00b6ad)), closes [#5947](https://github.com/mozilla/fxa-content-server/issues/5947)
* **sms:** Partial SMS rollout in BE and NL. (#6032) ([193ca25](https://github.com/mozilla/fxa-content-server/commit/193ca25)), closes [#6031](https://github.com/mozilla/fxa-content-server/issues/6031)
* **SMS:** Roll out Denmark(DK) to 50%. (#6065) r=@philbooth ([e052e1e](https://github.com/mozilla/fxa-content-server/commit/e052e1e))

### Refactor

* **metrics:** use boiler-plate amplitude code from fxa-shared ([a5ab837](https://github.com/mozilla/fxa-content-server/commit/a5ab837))



<a name="1.109.4"></a>
## 1.109.4 (2018-04-20)


### Bug Fixes

* **nsp:** update nsp ([84fd024](https://github.com/mozilla/fxa-content-server/commit/84fd024))
* **oauth:** make Chrome for Android able to sign up and sign in via button confirmation ([76c24ff](https://github.com/mozilla/fxa-content-server/commit/76c24ff)), closes [#6089](https://github.com/mozilla/fxa-content-server/issues/6089)
* **oauth:** match client id ([ae00d86](https://github.com/mozilla/fxa-content-server/commit/ae00d86))
* **test:** Add a signin to an OAuth relier with Chrome for Android ([ac7f8a0](https://github.com/mozilla/fxa-content-server/commit/ac7f8a0))
* **test:** Create the user before trying to verify! ([dfc68c2](https://github.com/mozilla/fxa-content-server/commit/dfc68c2))
* **tests:** make a signin test work ([4263db2](https://github.com/mozilla/fxa-content-server/commit/4263db2))

### Refactor

* **oauth:** Simplify the Chrome for Android handling. ([b97f5ca](https://github.com/mozilla/fxa-content-server/commit/b97f5ca))



<a name="1.109.3"></a>
## 1.109.3 (2018-04-06)


### Features

* **recovery:** add initial recovery codes ([c3732cd](https://github.com/mozilla/fxa-content-server/commit/c3732cd))



<a name="1.109.2"></a>
## 1.109.2 (2018-04-04)


### Bug Fixes

* **circle:** change Firefox destination (#36); r=@rfk ([b1cb431](https://github.com/mozilla/fxa-content-server/commit/b1cb431))
* **server:** fix broken require path (#34) r=@vladikoff ([467199d](https://github.com/mozilla/fxa-content-server/commit/467199d)), closes [(#34](https://github.com/(/issues/34)

### Features

* **oauth:** support Notes Android redirect (#6020) r=@rfk ([bd97464](https://github.com/mozilla/fxa-content-server/commit/bd97464))



<a name="1.109.1"></a>
## 1.109.1 (2018-04-04)


### Bug Fixes

* **server:** ensure unsafe input doesn't leak from user-agent strings ([e73873c](https://github.com/mozilla/fxa-content-server/commit/e73873c))



<a name="1.109.0"></a>
# 1.109.0 (2018-04-04)


### Bug Fixes

* **metrics:** ensure CAD view and engage events are correct (#6008) ([0b3f687](https://github.com/mozilla/fxa-content-server/commit/0b3f687))
* **metrics:** include full version information in amplitude event data ([90582ef](https://github.com/mozilla/fxa-content-server/commit/90582ef))
* **metrics:** use $append on the experiments user property ([c5db581](https://github.com/mozilla/fxa-content-server/commit/c5db581))
* **node:** Use Node.js v6.14.0 (#6011) ([f760603](https://github.com/mozilla/fxa-content-server/commit/f760603))
* **oauth:** fix password reset for scoped reliers verifying in same browser (#6010) r=@rfk ([a777ecf](https://github.com/mozilla/fxa-content-server/commit/a777ecf)), closes [(#6010](https://github.com/(/issues/6010) [#5934](https://github.com/mozilla/fxa-content-server/issues/5934)
* **server:** validate ip addresses before use ([1c86c67](https://github.com/mozilla/fxa-content-server/commit/1c86c67))
* **signin:** Handle deleted account and new email login afterwards (#5997) r=@vbudhram ([f93cbd2](https://github.com/mozilla/fxa-content-server/commit/f93cbd2)), closes [#4316](https://github.com/mozilla/fxa-content-server/issues/4316)
* **tests:** disable TOTP tests on Circle ([bce6467](https://github.com/mozilla/fxa-content-server/commit/bce6467))
* **tests:** fix websession test (#6000) ([d31d21b](https://github.com/mozilla/fxa-content-server/commit/d31d21b)), closes [(#6000](https://github.com/(/issues/6000)
* **tests:** move totp to flaky tests ([0a0cc0e](https://github.com/mozilla/fxa-content-server/commit/0a0cc0e))

### Features

* **metrics:** add an email_domain property to amplitude click events ([ec082c1](https://github.com/mozilla/fxa-content-server/commit/ec082c1))
* **password:** Check old password using sessionReauth if possible. (#5946), r=@vbudhram ([4fb90da](https://github.com/mozilla/fxa-content-server/commit/4fb90da))

### Reverts

* **tests:** fix websession test ([a967cbe](https://github.com/mozilla/fxa-content-server/commit/a967cbe))



<a name="1.108.1"></a>
## 1.108.1 (2018-03-28)


### Bug Fixes

* **token:** disable token code experiment for sync users (#6007) r=@vladikoff ([df1c4f2](https://github.com/mozilla/fxa-content-server/commit/df1c4f2))



<a name="1.108.0"></a>
# 1.108.0 (2018-03-20)


### Bug Fixes

* **account:** fix [object Object] errors in Sentry (#5971) r=@philbooth ([498c392](https://github.com/mozilla/fxa-content-server/commit/498c392)), closes [(#5971](https://github.com/(/issues/5971) [#5364](https://github.com/mozilla/fxa-content-server/issues/5364)
* **buffer:** Remove 'new Buffer' call in flow-metrics (#5979) r=@vladikoff ([99ab929](https://github.com/mozilla/fxa-content-server/commit/99ab929)), closes [#5978](https://github.com/mozilla/fxa-content-server/issues/5978)
* **tests:** add totp functional tests (#5980), r=@vladikoff ([d6e7976](https://github.com/mozilla/fxa-content-server/commit/d6e7976))

### chore

* **package:** update speed-trap, regenerate shrinkwrap (#5974) r=@vladikoff ([5a1dfe9](https://github.com/mozilla/fxa-content-server/commit/5a1dfe9))
* **typo:** fix test typo in fxa-client (#5954) ([449ee73](https://github.com/mozilla/fxa-content-server/commit/449ee73)), closes [(#5954](https://github.com/(/issues/5954)

### Features

* **clients:** Add Lockbox icon, fix Pontoon icon (#5959), r=@vbudhram ([a3ac644](https://github.com/mozilla/fxa-content-server/commit/a3ac644)), closes [(#5959](https://github.com/(/issues/5959)
* **metrics:** emit view, engage & submit events for CAD ([2a707ac](https://github.com/mozilla/fxa-content-server/commit/2a707ac))
* **oauth:** force validate provided redirect uri (#5948) r=@rfk ([339ed9a](https://github.com/mozilla/fxa-content-server/commit/339ed9a))
* **styles:** make SVG hearts beat (#5960) r=@ryanfeeley,@vbudhram ([bac9441](https://github.com/mozilla/fxa-content-server/commit/bac9441))
* **webpack:** load imports from CDN (#5989) r=@philbooth ([eacab12](https://github.com/mozilla/fxa-content-server/commit/eacab12)), closes [#5989](https://github.com/mozilla/fxa-content-server/issues/5989)

### Refactor

* **js:** remove require.js remains (#5953) r=@vbudhram ([abe0536](https://github.com/mozilla/fxa-content-server/commit/abe0536))
* **metrics:** Removed get-metrics-errors.js (#5976) r=@vladikoff ([3105aa0](https://github.com/mozilla/fxa-content-server/commit/3105aa0)), closes [#5970](https://github.com/mozilla/fxa-content-server/issues/5970)

### style

* **server templates:** remove unnecessary conditional comments (#5973) r=@vladikoff ([9ff8db0](https://github.com/mozilla/fxa-content-server/commit/9ff8db0))
* **settings:** Disabled the done button on secondary email(#5981), r=@vbudhram ([7d67920](https://github.com/mozilla/fxa-content-server/commit/7d67920))


### BREAKING CHANGES

* OAuth redirect uris must be updated in the database

Fixes #5827




<a name="1.107.5"></a>
## 1.107.5 (2018-03-13)


### Features

* **totp:** initial totp implementation (#5962), r=@vladikoff ([8a3b610](https://github.com/mozilla/fxa-content-server/commit/8a3b610))



<a name="1.107.4"></a>
## 1.107.4 (2018-03-12)


### Reverts

* **deps:** revert speed-trap to 0.0.6 due to breakage with Firefox ([1daeec3](https://github.com/mozilla/fxa-content-server/commit/1daeec3))



<a name="1.107.3"></a>
## 1.107.3 (2018-03-08)


### Features

* **token:** enable tokenCode experiment in desktopV3 (#5964) r=@vbudhram,@vladikoff ([13dffa3](https://github.com/mozilla/fxa-content-server/commit/13dffa3))



<a name="1.107.2"></a>
## 1.107.2 (2018-03-07)




<a name="1.107.1"></a>
## 1.107.1 (2018-03-06)


### Features

* **signin:** Re-authenticate an existing session if possible. (#5899) r=@vladikoff,@vbudhram ([dffe305](https://github.com/mozilla/fxa-content-server/commit/dffe305)), closes [#5703](https://github.com/mozilla/fxa-content-server/issues/5703)


<a name="1.107.0"></a>
# 1.107.0 (2018-03-06)


### Bug Fixes

* **basket:** Show service unavaible when no basket account prefs set (#5867), r=@philbooth ([2ad238a](https://github.com/mozilla/fxa-content-server/commit/2ad238a))
* **config:** if "10 minutes" then duration not Number ([2539812](https://github.com/mozilla/fxa-content-server/commit/2539812))
* **css:** fixes button misalignment when refreshing clients (#5945) r=@vladikoff ([20863f8](https://github.com/mozilla/fxa-content-server/commit/20863f8)), closes [(#5945](https://github.com/(/issues/5945) [mozilla/fxa-bugzilla-mirror#456](https://github.com/mozilla/fxa-bugzilla-mirror/issues/456)
* **metrics:** treat enter-email as an "auth" view for flow events (#5924) r= ([431b217](https://github.com/mozilla/fxa-content-server/commit/431b217))
* **settingView:** All panels will be closed while navigating from a child-view to settings. (#5803 ([4eda3b6](https://github.com/mozilla/fxa-content-server/commit/4eda3b6)), closes [(#5803](https://github.com/(/issues/5803)
* **sign_up:** changes to l10n string and style based on feedback (#5952) ([96ca4c0](https://github.com/mozilla/fxa-content-server/commit/96ca4c0))
* **strings:** change 'confirm email' design to let users know that they should FxA to the addr ([be30740](https://github.com/mozilla/fxa-content-server/commit/be30740))
* **styles:** add position fixed to success messages if user scrolls too far (#5943) r=@vbudhr ([a336fba](https://github.com/mozilla/fxa-content-server/commit/a336fba)), closes [(#5943](https://github.com/(/issues/5943) [#5552](https://github.com/mozilla/fxa-content-server/issues/5552)
* **styles:** fix unlock button for email settings unlock (#5944) ([3fa0254](https://github.com/mozilla/fxa-content-server/commit/3fa0254)), closes [(#5944](https://github.com/(/issues/5944)

### docs

* **metrics:** Document new entrypoint=whatsnew value. (#5951) r=@vladikoff ([7aab8a5](https://github.com/mozilla/fxa-content-server/commit/7aab8a5))

### Features

* **avatars:** support new default avatar API (#5942) ([24eddb8](https://github.com/mozilla/fxa-content-server/commit/24eddb8))
* **forms:** replace our password advice with responsive message (#5940) r=@vbudhram,@ryanfee ([bac0c07](https://github.com/mozilla/fxa-content-server/commit/bac0c07)), closes [#5750](https://github.com/mozilla/fxa-content-server/issues/5750)


<a name="1.106.7"></a>
## 1.106.7 (2018-03-09)


### Reverts

* **deps:** revert speed-trap to 0.0.6 due to breakage with Firefox ([1daeec3](https://github.com/mozilla/fxa-content-server/commit/1daeec3))



<a name="1.106.6"></a>
## 1.106.6 (2018-03-08)


### Features

* **token:** enable tokenCode experiment in desktopV3 (#5961) ([d93ffeb](https://github.com/mozilla/fxa-content-server/commit/d93ffeb))


<a name="1.106.5"></a>
## 1.106.5 (2018-03-07)


### Bug Fixes

* **tests:** disable profile avatar test ([f5fb665](https://github.com/mozilla/fxa-content-server/commit/f5fb665))



<a name="1.106.4"></a>
## 1.106.4 (2018-03-07)
* **token:** use the correct service (#5955) r=@vladikoff ([1197a33](https://github.com/mozilla/fxa-content-server/commit/1197a33))



<a name="1.106.3"></a>
## 1.106.3 (2018-02-23)


### Bug Fixes

* **tests:** fixes for oauth tests and reset password (#5928) r=@philbooth ([a151f7c](https://github.com/mozilla/fxa-content-server/commit/a151f7c)), closes [(#5928](https://github.com/(/issues/5928) [#5927](https://github.com/mozilla/fxa-content-server/issues/5927)



<a name="1.106.2"></a>
## 1.106.2 (2018-02-21)


### Features

* **code:** enable token code experiment sync users for 1.8% each cohort (#5926) r=@vladikof ([c99b5ca](https://github.com/mozilla/fxa-content-server/commit/c99b5ca))



<a name="1.106.1"></a>
## 1.106.1 (2018-02-21)


### Bug Fixes

* **metrics:** treat enter-email as an "auth" view for flow events (#5924) r= ([623dded](https://github.com/mozilla/fxa-content-server/commit/623dded))



<a name="1.106.0"></a>
# 1.106.0 (2018-02-21)


### Bug Fixes

* **avatar:** add spinner to avatar loading (#5888) r=@vladikoff ([6bd8b5c](https://github.com/mozilla/fxa-content-server/commit/6bd8b5c))
* **cad:** hide the success message after direct navigation (#5881) r=@vladikoff ([5cbac34](https://github.com/mozilla/fxa-content-server/commit/5cbac34)), closes [#5852](https://github.com/mozilla/fxa-content-server/issues/5852)
* **copy:** Show email section to view status (#5908), r=@vbudhram ([0c1e614](https://github.com/mozilla/fxa-content-server/commit/0c1e614))
* **deps:** adjust speed-trap dep and fix nsp issue (#5911) ([06ec9a4](https://github.com/mozilla/fxa-content-server/commit/06ec9a4)), closes [(#5911](https://github.com/(/issues/5911)
* **deps:** reinstate old version of speed-trap ([3d96dc9](https://github.com/mozilla/fxa-content-server/commit/3d96dc9))
* **errors:** ensure that toError always behaves sanely ([d04620e](https://github.com/mozilla/fxa-content-server/commit/d04620e))
* **experiment:** fix the token code experiment (#5918) r=@vladikoff ([60e9164](https://github.com/mozilla/fxa-content-server/commit/60e9164)), closes [(#5918](https://github.com/(/issues/5918)
* **nsp:** disable nsp 566 (#5920) ([0a4bcd8](https://github.com/mozilla/fxa-content-server/commit/0a4bcd8))
* **strings:** update communication pref strings (#5910), r=@vbudhram ([a98d7a3](https://github.com/mozilla/fxa-content-server/commit/a98d7a3))
* **style:** swap reset links per feedback (#5903) r=@ryanfeeley  ([1514796](https://github.com/mozilla/fxa-content-server/commit/1514796))
* **styles:** fix icon overlap in CWTS on iOS (#5909), r=@vbudhram ([b5f4268](https://github.com/mozilla/fxa-content-server/commit/b5f4268)), closes [(#5909](https://github.com/(/issues/5909)
* **tests:** adjust lang bundle regex for new naming pattern (#5892) r=@vladikoff ([e0d0176](https://github.com/mozilla/fxa-content-server/commit/e0d0176))
* **tests:** install fxa-js-client for teamcity tests (#5889) ([5eff4d8](https://github.com/mozilla/fxa-content-server/commit/5eff4d8))
* **tests:** install fxa-js-client for teamcity tests (#5890) r=@vladikoff ([b00869d](https://github.com/mozilla/fxa-content-server/commit/b00869d))
* **tokenCode:** Add support for tokenCode sync experiment (#5894) r=@vladikoff ([5f714de](https://github.com/mozilla/fxa-content-server/commit/5f714de))
* **webpack:** fix string extraction for webpack builds (#5893) ([cc9cd30](https://github.com/mozilla/fxa-content-server/commit/cc9cd30)), closes [(#5893](https://github.com/(/issues/5893)

### chore

* **deps:** update speed-trap ([1c5e690](https://github.com/mozilla/fxa-content-server/commit/1c5e690))
* **password:** graduate confirm password experiment (#5917), r=@philbooth, @vladikoff ([d1f878b](https://github.com/mozilla/fxa-content-server/commit/d1f878b))

### Features

* **build:** migrate to webpack (#5868) r=@philbooth,@vbudhram ([e0bd497](https://github.com/mozilla/fxa-content-server/commit/e0bd497))
* **eslint:** bring back indent rule (#5887) r=@vbudhram ([08e931e](https://github.com/mozilla/fxa-content-server/commit/08e931e)), closes [#5875](https://github.com/mozilla/fxa-content-server/issues/5875)
* **oauth:** add another lockbox redirect url ([a58aa99](https://github.com/mozilla/fxa-content-server/commit/a58aa99))
* **sms:** deploy SMS in Australia to 100% (#5885) r=@rfk ([936faf8](https://github.com/mozilla/fxa-content-server/commit/936faf8)), closes [#5883](https://github.com/mozilla/fxa-content-server/issues/5883)
* **styles:** improve reset password for reliers (#5896) r=@ryanfeeley,@vbudhram ([6e05ab9](https://github.com/mozilla/fxa-content-server/commit/6e05ab9))

### Refactor

* **deps:** remove bower (#5915) r=@vbudhram  ([a6d7a94](https://github.com/mozilla/fxa-content-server/commit/a6d7a94))
* **docs:** link the policy page to the different doc (#5901) r=@vbudhram ([f9f8631](https://github.com/mozilla/fxa-content-server/commit/f9f8631))
* **strings:** remove "cloud services" (#5904) r=@vbudhram,@ryanfeeley ([de3d61e](https://github.com/mozilla/fxa-content-server/commit/de3d61e))

### Reverts

* **tokencode:** revert isSync detection (#5913) r=@rfk ([771c4cb](https://github.com/mozilla/fxa-content-server/commit/771c4cb))



<a name="1.105.2"></a>
## 1.105.2 (2018-02-12)


### Refactor

* **docs:** link the policy page to the different doc (#5901) r=@vbudhram ([fbc8515](https://github.com/mozilla/fxa-content-server/commit/fbc8515))



<a name="1.105.1"></a>
## 1.105.1 (2018-02-08)


### Features

* **oauth:** add another lockbox redirect url ([18b269b](https://github.com/mozilla/fxa-content-server/commit/18b269b))



<a name="1.105.0"></a>
# 1.105.0 (2018-02-06)


### Bug Fixes

* **emails:** enable change email for users (#5851), r=@philbooth ([bdb690b](https://github.com/mozilla/fxa-content-server/commit/bdb690b))
* **experiment:** Add the `treatment-link` to token code experiment (#5849), r=@philbooth ([df6efe5](https://github.com/mozilla/fxa-content-server/commit/df6efe5))
* **input_capitalize:** make input field capitalize (#5862), r=@vbudhram, @vladikoff ([a66fa84](https://github.com/mozilla/fxa-content-server/commit/a66fa84))
* **market:** Show marketing when opening on FxiOS (#5871), r=@philbooth ([6174a5c](https://github.com/mozilla/fxa-content-server/commit/6174a5c))
* **metrics:** emit amplitude click events earlier ([e5db03a](https://github.com/mozilla/fxa-content-server/commit/e5db03a))
* **notification_align:** make notification button align better (#5861) r=@vladikoff,@vbudhram ([35441fc](https://github.com/mozilla/fxa-content-server/commit/35441fc)), closes [#5860](https://github.com/mozilla/fxa-content-server/issues/5860)
* **test:** Fix sign-in code test (#5877) r=@vladikoff ([4d6f048](https://github.com/mozilla/fxa-content-server/commit/4d6f048)), closes [(#5877](https://github.com/(/issues/5877) [#5874](https://github.com/mozilla/fxa-content-server/issues/5874)
* **tests:** Update travis and circle to use FF58 (#5847), r=@philbooth ([d676a7b](https://github.com/mozilla/fxa-content-server/commit/d676a7b))



<a name="1.104.0"></a>
# 1.104.0 (2018-01-24)


### Bug Fixes

* **intern:** alphabetical order of modules ([69f7a3e](https://github.com/mozilla/fxa-content-server/commit/69f7a3e))
* **intern:** npm install leadfoot, requirejs, yargs here too ([abdb750](https://github.com/mozilla/fxa-content-server/commit/abdb750))
* **metrics:** ditch the non-useful performance flow events (#5822) r=@vladikoff,@vbudhram ([8699d03](https://github.com/mozilla/fxa-content-server/commit/8699d03))
* **settings:** #4982 clear inputs on Esc keyup (#5821) r=@vladikoff ([bdd3915](https://github.com/mozilla/fxa-content-server/commit/bdd3915)), closes [#4982](https://github.com/mozilla/fxa-content-server/issues/4982)
* **style:** add padding over save settings button (#5841), r=@vbudhram ([c34800a](https://github.com/mozilla/fxa-content-server/commit/c34800a))
* **teamcity:** add a config for stable-beta ([3c7f87c](https://github.com/mozilla/fxa-content-server/commit/3c7f87c))
* **tests:** add intern 4 support (#5787) r=@vbudram,@pb ([cd7c3dd](https://github.com/mozilla/fxa-content-server/commit/cd7c3dd)), closes [#5228](https://github.com/mozilla/fxa-content-server/issues/5228)
* **tests:** ensure consistent Date.now() in _calculateQueueTime test ([4538217](https://github.com/mozilla/fxa-content-server/commit/4538217))
* **tests:** fix TeamCity Intern 4 tests ([67ec566](https://github.com/mozilla/fxa-content-server/commit/67ec566))
* **tests:** fix up server test register function ([335cdaf](https://github.com/mozilla/fxa-content-server/commit/335cdaf))
* **typo:** typo in test name and fxa-client (#5828) ([18228ec](https://github.com/mozilla/fxa-content-server/commit/18228ec))

### chore

* **deps:** update fxa-geodb (#5839), r=@vbudhram ([f7ef81a](https://github.com/mozilla/fxa-content-server/commit/f7ef81a))

### Features

* **signin:** Add token codes experiment (#5706), r=@pb, @vladikoff ([4fb8208](https://github.com/mozilla/fxa-content-server/commit/4fb8208))
* **sms:** enable sms 100% for PT, ES, FR, IT. 50% for AU (#5829); r=rfk ([bf4d9ad](https://github.com/mozilla/fxa-content-server/commit/bf4d9ad))

### Refactor

* **icon:** replace firefox-notes icon (#5833), r=@vbudhram ([f86889b](https://github.com/mozilla/fxa-content-server/commit/f86889b))
* **ios:** remove old timer hack for Firefox iOS6, remove old tests (#5823) r=@vbudhram ([1982475](https://github.com/mozilla/fxa-content-server/commit/1982475)), closes [#5820](https://github.com/mozilla/fxa-content-server/issues/5820)

### Reverts

* **settings:** #4982 clear inputs on Esc keyup (#5821) r=@vladikoff ([d71916f](https://github.com/mozilla/fxa-content-server/commit/d71916f))



<a name="1.103.0"></a>
# 1.103.0 (2018-01-09)


### Bug Fixes

* **delete_account:** Made 'Incorrect Password' error field specific (#5792) r=@shane-tomlinson ([c1977b5](https://github.com/mozilla/fxa-content-server/commit/c1977b5))
* **node:** use node 6.12.3 (#5807) r=@vladikoff ([236bda9](https://github.com/mozilla/fxa-content-server/commit/236bda9))
* **settings:** #5680 dismiss tooltips on cancel in settings (#5791) r=@shane-tomlinson ([166d63a](https://github.com/mozilla/fxa-content-server/commit/166d63a)), closes [#5680](https://github.com/mozilla/fxa-content-server/issues/5680)
* **test:** Better display of unit test failures. (#5797), r=@vbudhram ([045f688](https://github.com/mozilla/fxa-content-server/commit/045f688))
* **test:** Fix the broken Sync v3 signin tests (#5778), r=@vbudhram ([80855e2](https://github.com/mozilla/fxa-content-server/commit/80855e2)), closes [(#5778](https://github.com/(/issues/5778)
* **tests:** do not override intern.reporters if already set ([1fbdc05](https://github.com/mozilla/fxa-content-server/commit/1fbdc05))
* **tests:** fix failing geolocation amplitude tests (#5819) r=@vladikoff ([6f99ade](https://github.com/mozilla/fxa-content-server/commit/6f99ade)), closes [(#5819](https://github.com/(/issues/5819)

### Features

* **CAD:** /connect_another_device redirects to /sms for eligible users. (#5766) r=@vladiko ([d29140e](https://github.com/mozilla/fxa-content-server/commit/d29140e)), closes [#5737](https://github.com/mozilla/fxa-content-server/issues/5737)
* **CAD:** Enable CAD on signin for everyone. (#5794) r=@vbudhram ([5a37b5d](https://github.com/mozilla/fxa-content-server/commit/5a37b5d)), closes [#5793](https://github.com/mozilla/fxa-content-server/issues/5793)
* **client:** update to fxa-js-client 0.1.70 (#5809) ([8ecd887](https://github.com/mozilla/fxa-content-server/commit/8ecd887))
* **docs:** Add separators to README.md (#5784) r=@shane-tomlinson ([d6ceafc](https://github.com/mozilla/fxa-content-server/commit/d6ceafc))
* **logging:** log an error when validation fails, logs results for routes such as /metrics (#5 ([41add48](https://github.com/mozilla/fxa-content-server/commit/41add48))
* **sms:** Add Australia (AU) (#5781) r=@rfk ([c8f8c93](https://github.com/mozilla/fxa-content-server/commit/c8f8c93))
* **sms:** Rollout rate of 0.5 for ES, PT, 1 for RO (#5783) r=@vladikoff ([9dff9ab](https://github.com/mozilla/fxa-content-server/commit/9dff9ab)), closes [#5782](https://github.com/mozilla/fxa-content-server/issues/5782)
* **SMS:** Set France (FR) to 50% (#5800) r=@vladikoff ([cb3acb2](https://github.com/mozilla/fxa-content-server/commit/cb3acb2))
* **SMS:** Set Italy (IT) to 50% (#5799), r=@vbudhram ([b66a317](https://github.com/mozilla/fxa-content-server/commit/b66a317))
* **test:** Halve the unit test run time. (#5780), r=@vbudhram ([b6f66ce](https://github.com/mozilla/fxa-content-server/commit/b6f66ce))

### Performance Improvements

* **fxa-client:** removed sms-errors.js ([98373a0](https://github.com/mozilla/fxa-content-server/commit/98373a0))

### Refactor

* **l10n:** Make translation fetch Webpack compatible. (#5785) r=@vladikoff ([9dd4e4a](https://github.com/mozilla/fxa-content-server/commit/9dd4e4a))
* **sms:** clean up ([592d0e0](https://github.com/mozilla/fxa-content-server/commit/592d0e0))
* **sms:** remove sms errors.js ([fd3399f](https://github.com/mozilla/fxa-content-server/commit/fd3399f))

### Reverts

* **sms:** "Remove sms errors.js" (#5811) ([1a18855](https://github.com/mozilla/fxa-content-server/commit/1a18855))



<a name="1.102.1"></a>
## 1.102.1 (2017-12-20)


### Features

* **email-first:** Report email-first metrics to amplitude. (#5796) r=@philbooth ([c09f2a6](https://github.com/mozilla/fxa-content-server/commit/c09f2a6)), closes [#5788](https://github.com/mozilla/fxa-content-server/issues/5788)



<a name="1.102.0"></a>
# 1.102.0 (2017-12-13)


### Bug Fixes

* **apps:** Update Notes icon (#5768) r=@shane-tomlinson ([a6429ed](https://github.com/mozilla/fxa-content-server/commit/a6429ed)), closes [#5767](https://github.com/mozilla/fxa-content-server/issues/5767)
* **copy:** update sync-engines.js (#5769) r=@vladikoff,@ryanfeeley  ([c8c8afe](https://github.com/mozilla/fxa-content-server/commit/c8c8afe))

### Features

* **sms:** Enable SMS in Denmark (DK) and the Netherlands (NL) (#5749) r=@vbudhram ([e191b19](https://github.com/mozilla/fxa-content-server/commit/e191b19)), closes [#5746](https://github.com/mozilla/fxa-content-server/issues/5746)

### Refactor

* **client:** Replace p-promise with native promises (#5543) r=@vbudhram ([27c189d](https://github.com/mozilla/fxa-content-server/commit/27c189d))



<a name="1.101.5"></a>
## 1.101.5 (2017-12-07)


### Features

* **sms:** Fully roll out Germany (DE) and Austria (AT) (#5775) ([4563a61](https://github.com/mozilla/fxa-content-server/commit/4563a61))



<a name="1.101.4"></a>
## 1.101.4 (2017-12-07)


### Reverts

* **sms:** "Use a known test number for SMS tests. (#5720)" ([0eb7263](https://github.com/mozilla/fxa-content-server/commit/0eb7263))



<a name="1.101.3"></a>
## 1.101.3 (2017-12-05)


### Bug Fixes

* **email-first:** Fix FxA resizing in the firstrun page for email-first (#5765); r=rfk ([5d7366b](https://github.com/mozilla/fxa-content-server/commit/5d7366b)), closes [(#5765](https://github.com/(/issues/5765)



<a name="1.101.2"></a>
## 1.101.2 (2017-11-29)


### Bug Fixes

* **metrics:** ensure metrics always has a uid (#5764) r=@vladikoff ([ddd11a2](https://github.com/mozilla/fxa-content-server/commit/ddd11a2))



<a name="1.101.1"></a>
## 1.101.1 (2017-11-29)


### chore

* **logs:** log an anonymous event when we see the DNT header ([5ada4f2](https://github.com/mozilla/fxa-content-server/commit/5ada4f2))



<a name="1.101.0"></a>
# 1.101.0 (2017-11-27)


### Bug Fixes

* **config:** switch to .com scopes (#5754) r=@rfk ([302e84f](https://github.com/mozilla/fxa-content-server/commit/302e84f))
* **CWTS:** Fix CWTS columns when firstrun is 420px. (#5738) r=@vladikoff,@ryanfeeley,@vbudh ([924588b](https://github.com/mozilla/fxa-content-server/commit/924588b)), closes [(#5738](https://github.com/(/issues/5738) [#5710](https://github.com/mozilla/fxa-content-server/issues/5710)
* **deps:** Forbid use of $ w/o requiring jquery. (#5732) r=@vbudhram ([e35b847](https://github.com/mozilla/fxa-content-server/commit/e35b847))
* **deps:** update some prod deps (#5751) ([2467a29](https://github.com/mozilla/fxa-content-server/commit/2467a29))
* **metrics:** stop sending raw client ids to amplitude (#5753) r=@vladikoff ([765e764](https://github.com/mozilla/fxa-content-server/commit/765e764))
* **modules:** Use Webpack compatible module define statements. (#5733) r=@vladikoff ([08ba4de](https://github.com/mozilla/fxa-content-server/commit/08ba4de))
* **sms:** Use a known test number for SMS tests. (#5720) r=@vbudhram ([8e8d2d7](https://github.com/mozilla/fxa-content-server/commit/8e8d2d7))
* **test:** A signup test mixed `done` and promises. (#5734) r=@philbooth ([58ddff7](https://github.com/mozilla/fxa-content-server/commit/58ddff7))
* **test:** Fix the StaleElementReference error in the SMS resent test. (#5747) ([0c585ab](https://github.com/mozilla/fxa-content-server/commit/0c585ab)), closes [(#5747](https://github.com/(/issues/5747) [#5745](https://github.com/mozilla/fxa-content-server/issues/5745)
* **tests:** fix attempt for flaky gated session test (#5752) r=@vladikoff,@shane-tomlinson ([86bdc39](https://github.com/mozilla/fxa-content-server/commit/86bdc39)), closes [(#5752](https://github.com/(/issues/5752)

### chore

* **ci:** Use release version of Fx 57 for CI tests. (#5740) r=@vladikoff ([7349dd8](https://github.com/mozilla/fxa-content-server/commit/7349dd8))
* **fx-57:** Use Fx 57 logo for everyone. (#5729) r=@philbooth ([a4e0fb1](https://github.com/mozilla/fxa-content-server/commit/a4e0fb1)), closes [#5719](https://github.com/mozilla/fxa-content-server/issues/5719)

### Features

* **cwts:** Move the back button below the submit button. (#5739) r=@ryanfeeley, @vbudhram ([79ef689](https://github.com/mozilla/fxa-content-server/commit/79ef689)), closes [#5724](https://github.com/mozilla/fxa-content-server/issues/5724)
* **keys:** add HKDF uid salt to scoped keys (#5736) r=@rfk ([13a7525](https://github.com/mozilla/fxa-content-server/commit/13a7525))
* **sms:** Enable SMS in Spain (ES), Italy (IT), Portugal (PT) (#5726) ([48d37ca](https://github.com/mozilla/fxa-content-server/commit/48d37ca)), closes [#5574](https://github.com/mozilla/fxa-content-server/issues/5574)

### Refactor

* **l10n:** Remove the global `Translator` object. (#5731) r=@philbooth ([20e9aa9](https://github.com/mozilla/fxa-content-server/commit/20e9aa9))



<a name="1.100.5"></a>
## 1.100.5 (2017-11-20)


### Features

* **keys:** add HKDF uid salt to scoped keys (#5736) r=@rfk ([1f403ca](https://github.com/mozilla/fxa-content-server/commit/1f403ca))



<a name="1.100.4"></a>
## 1.100.4 (2017-11-17)


### Features

* **OpenID:** Enable CORS on the /.well-known/openid-configuration endpoint. (#5730) r=@vladik ([98c5b41](https://github.com/mozilla/fxa-content-server/commit/98c5b41)), closes [#5453](https://github.com/mozilla/fxa-content-server/issues/5453)



<a name="1.100.3"></a>
## 1.100.3 (2017-11-17)


### Bug Fixes

* **SMS:** soft-launch LU. Change default rolloutRate to 0. (#5728) r=@vbudhram ([759e976](https://github.com/mozilla/fxa-content-server/commit/759e976)), closes [#5727](https://github.com/mozilla/fxa-content-server/issues/5727)

### Features

* **keys:** add support for deriving scoped keys in the oauth flow (#5675) r=@rfk,@shane-tom ([dd53307](https://github.com/mozilla/fxa-content-server/commit/dd53307)), closes [#5701](https://github.com/mozilla/fxa-content-server/issues/5701)



<a name="1.100.2"></a>
## 1.100.2 (2017-11-16)


### Bug Fixes

* **SMS:** soft-launch LU. Change default rolloutRate to 0. (#5728) r=@vbudhram ([1049eb6](https://github.com/mozilla/fxa-content-server/commit/1049eb6)), closes [#5727](https://github.com/mozilla/fxa-content-server/issues/5727)



<a name="1.100.1"></a>
## 1.100.1 (2017-11-16)


### Features

* **CAD:** Enable CAD on signin for 50% of people. (#5722) r=@philbooth ([8bee8b7](https://github.com/mozilla/fxa-content-server/commit/8bee8b7)), closes [#5721](https://github.com/mozilla/fxa-content-server/issues/5721)
* **sms:** Enable SMS to 50% of Germany (DE) (#5723) r=@philbooth ([ac57c33](https://github.com/mozilla/fxa-content-server/commit/ac57c33))



<a name="1.100.0"></a>
# 1.100.0 (2017-11-14)


### Bug Fixes

* **back-mixin:** Fix the "New broker method needed for click" error. (#5695) r=@vladikoff ([4a77b2f](https://github.com/mozilla/fxa-content-server/commit/4a77b2f)), closes [(#5695](https://github.com/(/issues/5695) [#5515](https://github.com/mozilla/fxa-content-server/issues/5515)
* **CAD:** remove Maybe Later (#5674), r=@vbudhram ([78cccaa](https://github.com/mozilla/fxa-content-server/commit/78cccaa))
* **copy:** Added a hyphen to Sign-in confirmed (#5679) r=vladikoff ([6876737](https://github.com/mozilla/fxa-content-server/commit/6876737))
* **css:** correctly wrap button for emails (#5681) r=vladikoff ([b0d2b24](https://github.com/mozilla/fxa-content-server/commit/b0d2b24)), closes [#5508](https://github.com/mozilla/fxa-content-server/issues/5508)
* **devices:** use initial capital letter on strings (#5692), r=@vbudhram ([d911bcf](https://github.com/mozilla/fxa-content-server/commit/d911bcf))
* **errors:** Ensure all server returned errors have entries. r=vladikoff,philbooth (#5707) ([9677ec1](https://github.com/mozilla/fxa-content-server/commit/9677ec1))
* **logo:** use new logo on terms and privacy pages (#5717) r=@vbudhram,@shane-tomlinson ([aa9396c](https://github.com/mozilla/fxa-content-server/commit/aa9396c)), closes [#5709](https://github.com/mozilla/fxa-content-server/issues/5709)
* **metrics:** promote entrypoint to amplitude user properties (#5684) r=@vladikoff ([65b4b04](https://github.com/mozilla/fxa-content-server/commit/65b4b04)), closes [mozilla/fxa-amplitude-send#26](https://github.com/mozilla/fxa-amplitude-send/issues/26)
* **metrics:** remove flow_id on fxa_pref amplitude events ([057234f](https://github.com/mozilla/fxa-content-server/commit/057234f))
* **node:** use node 6.12.0 (#5716) r=@vladikoff ([573dbe8](https://github.com/mozilla/fxa-content-server/commit/573dbe8))
* **restmail:** Fix open restmail links (#5696) r=@vladikoff ([b01a496](https://github.com/mozilla/fxa-content-server/commit/b01a496)), closes [(#5696](https://github.com/(/issues/5696) [#5666](https://github.com/mozilla/fxa-content-server/issues/5666)
* **signin:** autofocus on sign in button when password is not required (#5657) r=@vladikoff ([4ccff91](https://github.com/mozilla/fxa-content-server/commit/4ccff91))
* **sms:** Ensure the SMS form for both AT and DE are tested.  (#5694) r=@philbooth ([e5a4cc9](https://github.com/mozilla/fxa-content-server/commit/e5a4cc9))
* **sms:** SMS exp metrics are not reported for fully rolled out countries. (#5683), @vbudh ([455f2ce](https://github.com/mozilla/fxa-content-server/commit/455f2ce))
* **style:** Fix styling for 2nd password experiment. (#5704) r=@vladikoff,@ryanfeeley ([a5c2882](https://github.com/mozilla/fxa-content-server/commit/a5c2882)), closes [(#5704](https://github.com/(/issues/5704) [#5581](https://github.com/mozilla/fxa-content-server/issues/5581)
* **ui:** ensure that long lines wrap in device manager (#5693), r=@vbudhram ([3c25d9e](https://github.com/mozilla/fxa-content-server/commit/3c25d9e))
* **ui:** move device manager buttons to new row on mobile (#5714) r=@shane-tomlinson,@vla ([2c06f6e](https://github.com/mozilla/fxa-content-server/commit/2c06f6e)), closes [#5712](https://github.com/mozilla/fxa-content-server/issues/5712) [#5713](https://github.com/mozilla/fxa-content-server/issues/5713)

### Features

* **broker:** redirect to Choose What to Sync on newer versions of Firefox for iOS (#5640) r=s ([2b403d6](https://github.com/mozilla/fxa-content-server/commit/2b403d6))
* **devices:** include location in the last sync/active string (#5682) r=@vladikoff ([eee6e92](https://github.com/mozilla/fxa-content-server/commit/eee6e92)), closes [#5597](https://github.com/mozilla/fxa-content-server/issues/5597)
* **sass:** SASS lint warnings are now errors. (#5700) r=@vladikoff ([38688e0](https://github.com/mozilla/fxa-content-server/commit/38688e0)), closes [#5699](https://github.com/mozilla/fxa-content-server/issues/5699)
* **session:** Upgrade user session (#5626), r=@shane-tomlinson, @vladikoff ([04cff4e](https://github.com/mozilla/fxa-content-server/commit/04cff4e))
* **sms:** Bump Austria (AT) to 50% (#5718) r=@vladikoff ([1d3644e](https://github.com/mozilla/fxa-content-server/commit/1d3644e))
* **sms:** Enable SMS in Belgium, France, Luxembourg (#5698) r=@philbooth ([83dc5ed](https://github.com/mozilla/fxa-content-server/commit/83dc5ed))



<a name="1.99.3"></a>
## 1.99.3 (2017-11-07)


### Bug Fixes

* **sms:** If SMS is enabled, always send a signinCode. (#5688) r=@vbudhram ([6b1617b](https://github.com/mozilla/fxa-content-server/commit/6b1617b))



<a name="1.99.2"></a>
## 1.99.2 (2017-11-07)


### Bug Fixes

* **sms:** Allow SMS sending again. (#5687) r=@vladikoff ([a9886f6](https://github.com/mozilla/fxa-content-server/commit/a9886f6)), closes [#5685](https://github.com/mozilla/fxa-content-server/issues/5685)



<a name="1.99.1"></a>
## 1.99.1 (2017-11-01)


### Bug Fixes

* **emails:** account for post change email being sent ([28fa709](https://github.com/mozilla/fxa-content-server/commit/28fa709))



<a name="1.99.0"></a>
# 1.99.0 (2017-11-01)


### Bug Fixes

* **avatar:** Use the Photon icons for avatar change. (#5602) r=@ryanfeeley ([8439e85](https://github.com/mozilla/fxa-content-server/commit/8439e85)), closes [#5530](https://github.com/mozilla/fxa-content-server/issues/5530)
* **css:** Fix secondary email margin (#5620), r=@philbooth ([16259d0](https://github.com/mozilla/fxa-content-server/commit/16259d0)), closes [(#5620](https://github.com/(/issues/5620)
* **css:** Show password border radius problem (#5628) r=@vbudhram, @ryanfeeley, @shane-tom ([f0d1fca](https://github.com/mozilla/fxa-content-server/commit/f0d1fca))
* **emails:** Remove question mark (#5645) r=@shane-tomlinson ([df00da5](https://github.com/mozilla/fxa-content-server/commit/df00da5))
* **markup:** remove redundant viewport meta tag (#5635), r=@vbudhram ([ca476ef](https://github.com/mozilla/fxa-content-server/commit/ca476ef))
* **metrics:** add country and region to amplitude events ([c576b8a](https://github.com/mozilla/fxa-content-server/commit/c576b8a))
* **metrics:** Fix the "working" error being reported in cwts. (#5656) r=@philbooth ([040f26c](https://github.com/mozilla/fxa-content-server/commit/040f26c)), closes [(#5656](https://github.com/(/issues/5656) [#5655](https://github.com/mozilla/fxa-content-server/issues/5655)
* **sms:** Fully rolled out countries all use `signinCodes` (#5647) r=@philbooth ([ea199fe](https://github.com/mozilla/fxa-content-server/commit/ea199fe)), closes [#5632](https://github.com/mozilla/fxa-content-server/issues/5632)
* **sms:** Use the same graphic on /sms/sent as /sms (#5601) r=@ryanfeeley ([1b32c22](https://github.com/mozilla/fxa-content-server/commit/1b32c22)), closes [#5589](https://github.com/mozilla/fxa-content-server/issues/5589)
* **style:** Account for emoji shifting line height of device information (#5630) r=@ryanfeel ([726b033](https://github.com/mozilla/fxa-content-server/commit/726b033)), closes [#5516](https://github.com/mozilla/fxa-content-server/issues/5516)
* **style:** Remove the duplicate border declaration. ([f6054ff](https://github.com/mozilla/fxa-content-server/commit/f6054ff))
* **style:** Update the color of the devices "open panel" spinner. (#5604) r=@ryanfeeley ([a9d217d](https://github.com/mozilla/fxa-content-server/commit/a9d217d)), closes [#5568](https://github.com/mozilla/fxa-content-server/issues/5568)
* **styles:** fix logo styling ([dbf2425](https://github.com/mozilla/fxa-content-server/commit/dbf2425))
* **test:** Fix "Firefox Desktop Sync v1 signin - unverified" functional test. (#5634) r=@ph ([26911e2](https://github.com/mozilla/fxa-content-server/commit/26911e2)), closes [(#5634](https://github.com/(/issues/5634) [#5633](https://github.com/mozilla/fxa-content-server/issues/5633)
* **test:** Fix the change password tests. (#5652) r=@philbooth ([2f494cf](https://github.com/mozilla/fxa-content-server/commit/2f494cf)), closes [(#5652](https://github.com/(/issues/5652) [#5649](https://github.com/mozilla/fxa-content-server/issues/5649)
* **tests:** install fxa-geodb for teamcity server tests ([1926804](https://github.com/mozilla/fxa-content-server/commit/1926804))

### chore

* **sms:** Fix spacing in country-telephone-info.js and test (#5622) r=@shane-tomlinson ([f52e336](https://github.com/mozilla/fxa-content-server/commit/f52e336)), closes [(#5622](https://github.com/(/issues/5622)
* **sms:** Fix the spacing in the sms_send test. (#5618) r=@shane-tomlinson ([15e20a7](https://github.com/mozilla/fxa-content-server/commit/15e20a7)), closes [(#5618](https://github.com/(/issues/5618)
* **test:** Fix the spacing in sms_sent.js (#5616) r=@shane-tomlinson ([8805aa6](https://github.com/mozilla/fxa-content-server/commit/8805aa6)), closes [(#5616](https://github.com/(/issues/5616)
* **test:** Screen capture if a WebChannel message is not received (#5650) r=@philbooth ([738d452](https://github.com/mozilla/fxa-content-server/commit/738d452))
* **test:** Throw an `ElementNotVisible` error in `visibleByQSA`. (#5653) r=@philbooth ([9a34d7a](https://github.com/mozilla/fxa-content-server/commit/9a34d7a))

### Features

* **clients:** display approximate last active times for old clients ([7074dda](https://github.com/mozilla/fxa-content-server/commit/7074dda))
* **metrics:** emit timing flow events for settings activity ([1bbf1a9](https://github.com/mozilla/fxa-content-server/commit/1bbf1a9))
* **metrics:** Replaced active with hover active (#5609), r=@vbudhram ([b0a6f82](https://github.com/mozilla/fxa-content-server/commit/b0a6f82))
* **sms:** Add support for Austria, Germany (#5624) r=@philbooth ([b3b9d52](https://github.com/mozilla/fxa-content-server/commit/b3b9d52)), closes [#5572](https://github.com/mozilla/fxa-content-server/issues/5572)
* **sms:** Open SMS up to 50% of RO users. (#5623) r=@vbudhram ([46fe49e](https://github.com/mozilla/fxa-content-server/commit/46fe49e)), closes [#5611](https://github.com/mozilla/fxa-content-server/issues/5611)

### Refactor

* **sms:** Use formatted phone number returned from auth-server. (#5621) r=@philbooth ([6597224](https://github.com/mozilla/fxa-content-server/commit/6597224))

### Reverts

* **style:** Replaced active with hover active (#5631) ([2f5c83a](https://github.com/mozilla/fxa-content-server/commit/2f5c83a))



<a name="1.98.6"></a>
## 1.98.6 (2017-10-30)


### Bug Fixes

* **styles:** fix logo styling ([9f2026c](https://github.com/mozilla/fxa-content-server/commit/9f2026c))



<a name="1.98.5"></a>
## 1.98.5 (2017-10-26)


### chore

* **docker:** Update to node v6.11.5 for security fix ([bea8543](https://github.com/mozilla/fxa-content-server/commit/bea8543))



<a name="1.98.4"></a>
## 1.98.4 (2017-10-26)




<a name="1.98.3"></a>
## 1.98.3 (2017-10-25)


### Bug Fixes

* **css:** Show password border radius problem (#5628) r=@vbudhram, @ryanfeeley, @shane-tom ([e222543](https://github.com/mozilla/fxa-content-server/commit/e222543))
* **logo:** Use the new Firefox logo in Fx Desktop/Android >= 57, iOS >= 10. (#5643) r=@vbud ([46921fb](https://github.com/mozilla/fxa-content-server/commit/46921fb)), closes [#5588](https://github.com/mozilla/fxa-content-server/issues/5588)
* **markup:** remove redundant viewport meta tag (#5635), r=@vbudhram ([4b3eff4](https://github.com/mozilla/fxa-content-server/commit/4b3eff4))
* **sms:** Use the same graphic on /sms/sent as /sms (#5601) r=@ryanfeeley ([e5e3f99](https://github.com/mozilla/fxa-content-server/commit/e5e3f99)), closes [#5589](https://github.com/mozilla/fxa-content-server/issues/5589)
* **style:** Account for emoji shifting line height of device information (#5630) r=@ryanfeel ([bc03d2b](https://github.com/mozilla/fxa-content-server/commit/bc03d2b)), closes [#5516](https://github.com/mozilla/fxa-content-server/issues/5516)
* **style:** Fix sasslint warnings. ([5d0bf08](https://github.com/mozilla/fxa-content-server/commit/5d0bf08))
* **train-98:** A collection of styling fixes for train-98 (#5646) r=@shane-tomlinson ([aec9573](https://github.com/mozilla/fxa-content-server/commit/aec9573)), closes [(#5646](https://github.com/(/issues/5646)



<a name="1.98.2"></a>
## 1.98.2 (2017-10-19)


### Bug Fixes

* **style:** Ensure the content box-shadow is not visibile in the firstrun flow. (#5614), r=@ ([ecab8bb](https://github.com/mozilla/fxa-content-server/commit/ecab8bb))

### Features

* **metrics:** emit raw navtiming flow events ([4d194c1](https://github.com/mozilla/fxa-content-server/commit/4d194c1))



<a name="1.98.1"></a>
## 1.98.1 (2017-10-18)


### Bug Fixes

* **metrics:** add missing reason property to disconnect event ([ae97461](https://github.com/mozilla/fxa-content-server/commit/ae97461))



<a name="1.98.0"></a>
# 1.98.0 (2017-10-17)


### Bug Fixes

* **build:** Use the newest bower to use newest registry. ([5d870a1](https://github.com/mozilla/fxa-content-server/commit/5d870a1)), closes [#5570](https://github.com/mozilla/fxa-content-server/issues/5570)
* **css:** Add photon shadow style and easing (#5550) r=@shane-tomlinson ([86dc936](https://github.com/mozilla/fxa-content-server/commit/86dc936)), closes [#5531](https://github.com/mozilla/fxa-content-server/issues/5531)
* **docs:** add table of contents to the readme ([3aed10f](https://github.com/mozilla/fxa-content-server/commit/3aed10f))
* **email-first:** Show a readonly on the signin/signup pages. (#5591) r=@vbudhram ([122f930](https://github.com/mozilla/fxa-content-server/commit/122f930)), closes [#5582](https://github.com/mozilla/fxa-content-server/issues/5582)
* **metrics:** add missing browser, os and device amplitude properties ([8c221f2](https://github.com/mozilla/fxa-content-server/commit/8c221f2))
* **metrics:** map service event property from client id (#5583), r=@vbudhram ([aa0a297](https://github.com/mozilla/fxa-content-server/commit/aa0a297))
* **signup:** Show signup bounced errors in about:accounts from /confirm ([7c33ed6](https://github.com/mozilla/fxa-content-server/commit/7c33ed6)), closes [#5566](https://github.com/mozilla/fxa-content-server/issues/5566)
* **sync:** Firefox 58 transitions after email verification, not 57. r=@philbooth ([61d03d3](https://github.com/mozilla/fxa-content-server/commit/61d03d3)), closes [#5556](https://github.com/mozilla/fxa-content-server/issues/5556)
* **test:** Fix the StaleReferenceError in settings_clients.js test. (#5596) r=@vbudhram ([2836d5e](https://github.com/mozilla/fxa-content-server/commit/2836d5e)), closes [(#5596](https://github.com/(/issues/5596) [#5593](https://github.com/mozilla/fxa-content-server/issues/5593)
* **tests:** make tests work in FF56 or FF57 (#5555) r=vladikoff,shane-tomlinson ([594caa0](https://github.com/mozilla/fxa-content-server/commit/594caa0)), closes [#5547](https://github.com/mozilla/fxa-content-server/issues/5547)

### chore

* **app-start:** Replace _.bind with fat arrows for readability. (#5559) r=vladikoff ([0454471](https://github.com/mozilla/fxa-content-server/commit/0454471))

### Features

* **metrics:** add experiment data to amplitude user properties ([4b8355a](https://github.com/mozilla/fxa-content-server/commit/4b8355a))
* **metrics:** add uid to metrics payload ([ba39aeb](https://github.com/mozilla/fxa-content-server/commit/ba39aeb))
* **settings:** remove Unsubcribe, link out to email prefs (#5551) r=@philbooth ([2722bba](https://github.com/mozilla/fxa-content-server/commit/2722bba))
* **sms:** Remove the `control` group from the `sendSms` experiment. (#5590) r=@philbooth ([848cef1](https://github.com/mozilla/fxa-content-server/commit/848cef1)), closes [#5561](https://github.com/mozilla/fxa-content-server/issues/5561)

### Refactor

* **form:** remove disabled form state (#5437) r=@vbudhram ([7b9ab94](https://github.com/mozilla/fxa-content-server/commit/7b9ab94))



<a name="1.97.2"></a>
## 1.97.2 (2017-10-05)


### Bug Fixes

* **CAD:** Do not show the "sign in" button if the user is at CWTS. (#5557) r=vladikoff ([110a3ad](https://github.com/mozilla/fxa-content-server/commit/110a3ad)), closes [#5554](https://github.com/mozilla/fxa-content-server/issues/5554)



<a name="1.97.1"></a>
## 1.97.1 (2017-10-04)


### Bug Fixes

* **CAD:** Ensure CAD is displayed if the user verifies at CWTS. (#5546) r=vladikoff ([0f6c481](https://github.com/mozilla/fxa-content-server/commit/0f6c481))
* **signin-unblock:** Fix Fx >= 57 screen transition after signin unblock. (#5518) r=vladikoff ([78f820f](https://github.com/mozilla/fxa-content-server/commit/78f820f)), closes [(#5518](https://github.com/(/issues/5518) [#5488](https://github.com/mozilla/fxa-content-server/issues/5488)



<a name="1.97.0"></a>
# 1.97.0 (2017-10-03)


### Bug Fixes

* **behavior:** Propagate account info in the navigate behavior. (#5544) r=@philbooth ([829b0e8](https://github.com/mozilla/fxa-content-server/commit/829b0e8))
* **css:** Fix the sass warning about height/margin being in the wrong order. (#5521) r=vla ([d0a5260](https://github.com/mozilla/fxa-content-server/commit/d0a5260)), closes [(#5521](https://github.com/(/issues/5521)
* **cwts:** Ensure a two column display on CWTS in EN. (#5500) r=@ryanfeeley ([8bfd44f](https://github.com/mozilla/fxa-content-server/commit/8bfd44f)), closes [#5442](https://github.com/mozilla/fxa-content-server/issues/5442)
* **nsp:** remove tough-cookie nsp rule (#5517), r=@vbudhram ([fa737a2](https://github.com/mozilla/fxa-content-server/commit/fa737a2))
* **OAuth:** Correctly handle expired assertions. (#5498) r=vladikoff ([3cae04c](https://github.com/mozilla/fxa-content-server/commit/3cae04c)), closes [#4949](https://github.com/mozilla/fxa-content-server/issues/4949)
* **test:** Fix the Sync v2 force_auth/unverified account test. (#5519) r=vladikoff (#5520) ([c0ec36b](https://github.com/mozilla/fxa-content-server/commit/c0ec36b)), closes [(#5519](https://github.com/(/issues/5519) [(#5520](https://github.com/(/issues/5520) [#5511](https://github.com/mozilla/fxa-content-server/issues/5511)

### chore

* **assertion:** Document why cert/assertion durations are what they are. (#5499); r=rfk ([5380a3f](https://github.com/mozilla/fxa-content-server/commit/5380a3f))
* **ci:** whitespace-only change to README.md to trigger nightly CI ([69339f7](https://github.com/mozilla/fxa-content-server/commit/69339f7))
* **nsp:** except nsp 525 (#5514) r=vbudhram ([6c29628](https://github.com/mozilla/fxa-content-server/commit/6c29628))

### Features

* **deps:** update deps (#5534), r=@vbudhram ([ddc84dd](https://github.com/mozilla/fxa-content-server/commit/ddc84dd))
* **email:** update newsletter strings (#5513) r=vbudhram,davismtl ([d227184](https://github.com/mozilla/fxa-content-server/commit/d227184))

### Refactor

* **CAD:** Simplify logic to decide whether to show CAD after email verification. (#5545) r ([1f645ed](https://github.com/mozilla/fxa-content-server/commit/1f645ed))
* **client:** Use relative paths (#5495) ([ead2f2c](https://github.com/mozilla/fxa-content-server/commit/ead2f2c))



<a name="1.96.6"></a>
## 1.96.6 (2017-09-28)


### Bug Fixes

* **deps:** Fix the nsp errors (#5537) r=vladikoff ([eab527e](https://github.com/mozilla/fxa-content-server/commit/eab527e)), closes [(#5537](https://github.com/(/issues/5537)
* **password-reset:** Fix password reset for fx-desktop-v2, v3. (#5536) r=vladikoff ([80ec067](https://github.com/mozilla/fxa-content-server/commit/80ec067)), closes [(#5536](https://github.com/(/issues/5536) [#5533](https://github.com/mozilla/fxa-content-server/issues/5533)

### Reverts

* **logging:** use mozlog instead of process.stderr.write (#5538) ([ee82b57](https://github.com/mozilla/fxa-content-server/commit/ee82b57))



<a name="1.96.5"></a>
## 1.96.5 (2017-09-27)


### Bug Fixes

* **test:** Fix the Sync v1 reset_password test. (#5529) r=@vbudhram, @vladikoff ([9121fe0](https://github.com/mozilla/fxa-content-server/commit/9121fe0)), closes [(#5529](https://github.com/(/issues/5529) [#5528](https://github.com/mozilla/fxa-content-server/issues/5528)



<a name="1.96.3"></a>
## 1.96.3 (2017-09-26)


### Bug Fixes

* **email-first:** Bump the email-first sample rate to 2.5%. (#5524) r=@philbooth ([cb2e1dc](https://github.com/mozilla/fxa-content-server/commit/cb2e1dc)), closes [#5502](https://github.com/mozilla/fxa-content-server/issues/5502)



<a name="1.96.2"></a>
## 1.96.2 (2017-09-25)


### Bug Fixes

* **test:** Fix the Sync v2 force_auth/unverified account test. (#5519) r=vladikoff ([b4f4688](https://github.com/mozilla/fxa-content-server/commit/b4f4688)), closes [(#5519](https://github.com/(/issues/5519) [#5511](https://github.com/mozilla/fxa-content-server/issues/5511)



<a name="1.96.1"></a>
## 1.96.1 (2017-09-21)


### chore

* **nsp:** except nsp 525 (#5514) r=vbudhram ([73199a8](https://github.com/mozilla/fxa-content-server/commit/73199a8))

### Features

* **metrics:** include utm params in metrics context ([491c967](https://github.com/mozilla/fxa-content-server/commit/491c967))



<a name="1.96.0"></a>
# 1.96.0 (2017-09-18)


### Bug Fixes

* **avatar:** For ios devices, only show change avatar for ios > 10 (#5480) r=vladikoff,shane- ([c02d094](https://github.com/mozilla/fxa-content-server/commit/c02d094)), closes [#5436](https://github.com/mozilla/fxa-content-server/issues/5436)
* **cad:** Fixes based on @vladikoff's feedback. ([f1f8a00](https://github.com/mozilla/fxa-content-server/commit/f1f8a00))
* **experiments:** Only enable the experiment defined by `forceExperiment`. (#5447) r=vladikoff ([16ff59e](https://github.com/mozilla/fxa-content-server/commit/16ff59e)), closes [#5446](https://github.com/mozilla/fxa-content-server/issues/5446)
* **l10n:** Fix double escaping problems on /*_complete pages. (#5491) r=vladikoff ([b5de42b](https://github.com/mozilla/fxa-content-server/commit/b5de42b)), closes [(#5491](https://github.com/(/issues/5491) [#5407](https://github.com/mozilla/fxa-content-server/issues/5407)
* **l10n:** Fix the signin header and button text in `rm`. (#5470) r=vladikoff ([1cc0044](https://github.com/mozilla/fxa-content-server/commit/1cc0044)), closes [(#5470](https://github.com/(/issues/5470)
* **metrics:** include deviceId in metricsContext data ([35a703f](https://github.com/mozilla/fxa-content-server/commit/35a703f))
* **password:** Add test case for user changing primary, changing password, changing email (#548 ([34c4565](https://github.com/mozilla/fxa-content-server/commit/34c4565))
* **style:** Double link margins when two links are stacked on mobile. (#5471) r=vladikoff ([a1bb9bc](https://github.com/mozilla/fxa-content-server/commit/a1bb9bc)), closes [#4655](https://github.com/mozilla/fxa-content-server/issues/4655)
* **styles:** use an svg spinner (#5483) r=shane-tomlinson,vbudhram ([b05b521](https://github.com/mozilla/fxa-content-server/commit/b05b521))
* **test:** Add a test for signin unblock in Fx >= 57. ([cc83734](https://github.com/mozilla/fxa-content-server/commit/cc83734))
* **test:** Add tests for bounced emails in about:accounts for Fx 57 ([e32cb5c](https://github.com/mozilla/fxa-content-server/commit/e32cb5c)), closes [#5311](https://github.com/mozilla/fxa-content-server/issues/5311)
* **test:** Fix a typo, users go to /connect_another_device post-verification. ([381f050](https://github.com/mozilla/fxa-content-server/commit/381f050))
* **test:** Fixes based on @vbudhram's feedback. ([0b3269e](https://github.com/mozilla/fxa-content-server/commit/0b3269e))
* **test:** Fixes related to the email-opt-in on signup tests. (#5485) r=vladikoff ([7605ce7](https://github.com/mozilla/fxa-content-server/commit/7605ce7)), closes [(#5485](https://github.com/(/issues/5485)
* **test:** Revert changes to fennec/ios suites. ([81fb406](https://github.com/mozilla/fxa-content-server/commit/81fb406))

### Features

* **CAD:** Add CAD to signin ([ef9eb39](https://github.com/mozilla/fxa-content-server/commit/ef9eb39)), closes [#5262](https://github.com/mozilla/fxa-content-server/issues/5262)
* **CAD:** Add CAD to signin r=@vladikoff ([b8f299b](https://github.com/mozilla/fxa-content-server/commit/b8f299b))
* **devices:** add loading indicator to device list (#5423) r=shane-tomlinson  ([57568aa](https://github.com/mozilla/fxa-content-server/commit/57568aa)), closes [#5040](https://github.com/mozilla/fxa-content-server/issues/5040)
* **styles:** animate some icons (#5419) r=ryanfeeley ([1c11944](https://github.com/mozilla/fxa-content-server/commit/1c11944)), closes [#5168](https://github.com/mozilla/fxa-content-server/issues/5168)
* **sync:** Transition screens after login message in Fx >= 57 ([d31de35](https://github.com/mozilla/fxa-content-server/commit/d31de35)), closes [#5197](https://github.com/mozilla/fxa-content-server/issues/5197)

### Refactor

* **test:** Cleanup on the connect_another_device suite. (#5449) r=vladikoff ([be96fc5](https://github.com/mozilla/fxa-content-server/commit/be96fc5))
* **test:** Modernize fx_ios_v1_sign_in. (#5451) r=vladikoff ([90f8119](https://github.com/mozilla/fxa-content-server/commit/90f8119))
* **test:** Modernize the fx_firstrun_v1_sign_in suite. (#5450) r=vladikoff ([caf0999](https://github.com/mozilla/fxa-content-server/commit/caf0999))
* **test:** Modernize the sync_sign_in.js suite. (#5448) r=@vbudhram ([8dd796a](https://github.com/mozilla/fxa-content-server/commit/8dd796a))
* **test:** Modernize the sync_v3_sign_in.js suite. (#5477) r=vladikoff ([462c0c8](https://github.com/mozilla/fxa-content-server/commit/462c0c8))

### Reverts

* **brokers:** add uid to can_link_account in FxSyncChannel (#5492) r=@shane-tomlinson ([453a3f6](https://github.com/mozilla/fxa-content-server/commit/453a3f6))



<a name="1.95.2"></a>
## 1.95.2 (2017-09-12)


### Bug Fixes

* **email-first:** email-first experiment is isolated from other experiments. (#5479) r=vladikoff ([bca0f72](https://github.com/mozilla/fxa-content-server/commit/bca0f72)), closes [#5452](https://github.com/mozilla/fxa-content-server/issues/5452)
* **email-first:** Remove the vpassword field in email-first. (#5478) r=vladikoff ([2a8279f](https://github.com/mozilla/fxa-content-server/commit/2a8279f))



<a name="1.95.1"></a>
## 1.95.1 (2017-09-11)


### Bug Fixes

* **email-first:** Report flow events from /signin, /signup. ([e1d59ca](https://github.com/mozilla/fxa-content-server/commit/e1d59ca)), closes [#5455](https://github.com/mozilla/fxa-content-server/issues/5455)
* **test:** Remove mailcheck from travis. ([883a536](https://github.com/mozilla/fxa-content-server/commit/883a536)), closes [#5309](https://github.com/mozilla/fxa-content-server/issues/5309)
* **test:** Use the previous trusty image on Travis. ([aa943f7](https://github.com/mozilla/fxa-content-server/commit/aa943f7))

### Features

* **deps:** update htmlmin ([88e75da](https://github.com/mozilla/fxa-content-server/commit/88e75da))



<a name="1.95.0"></a>
# 1.95.0 (2017-09-06)


### Bug Fixes

* **avatars:** fix egg shaped avatars (#5420) r=@shane-tomlinson ([f73a15e](https://github.com/mozilla/fxa-content-server/commit/f73a15e)), closes [(#5420](https://github.com/(/issues/5420)
* **CAD:** Add the CAD on signin strings for l10n extraction. (#5417) r=@shane-tomlinson ([ac50d4e](https://github.com/mozilla/fxa-content-server/commit/ac50d4e))
* **email:** Add success message when removing secondary email (#5391) r=@shane-tomlinson ([c6f715c](https://github.com/mozilla/fxa-content-server/commit/c6f715c))
* **settings:** stop logging screen.settings when closing child views (#5439) r=@shane-tomlinson ([f22b341](https://github.com/mozilla/fxa-content-server/commit/f22b341))
* **style:** Only add `centered` to links containers that need it. (#5393) r=@vbudhram ([6934d00](https://github.com/mozilla/fxa-content-server/commit/6934d00)), closes [#5392](https://github.com/mozilla/fxa-content-server/issues/5392)
* **styles:** fix alert styles (#5421) r=@shane-tomlinson ([cb5633f](https://github.com/mozilla/fxa-content-server/commit/cb5633f)), closes [(#5421](https://github.com/(/issues/5421)
* **test:** Bump the automated test startup delay to 750ms. (#5410) r=vladikoff ([e3d4fde](https://github.com/mozilla/fxa-content-server/commit/e3d4fde))
* **test:** Fix the "choose option to customize sync" Sync v1 test. (#5426) r=vladikoff ([27f3331](https://github.com/mozilla/fxa-content-server/commit/27f3331)), closes [(#5426](https://github.com/(/issues/5426) [#5425](https://github.com/mozilla/fxa-content-server/issues/5425)
* **test:** Fix the change_password test when run against circle. (#5405) r=vladikoff ([ccea02d](https://github.com/mozilla/fxa-content-server/commit/ccea02d)), closes [(#5405](https://github.com/(/issues/5405) [#5403](https://github.com/mozilla/fxa-content-server/issues/5403)
* **test:** Fix the OAuth permissions test that clicks the checkbox. (#5432) r=@philbooth ([c2a95e5](https://github.com/mozilla/fxa-content-server/commit/c2a95e5)), closes [(#5432](https://github.com/(/issues/5432) [#5305](https://github.com/mozilla/fxa-content-server/issues/5305)
* **test:** Only print relevant lines in functional test stack traces. (#5424) r=vladikoff,p ([f9e7b76](https://github.com/mozilla/fxa-content-server/commit/f9e7b76))

### chore

* **metrics:** Log how frequently users are forcibly signed out from /settings. (#5441) r=vladi ([105db7b](https://github.com/mozilla/fxa-content-server/commit/105db7b)), closes [#5435](https://github.com/mozilla/fxa-content-server/issues/5435)
* **npm:** update shrinkwrap command to shrink ([d22f4cd](https://github.com/mozilla/fxa-content-server/commit/d22f4cd))
* **pkg:** update engine to 6 (#5396) ([fd2f01c](https://github.com/mozilla/fxa-content-server/commit/fd2f01c))
* **tests:** run server tests using the "pretty" reporter (#5440) r=@shane-tomlinson ([246c743](https://github.com/mozilla/fxa-content-server/commit/246c743))

### Features

* **brokers:** add uid to can_link_account in FxSyncChannel (#5386) r=@shane-tomlinson ([7f2abc6](https://github.com/mozilla/fxa-content-server/commit/7f2abc6))
* **metrics:** send amplitude events to the logs (#5412) r=vladikoff ([386886e](https://github.com/mozilla/fxa-content-server/commit/386886e)), closes [#5346](https://github.com/mozilla/fxa-content-server/issues/5346)

### Refactor

* **brokers:** Extract next steps from complete_sign_up to broker behaviors. (#5430) r=vladikof ([d276e10](https://github.com/mozilla/fxa-content-server/commit/d276e10))
* **l10n:** extract l10n from node_modules (#5395) r=@shane-tomlinson ([417103b](https://github.com/mozilla/fxa-content-server/commit/417103b))
* **settings:** adjust assertion caching (#5422) r=shane-tomlinson ([5eea741](https://github.com/mozilla/fxa-content-server/commit/5eea741)), closes [#4949](https://github.com/mozilla/fxa-content-server/issues/4949)
* **test:** Modernize the connect_another_device suite. (#5415) r=vladikoff ([ab390ca](https://github.com/mozilla/fxa-content-server/commit/ab390ca))
* **test:** Modernize the fx_fennec_v1_sign_in/force_auth functional suites. (#5411), r=@vbu ([9ca6781](https://github.com/mozilla/fxa-content-server/commit/9ca6781))
* **test:** Modernize the fx_ios_v1_sign_up suite. (#5414), r=@vbudhram ([ec979e1](https://github.com/mozilla/fxa-content-server/commit/ec979e1))
* **test:** Modernize the sync_*_force_auth functional suites. (#5413), r=@vbudhram ([a91f800](https://github.com/mozilla/fxa-content-server/commit/a91f800))
* **test:** Use selectors.js and ES6 in the change_password suite (#5404) r=vladikoff ([61b9c45](https://github.com/mozilla/fxa-content-server/commit/61b9c45))
* **tests:** sinon 3 migration (#5429) r=@shane-tomlinson ([240c204](https://github.com/mozilla/fxa-content-server/commit/240c204))
* **views:** Use ES2015 Class syntax for CAD/SmsSend views. (#5409) r=vladikoff ([bb0d84a](https://github.com/mozilla/fxa-content-server/commit/bb0d84a))



<a name="1.94.2"></a>
## 1.94.2 (2017-08-30)


### Bug Fixes

* **metrics:** `engaged` flow events should only be triggered if the user engages! (#5401) r=@p ([968b7a8](https://github.com/mozilla/fxa-content-server/commit/968b7a8)), closes [#5388](https://github.com/mozilla/fxa-content-server/issues/5388)
* **metrics:** Ensure emailFirst experiment metrics are reported. (#5402) r=vladikoff ([1e4cf29](https://github.com/mozilla/fxa-content-server/commit/1e4cf29)), closes [#5397](https://github.com/mozilla/fxa-content-server/issues/5397)



<a name="1.94.1"></a>
## 1.94.1 (2017-08-23)


### Features

* **sms:** Log why users are ineligible for the SMS experiment. (#5385) r=@philbooth ([765b2b4](https://github.com/mozilla/fxa-content-server/commit/765b2b4)), closes [#5382](https://github.com/mozilla/fxa-content-server/issues/5382)



<a name="1.94.0"></a>
# 1.94.0 (2017-08-22)


### Bug Fixes

* **cwts:** Handle bounced emails and confirmations while on CWTS. (#5343) r=@philbooth ([5e3bc73](https://github.com/mozilla/fxa-content-server/commit/5e3bc73)), closes [#4193](https://github.com/mozilla/fxa-content-server/issues/4193)
* **email-first:** Navigate to `/`, not `/email` if no account. (#5371) r=@philbooth ([89d33bd](https://github.com/mozilla/fxa-content-server/commit/89d33bd))
* **experiments:** Replace crc with md5 as the hashing function. (#5380) r=vladikoff ([ce4b911](https://github.com/mozilla/fxa-content-server/commit/ce4b911)), closes [#5378](https://github.com/mozilla/fxa-content-server/issues/5378)
* **form:** On device disconnect,"Rather not say" is selected by default (#5289) r=vladikoff ([274103a](https://github.com/mozilla/fxa-content-server/commit/274103a))
* **metrics:** Do not log views that navigate in afterRender. (#5377) r=@philbooth ([e8a9af8](https://github.com/mozilla/fxa-content-server/commit/e8a9af8)), closes [#5375](https://github.com/mozilla/fxa-content-server/issues/5375)
* **metrics:** Use `enter-email` as the viewName for `/`. (#5376) r=@philbooth ([1fdf6e9](https://github.com/mozilla/fxa-content-server/commit/1fdf6e9)), closes [#5372](https://github.com/mozilla/fxa-content-server/issues/5372)
* **signup:** Stop polling after leaving the /confirm page. (#5342) r=@vbudhram ([aee366c](https://github.com/mozilla/fxa-content-server/commit/aee366c)), closes [#5325](https://github.com/mozilla/fxa-content-server/issues/5325)
* **styles:** update to new Photon colours (#5344) ([05f9ffb](https://github.com/mozilla/fxa-content-server/commit/05f9ffb))
* **test:** Reduce the number of tests run on circle. (#5370) r=vladikoff ([71d9460](https://github.com/mozilla/fxa-content-server/commit/71d9460)), closes [#5355](https://github.com/mozilla/fxa-content-server/issues/5355)

### chore

* **dependencies:** upgrade away from deprecated mozlog usage (#5349) r=vladikoff ([c316ad3](https://github.com/mozilla/fxa-content-server/commit/c316ad3))

### Features

* **devices:** add Pontoon to client list (#5366), r=@vbudhram ([1acf7ae](https://github.com/mozilla/fxa-content-server/commit/1acf7ae))
* **email-first:** A/B test for email-first. (#5351) r=@philbooth ([f022a24](https://github.com/mozilla/fxa-content-server/commit/f022a24)), closes [#5335](https://github.com/mozilla/fxa-content-server/issues/5335)
* **email-first:** Handle relier specified emails in email-first flow. (#5381) r=@philbooth ([1d23bce](https://github.com/mozilla/fxa-content-server/commit/1d23bce)), closes [#5353](https://github.com/mozilla/fxa-content-server/issues/5353)



<a name="1.93.0"></a>
# 1.93.0 (2017-08-08)


### Bug Fixes

* **back:** Clicks on the hash button no longer append # to the URL. (#5303) r=vladikoff ([a9178e9](https://github.com/mozilla/fxa-content-server/commit/a9178e9))
* **change_email:** Fix the change_email functional tests. (#5306) r=vladikoff ([6de395c](https://github.com/mozilla/fxa-content-server/commit/6de395c)), closes [(#5306](https://github.com/(/issues/5306) [#5304](https://github.com/mozilla/fxa-content-server/issues/5304)
* **css:** remove left margin (#5327) r=vladikoff ([074c8d7](https://github.com/mozilla/fxa-content-server/commit/074c8d7))
* **experiments:** Do not delegate to `experiments` methods after view.destroy (#5333) r=@philbooth ([0cf878a](https://github.com/mozilla/fxa-content-server/commit/0cf878a)), closes [#5324](https://github.com/mozilla/fxa-content-server/issues/5324)
* **handshake:** Fix the OAuth handshake test against latest. (#5308) r=vladikoff ([db660b0](https://github.com/mozilla/fxa-content-server/commit/db660b0)), closes [(#5308](https://github.com/(/issues/5308) [#5307](https://github.com/mozilla/fxa-content-server/issues/5307)
* **mailcheck:** Fix the flaky mailcheck test (#5340) r=vladikoff ([11d10d8](https://github.com/mozilla/fxa-content-server/commit/11d10d8)), closes [(#5340](https://github.com/(/issues/5340) [#5309](https://github.com/mozilla/fxa-content-server/issues/5309)
* **metrics:** Cap the max user submitted event offset to 2 days. (#5310) ([1581490](https://github.com/mozilla/fxa-content-server/commit/1581490))
* **reset_password:** Update formPrefill only if user enters an email address (#5295) r=@vladikoff ([f91075e](https://github.com/mozilla/fxa-content-server/commit/f91075e)), closes [#5293](https://github.com/mozilla/fxa-content-server/issues/5293)
* **router:** Fix model management when going "back" through history. (#5288) r=@philbooth ([78658f0](https://github.com/mozilla/fxa-content-server/commit/78658f0)), closes [(#5288](https://github.com/(/issues/5288)
* **signin:** redirect to signin if bounced screen has no email ([4e03b36](https://github.com/mozilla/fxa-content-server/commit/4e03b36))
* **signup:** Remove `isSyncSuggestionEnabled` from signup-mixin. (#5286) r=philbooth,vladikof ([3c14509](https://github.com/mozilla/fxa-content-server/commit/3c14509))
* **styles:** adjust max zoom on mobile devices (#5312) r=shane-tomlinson ([48c2534](https://github.com/mozilla/fxa-content-server/commit/48c2534)), closes [#5234](https://github.com/mozilla/fxa-content-server/issues/5234)
* **sync:** Only show `addresses` if the browser says it's supported. (#5296) r=@philbooth ([228b8f0](https://github.com/mozilla/fxa-content-server/commit/228b8f0)), closes [#5292](https://github.com/mozilla/fxa-content-server/issues/5292)
* **test:** Fix the fx_firstrun_v2 signup tests in Fx 54. (#5331) r=vladikoff ([a334ce0](https://github.com/mozilla/fxa-content-server/commit/a334ce0)), closes [(#5331](https://github.com/(/issues/5331) [#5330](https://github.com/mozilla/fxa-content-server/issues/5330)
* **test:** Fix the OAuth with handshake tests on latest/stage/prod. (#5302) r=@philbooth ([74795e9](https://github.com/mozilla/fxa-content-server/commit/74795e9)), closes [(#5302](https://github.com/(/issues/5302) [#5300](https://github.com/mozilla/fxa-content-server/issues/5300)
* **test:** remove call to non-existent check_version(); clobber node_modules ([a83ee6d](https://github.com/mozilla/fxa-content-server/commit/a83ee6d))

### Features

* **CAD:** ABC test for CAD phase 3 (deep link) (#5332) r=@philbooth ([84d5709](https://github.com/mozilla/fxa-content-server/commit/84d5709)), closes [#5278](https://github.com/mozilla/fxa-content-server/issues/5278)
* **client:** email first flow (#5177) ([5db6d32](https://github.com/mozilla/fxa-content-server/commit/5db6d32)), closes [#5194](https://github.com/mozilla/fxa-content-server/issues/5194)
* **clients:** add location information, update title hover location (#5329) r=udaraweerasinghe ([bb4f757](https://github.com/mozilla/fxa-content-server/commit/bb4f757)), closes [#5291](https://github.com/mozilla/fxa-content-server/issues/5291)
* **forms:** add non-disabled button experiment (#5268) r=shane-tomlinson ([fdf724e](https://github.com/mozilla/fxa-content-server/commit/fdf724e))
* **signin:** add a sign-in bounced email screen ([8c844a5](https://github.com/mozilla/fxa-content-server/commit/8c844a5))
* **signup:** add a Confirm Password field (#5249) r=@shane-tomlinson ([c977f07](https://github.com/mozilla/fxa-content-server/commit/c977f07))
* **verification:** Add apple association file (#5287) r=vladikoff,rfk,shane-tomlinson ([59247b5](https://github.com/mozilla/fxa-content-server/commit/59247b5))

### Refactor

* **config:** remove allowedParentOrigins from front-end config (#5338) r=@shane-tomlinson ([745b1dc](https://github.com/mozilla/fxa-content-server/commit/745b1dc))
* **reset_password:** Use back-mixin in reset_password (#5316) r=vladikoff,philbooth ([f9f7f10](https://github.com/mozilla/fxa-content-server/commit/f9f7f10))
* **test:** Convert reset_password functional tests to use selectors.js (#5294) r=vladikoff ([316a337](https://github.com/mozilla/fxa-content-server/commit/316a337))

### Reverts

* **cwts:** Revert "Check addresses and creditcards by default." (#5315) r=vladikoff ([b76d67b](https://github.com/mozilla/fxa-content-server/commit/b76d67b)), closes [#5314](https://github.com/mozilla/fxa-content-server/issues/5314)
* **cwts:** Revert the revert - re-check addresses and creditcards. (#5337) r=vladikoff ([adb8a71](https://github.com/mozilla/fxa-content-server/commit/adb8a71))



<a name="1.92.2"></a>
## 1.92.2 (2017-07-28)


### Bug Fixes

* **sms:** Ensure SMS can be sent on Fx 55+. (#5301) r=@philbooth ([22f3838](https://github.com/mozilla/fxa-content-server/commit/22f3838))
* **sync:** Only show `addresses` if the browser says it's supported. (#5296) r=@philbooth ( ([e3d9cc0](https://github.com/mozilla/fxa-content-server/commit/e3d9cc0)), closes [#5292](https://github.com/mozilla/fxa-content-server/issues/5292)
* **test:** Fix the OAuth with handshake tests on latest/stage/prod. ([c658662](https://github.com/mozilla/fxa-content-server/commit/c658662)), closes [#5300](https://github.com/mozilla/fxa-content-server/issues/5300)



<a name="1.92.1"></a>
## 1.92.1 (2017-07-25)


### Bug Fixes

* **firstrun:** Fix styles in firstrun. (#5283) r=vladikoff ([d8f2aa4](https://github.com/mozilla/fxa-content-server/commit/d8f2aa4)), closes [(#5283](https://github.com/(/issues/5283) [#5273](https://github.com/mozilla/fxa-content-server/issues/5273)
* **sign_up:** Ensure `beforeRender` calls FormView's `beforeRender` (#5284) r=vladikoff ([16045ba](https://github.com/mozilla/fxa-content-server/commit/16045ba))



<a name="1.92.0"></a>
# 1.92.0 (2017-07-25)


### Bug Fixes

* **clients:** add 'last sync time unknown' (#5257) r=shane-tomlinson ([9a8369c](https://github.com/mozilla/fxa-content-server/commit/9a8369c)), closes [#4988](https://github.com/mozilla/fxa-content-server/issues/4988)
* **clients:** update strings to support first and last sync isMemoryToken values (#5256) r=uda ([89e0d6a](https://github.com/mozilla/fxa-content-server/commit/89e0d6a)), closes [#3908](https://github.com/mozilla/fxa-content-server/issues/3908)
* **cwts:** Check addresses and creditcards by default. (#5282) r=shane-tomlinson ([413d65c](https://github.com/mozilla/fxa-content-server/commit/413d65c)), closes [#5269](https://github.com/mozilla/fxa-content-server/issues/5269)
* **settings:** fix typo in iPad device css (#5266) r=vbudhram ([b3d92fd](https://github.com/mozilla/fxa-content-server/commit/b3d92fd)), closes [(#5266](https://github.com/(/issues/5266) [#5051](https://github.com/mozilla/fxa-content-server/issues/5051)
* **signup:** Focus the age input if email/password prefilled (#5281) r=philbooth,vladikoff ([deb16e3](https://github.com/mozilla/fxa-content-server/commit/deb16e3))
* **sms:** Allow the user to go back after resending an SMS. (#5246) r=vladikoff,philbooth ([75d8c4b](https://github.com/mozilla/fxa-content-server/commit/75d8c4b)), closes [#5244](https://github.com/mozilla/fxa-content-server/issues/5244)
* **strings:** update OAuth Apps with a "Revoke" string (#5263) r=ryanfeeley ([9625526](https://github.com/mozilla/fxa-content-server/commit/9625526)), closes [#5036](https://github.com/mozilla/fxa-content-server/issues/5036)
* **styles:** add active styles to primary buttons in settings (#5267), r=@vbudhram ([dff0aea](https://github.com/mozilla/fxa-content-server/commit/dff0aea))
* **styles:** add new CWTS image (#5259) r=ryanfeeley,shane-tomlinson ([8ea6907](https://github.com/mozilla/fxa-content-server/commit/8ea6907)), closes [#5098](https://github.com/mozilla/fxa-content-server/issues/5098)
* **test:** Increase automatedBrowser timeout to fetch fxaStatus. (#5274) r=vladikoff ([59f014e](https://github.com/mozilla/fxa-content-server/commit/59f014e))
* **tests:** add memory clean up helper for functional tests (#5192) ([86438e2](https://github.com/mozilla/fxa-content-server/commit/86438e2))

### chore

* **scripts:** fix up npm start-remote script, switch to fxaci box (#5265) ([95c16fb](https://github.com/mozilla/fxa-content-server/commit/95c16fb)), closes [(#5265](https://github.com/(/issues/5265)

### Features

* **clients:** add new Firefox Notes icon (#5245) r=vbudhram ([f86a8c2](https://github.com/mozilla/fxa-content-server/commit/f86a8c2))
* **clientsList:** order by type and time, and correct text (#5264) r=vladikoff ([91e98e8](https://github.com/mozilla/fxa-content-server/commit/91e98e8))
* **email:** add new email graphic, switch to SVG (#5124) r=ryanfeeley ([2a49cf6](https://github.com/mozilla/fxa-content-server/commit/2a49cf6)), closes [#5105](https://github.com/mozilla/fxa-content-server/issues/5105)
* **emails:** Add support for change email (#5242) r=shane-tomlinson,vladikoff ([39bb771](https://github.com/mozilla/fxa-content-server/commit/39bb771))
* **oauth:** Add tests for OAuth w/ desktop handshake (#5248) r=vladikoff ([0496e09](https://github.com/mozilla/fxa-content-server/commit/0496e09))
* **signin:** send `marketingOptIn` parameter to server ([eb2e973](https://github.com/mozilla/fxa-content-server/commit/eb2e973)), closes [#5195](https://github.com/mozilla/fxa-content-server/issues/5195)
* **sync:** Extract the Sync Suggestion logic into a mixin to be shared. (#5253) r=philbooth ([42a3219](https://github.com/mozilla/fxa-content-server/commit/42a3219))

### Refactor

* **client:** Extract a form-prefill-mixin. (#5258) r=vladikoff,seanmonstar ([294a3f6](https://github.com/mozilla/fxa-content-server/commit/294a3f6))
* **client:** ServiceMixin sets `service`, `serviceName` in setInitialContext. (#5250) r=@phil ([5f13252](https://github.com/mozilla/fxa-content-server/commit/5f13252))
* **coppa:** Make the COPPA view a mixin for easier reuse. (#5261) r=@philbooth ([808a814](https://github.com/mozilla/fxa-content-server/commit/808a814))
* **email-opt-in:** Extract the email-opt-in frontend logic for re-use. (#5275) r=@vbudhram ([8fafad7](https://github.com/mozilla/fxa-content-server/commit/8fafad7))
* **mixins:** Mixins can now declare other mixins as dependencies. (#5251) r=@shane-tomlinson ([b5942ae](https://github.com/mozilla/fxa-content-server/commit/b5942ae))
* **test:** Update the `sign_up` functional test to use selectors.js (#5260) r=vladikoff ([79de14e](https://github.com/mozilla/fxa-content-server/commit/79de14e))



<a name="1.91.1"></a>
## 1.91.1 (2017-07-14)


### Bug Fixes

* **cwts:** Success message updates. (#5224) r=vladikoff ([8481957](https://github.com/mozilla/fxa-content-server/commit/8481957))
* **devices:** Correctly print a session's name if no userAgent is sent. (#5231) r=vladikoff ([eccb6aa](https://github.com/mozilla/fxa-content-server/commit/eccb6aa)), closes [#5230](https://github.com/mozilla/fxa-content-server/issues/5230)
* **nodejs:** upgrade to 6.11.1 for security fixes (#5232) r=vladikoff ([29255e7](https://github.com/mozilla/fxa-content-server/commit/29255e7)), closes [(#5232](https://github.com/(/issues/5232)
* **tests:** handle new Firefox Sync website in tests (#5240) ([2ac4c0f](https://github.com/mozilla/fxa-content-server/commit/2ac4c0f))



<a name="1.91.0"></a>
# 1.91.0 (2017-07-12)


### Bug Fixes

* **devices:** support the new Add-ons client in the devices view (#5206) r=philbooth ([1d5438a](https://github.com/mozilla/fxa-content-server/commit/1d5438a)), closes [#4835](https://github.com/mozilla/fxa-content-server/issues/4835)
* **docs:** Remove the extra "When to specify" header. (#5223) r=vladikoff ([2ffdc21](https://github.com/mozilla/fxa-content-server/commit/2ffdc21))
* **lint:** fix sasslint warning for the settings module ([d9e063c](https://github.com/mozilla/fxa-content-server/commit/d9e063c))
* **metrics:** categorise the performance flow events ([cfa3870](https://github.com/mozilla/fxa-content-server/commit/cfa3870))
* **scssFile:** fixes padding mismatch of client name (#5200) r=vladikoff ([11c1202](https://github.com/mozilla/fxa-content-server/commit/11c1202)), closes [(#5200](https://github.com/(/issues/5200)
* **settings:** add primary button box-shadow (#5208) r=philbooth ([6298cad](https://github.com/mozilla/fxa-content-server/commit/6298cad)), closes [#5179](https://github.com/mozilla/fxa-content-server/issues/5179)
* **sms:** Adjust redirect endpoint enhancements. (#5221) r=philbooth,vladikoff ([2b337c7](https://github.com/mozilla/fxa-content-server/commit/2b337c7)), closes [#5218](https://github.com/mozilla/fxa-content-server/issues/5218)
* **styles:** match the radio button style with Firefox Desktop (#5207)  r=philbooth ([9bc4821](https://github.com/mozilla/fxa-content-server/commit/9bc4821)), closes [#5143](https://github.com/mozilla/fxa-content-server/issues/5143)
* **test:** Fix the broken "settings clients - sessions" test. (#5227) r=philbooth,vladikoff ([cb9d50b](https://github.com/mozilla/fxa-content-server/commit/cb9d50b)), closes [(#5227](https://github.com/(/issues/5227) [#5226](https://github.com/mozilla/fxa-content-server/issues/5226)

### chore

* **text:** Centered blue message (#5191) r=@shane-tomlinson ([a779203](https://github.com/mozilla/fxa-content-server/commit/a779203))
* **text:** Put Back link on bottom (#5184) r=@shane-tomlinson ([e80b558](https://github.com/mozilla/fxa-content-server/commit/e80b558))
* **text:** Remove unneeded periods (#5187) r=@shane-tomlinson ([078f103](https://github.com/mozilla/fxa-content-server/commit/078f103))
* **text:** Removed click here (#5189) r=vladikoff ([b04e2a0](https://github.com/mozilla/fxa-content-server/commit/b04e2a0))
* **text:** Removed fake bold and a period (#5182) r=vladikoff ([2ba1290](https://github.com/mozilla/fxa-content-server/commit/2ba1290))
* **text:** Removed pad class (#5190) r=vladikoff ([723a296](https://github.com/mozilla/fxa-content-server/commit/723a296))
* **text:** Removed stray period and underline (#5183) r=vladikoff ([4517cde](https://github.com/mozilla/fxa-content-server/commit/4517cde))

### Features

* **docker:** switch to docker based fxa ci box (#5162) r=@shane-tomlinson ([08c8904](https://github.com/mozilla/fxa-content-server/commit/08c8904))
* **emails:** Check with auth-server to ensure secondary emails is enabled for user (#5214), r ([359e45f](https://github.com/mozilla/fxa-content-server/commit/359e45f))
* **node:** upgrade to Node 6 (#5173) r=@shane-tomlinson ([de067d3](https://github.com/mozilla/fxa-content-server/commit/de067d3))
* **sms:** Re-add the SMS deeplink tests. (#5167) r=@philbooth ([7f9aa9e](https://github.com/mozilla/fxa-content-server/commit/7f9aa9e)), closes [#5136](https://github.com/mozilla/fxa-content-server/issues/5136)
* **sync:** Add support for creditcards and addresses as sync engines. (#5158) r=@vladikoff ([93f2db2](https://github.com/mozilla/fxa-content-server/commit/93f2db2)), closes [#5087](https://github.com/mozilla/fxa-content-server/issues/5087)

### Refactor

* **client:** Fix "context" data setting w/ mixins (#5174) r=@philbooth ([8f1ddd1](https://github.com/mozilla/fxa-content-server/commit/8f1ddd1)), closes [(#5174](https://github.com/(/issues/5174)



<a name="1.90.1"></a>
## 1.90.1 (2017-06-29)


### Bug Fixes

* **test:** Disable SMS sending tests on production environments. (#5185) r=@jbuck, @philboo ([e55dc57](https://github.com/mozilla/fxa-content-server/commit/e55dc57))



<a name="1.90.0"></a>
# 1.90.0 (2017-06-28)


### Bug Fixes

* **config:** remove non-existing config files before attempting to load (#5153) r=vladikoff ([15b8e82](https://github.com/mozilla/fxa-content-server/commit/15b8e82))
* **cwts:** Remove the leftover CWTS styles. (#5166) r=vladikoff ([d6d416f](https://github.com/mozilla/fxa-content-server/commit/d6d416f))
* **CWTS:** removed desktop-only caveat (#5165) r=vladikoff ([3367707](https://github.com/mozilla/fxa-content-server/commit/3367707))
* **deps:** update some prod dependencies (#5137) ([366563b](https://github.com/mozilla/fxa-content-server/commit/366563b))
* **logging:** fix request logging (#5142) r=vladikoff ([a23d5eb](https://github.com/mozilla/fxa-content-server/commit/a23d5eb)), closes [(#5142](https://github.com/(/issues/5142) [#5111](https://github.com/mozilla/fxa-content-server/issues/5111)
* **sign-in:** Put registration links on left/top (#5123) r=@shane-tomlinson ([d12ce20](https://github.com/mozilla/fxa-content-server/commit/d12ce20))
* **strings:** update "Why Sync multiple devices?" ([f4d138c](https://github.com/mozilla/fxa-content-server/commit/f4d138c)), closes [#5035](https://github.com/mozilla/fxa-content-server/issues/5035)
* **strings:** update strings in confirm and unblock r=vladikoff ([5a9db37](https://github.com/mozilla/fxa-content-server/commit/5a9db37))
* **styles:** add hover state to primary buttons (#5157) r=vladikoff ([f0502ac](https://github.com/mozilla/fxa-content-server/commit/f0502ac))
* **tests:** add a script to be run to check resource deployment (#5147) r=vladikoff ([0246dbd](https://github.com/mozilla/fxa-content-server/commit/0246dbd))
* **tests:** add a test to confirm that DNS hooking works (#5145) r=vladikoff ([01a2aeb](https://github.com/mozilla/fxa-content-server/commit/01a2aeb))
* **tests:** make npm-install-deps reusable (#5146) r=vladikoff ([a3799be](https://github.com/mozilla/fxa-content-server/commit/a3799be))
* **tests:** provide a way to pre-flight check entrained resources (#5131) r=vladikoff ([d1ebbfb](https://github.com/mozilla/fxa-content-server/commit/d1ebbfb))
* **tests:** switch from bash to sh in teamcity tests (#5152) r=vladikoff ([6ab32e5](https://github.com/mozilla/fxa-content-server/commit/6ab32e5))

### chore

* **logging:** add remote address chain to fxa content server (#5155) r=vladikoff ([99534a1](https://github.com/mozilla/fxa-content-server/commit/99534a1))
* **nvm:** nvmrc file for easier nvm usage (#5156) r=vladikoff ([1852bbf](https://github.com/mozilla/fxa-content-server/commit/1852bbf))
* **tests:** add new server test dependency on morgan (#5154) r=vladikoff ([7c6ca0e](https://github.com/mozilla/fxa-content-server/commit/7c6ca0e))

### Features

* **brokers:** Add brokers for `mob_android_v1` and `mob_ios_v1` (#5084) r=@philbooth ([3cca54e](https://github.com/mozilla/fxa-content-server/commit/3cca54e))
* **emails:** Update verification email sent string (#5135) r=vladikoff,shane-tomlinson ([5735b07](https://github.com/mozilla/fxa-content-server/commit/5735b07))
* **experiments:** Internalize experiment rules. (#4902) r=vladikoff ([d3a5f4d](https://github.com/mozilla/fxa-content-server/commit/d3a5f4d)), closes [#4893](https://github.com/mozilla/fxa-content-server/issues/4893)
* **metrics:** emit flow events for newsletter subscription ([d7c576f](https://github.com/mozilla/fxa-content-server/commit/d7c576f))
* **oauth:** support PKCE oauth parameters (#5126) r=shane-tomlinson ([645b493](https://github.com/mozilla/fxa-content-server/commit/645b493))
* **settings:** Reorder settings so display name is below account picture (#5139), r=@vbudhram ([5be33ef](https://github.com/mozilla/fxa-content-server/commit/5be33ef))
* **sms:** Re-add "Use a distinct phone number for every SMS test." (#5150) ([e91864a](https://github.com/mozilla/fxa-content-server/commit/e91864a)), closes [#5136](https://github.com/mozilla/fxa-content-server/issues/5136)
* **test:** Store screencaps at https://screencap.co.uk. (#5132) r=vladikoff ([058e1f1](https://github.com/mozilla/fxa-content-server/commit/058e1f1))

### Refactor

* **broker:** Clean up the fx-sync-channel broker. (#5163) r=vladikoff ([ccbfa6c](https://github.com/mozilla/fxa-content-server/commit/ccbfa6c))
* **broker:** Extract `finishOAuthFlowIfOriginalTab` to share between methods. (#5141) r=@phil ([aba3a15](https://github.com/mozilla/fxa-content-server/commit/aba3a15))
* **build:** Replace babel-preset-2015-nostrict with babel-preset-2015 (#5161) r=vladikoff ([cd013d2](https://github.com/mozilla/fxa-content-server/commit/cd013d2))
* **experiments:** remove old config file (#5148) r=@shane-tomlinson ([c9f4a94](https://github.com/mozilla/fxa-content-server/commit/c9f4a94))
* **test:** Update some sync_* functional tests to use selectors.js (#5164) r=vladikoff ([f546f09](https://github.com/mozilla/fxa-content-server/commit/f546f09))



<a name="1.89.0"></a>
# 1.89.0 (2017-06-13)


### Bug Fixes

* **sms:** Use a distinct phone number for every SMS test. (#5128) r=@philbooth ([6ea77cd](https://github.com/mozilla/fxa-content-server/commit/6ea77cd))
* **test:** Remove the testPhoneNumber default to fix tests. ([18721e7](https://github.com/mozilla/fxa-content-server/commit/18721e7))

### Features

* **emails:** add tests for unblock and sign in confirmation (#5125) ([841e1cf](https://github.com/mozilla/fxa-content-server/commit/841e1cf)), closes [#5054](https://github.com/mozilla/fxa-content-server/issues/5054)
* **metrics:** Add a `flow.signup.link.signin` flow event. (#5116) r=@philbooth ([b8d7e56](https://github.com/mozilla/fxa-content-server/commit/b8d7e56))
* **sms:** Add support for the SMS signinCode (#5092) r=@vbudhram, @philbooth ([25b4c30](https://github.com/mozilla/fxa-content-server/commit/25b4c30))

### Refactor

* **fxa-client:** Reduce boilerplate when delegating to fxa-js-client. (#5108) r=@philbooth ([277e046](https://github.com/mozilla/fxa-content-server/commit/277e046))

### Reverts

* **sms:** Use a distinct phone number for every SMS test. (#5133) ([d342fab](https://github.com/mozilla/fxa-content-server/commit/d342fab))



<a name="1.88.1"></a>
## 1.88.1 (2017-06-01)


### Bug Fixes

* **sms:** Handle errors to /sms/status (#5110) r=@philbooth ([a338756](https://github.com/mozilla/fxa-content-server/commit/a338756)), closes [#5109](https://github.com/mozilla/fxa-content-server/issues/5109)
* **WebChannel:** Fix the startup hang if the UA errors fetching fxaccounts:fxa_status (#5117) r=@ ([d4c0343](https://github.com/mozilla/fxa-content-server/commit/d4c0343)), closes [(#5117](https://github.com/(/issues/5117) [#5114](https://github.com/mozilla/fxa-content-server/issues/5114)

### Features

* **CAD:** Log clicks on app store links into flow metrics. (#5113) r=@philbooth ([8c55d18](https://github.com/mozilla/fxa-content-server/commit/8c55d18)), closes [#5112](https://github.com/mozilla/fxa-content-server/issues/5112)
* **CAD:** Make it easier to find `.smsStatus` errors in the logs. (#5121) r=@philbooth ([c20bc4c](https://github.com/mozilla/fxa-content-server/commit/c20bc4c))

### Reverts

* **sms:** Re-add the "Maybe later" link. (#5119) r=@vbudhram ([b639e0a](https://github.com/mozilla/fxa-content-server/commit/b639e0a)), closes [#5117](https://github.com/mozilla/fxa-content-server/issues/5117)



<a name="1.88.0"></a>
# 1.88.0 (2017-05-30)


### Bug Fixes

* **app-store:** Open app-store links in a new tab. (#5083) r=@philbooth ([252ba6e](https://github.com/mozilla/fxa-content-server/commit/252ba6e)), closes [#5079](https://github.com/mozilla/fxa-content-server/issues/5079)
* **cad:** Always show app store buttons for /connect_another_device, /sms (#5061) r=@vbudh ([4bbbfb5](https://github.com/mozilla/fxa-content-server/commit/4bbbfb5)), closes [#4948](https://github.com/mozilla/fxa-content-server/issues/4948)
* **devices:** Add the 1800 ms artificial delay when clicking `Refresh` (#5074) r=@vbudhram, @p ([218ef6c](https://github.com/mozilla/fxa-content-server/commit/218ef6c))
* **devices:** bring back sync start date to device view (#5058) r=vbudhram ([3064f03](https://github.com/mozilla/fxa-content-server/commit/3064f03))
* **docker:** only push from one test node (#5065) r=jrgm ([3a269e6](https://github.com/mozilla/fxa-content-server/commit/3a269e6)), closes [#4950](https://github.com/mozilla/fxa-content-server/issues/4950)
* **firstrun:** Show the `continue to Firefox Sync` subheader in the firstrun page (#5064) r=@ry ([3224eb8](https://github.com/mozilla/fxa-content-server/commit/3224eb8)), closes [#5063](https://github.com/mozilla/fxa-content-server/issues/5063)
* **server:** allow empty event_id fields (#5097) ([935ac11](https://github.com/mozilla/fxa-content-server/commit/935ac11)), closes [#5049](https://github.com/mozilla/fxa-content-server/issues/5049)
* **sign_in:** Fix how the listener is bound for account->chang:accessToken (#5103) r=@philboot ([d7298f5](https://github.com/mozilla/fxa-content-server/commit/d7298f5)), closes [(#5103](https://github.com/(/issues/5103)
* **test:** Fix "Upgrade from account that has `accountData`" (#5107) r=vladikoff,philbooth ([c8fba8f](https://github.com/mozilla/fxa-content-server/commit/c8fba8f)), closes [(#5107](https://github.com/(/issues/5107) [#5104](https://github.com/mozilla/fxa-content-server/issues/5104)
* **tests:** pull entrained sub-resources in all locales (tests/server/l10n-entrained.js) (#5 ([3fcaafa](https://github.com/mozilla/fxa-content-server/commit/3fcaafa))
* **tests:** remove uppercase check for route tests (#5096) r=jrgm ([5ea8d83](https://github.com/mozilla/fxa-content-server/commit/5ea8d83)), closes [#5086](https://github.com/mozilla/fxa-content-server/issues/5086)

### Features

* **CAD:** Add CAD to the signup tab in firstrun (#5026) r=@philbooth, @ryanfeeley ([a574d84](https://github.com/mozilla/fxa-content-server/commit/a574d84)), closes [#4944](https://github.com/mozilla/fxa-content-server/issues/4944)
* **client:** Sync state with the browser! (#4695) r=@philbooth ([18fa0d5](https://github.com/mozilla/fxa-content-server/commit/18fa0d5))
* **sms:** Add the `/m/:signinCode` redirect handler. (#5082) r=@philbooth ([398d339](https://github.com/mozilla/fxa-content-server/commit/398d339)), closes [#5081](https://github.com/mozilla/fxa-content-server/issues/5081)

### Refactor

* **client:** Clean up invoke* using ES2015. (#5075) r=@philbooth ([6ec3f64](https://github.com/mozilla/fxa-content-server/commit/6ec3f64))
* **metrics:** Remove `viewToId` and helpers.testIsViewLogged (#5069) r=@philbooth ([f1cbf2b](https://github.com/mozilla/fxa-content-server/commit/f1cbf2b))
* **mixins:** Move search-param-mixin and user-agent-mixin to /lib (#5099) r=vladikoff ([efea825](https://github.com/mozilla/fxa-content-server/commit/efea825))
* **test:** In app-start.js, convert to fat arrows. (#5100) r=vladikoff ([5f7d8b6](https://github.com/mozilla/fxa-content-server/commit/5f7d8b6))
* **test:** Modernize the sign_in view unit test. (#5102) r=self ([3f665b6](https://github.com/mozilla/fxa-content-server/commit/3f665b6))



<a name="1.87.3"></a>
## 1.87.3 (2017-05-24)


### Features

* **emails:** Add emails feature flag check (#5093), r=@shane-tomlinson ([dae0ff6](https://github.com/mozilla/fxa-content-server/commit/dae0ff6))



<a name="1.87.2"></a>
## 1.87.2 (2017-05-23)


### Bug Fixes

* **build:** Ensure the requireOnDemand files use SRI (#5094), r=@vbudhram ([6e5ef7b](https://github.com/mozilla/fxa-content-server/commit/6e5ef7b))

### Features

* **emails:** Disable secondary emails for everyone (#5095) r=vladikoff ([0fe39b8](https://github.com/mozilla/fxa-content-server/commit/0fe39b8))



<a name="1.87.1"></a>
## 1.87.1 (2017-05-17)


### Bug Fixes

* **broker:** Fix the POST /metrics validation error w/ FxSync broker. (#5067) r=@philbooth ([4542ccd](https://github.com/mozilla/fxa-content-server/commit/4542ccd)), closes [(#5067](https://github.com/(/issues/5067) [#5066](https://github.com/mozilla/fxa-content-server/issues/5066)



<a name="1.87.0"></a>
# 1.87.0 (2017-05-15)


### Bug Fixes

* **circle:** if branch master, tag is latest (#5019) ([b32de77](https://github.com/mozilla/fxa-content-server/commit/b32de77))
* **clients:** open devices SUMO help in a new window (#5038) ([8556c14](https://github.com/mozilla/fxa-content-server/commit/8556c14))
* **csp:** adjust CSP validation for edge cases (#4998) r=shane-tomlinson ([0a32f08](https://github.com/mozilla/fxa-content-server/commit/0a32f08)), closes [#4886](https://github.com/mozilla/fxa-content-server/issues/4886)
* **css:** Use warning style when in disconnect client modal (#5022) r=vladikoff ([22c58ff](https://github.com/mozilla/fxa-content-server/commit/22c58ff))
* **eslint:** update to latest eslint, style fixes (#5020), r=@vbudhram ([5f1af06](https://github.com/mozilla/fxa-content-server/commit/5f1af06)), closes [(#5020](https://github.com/(/issues/5020)
* **reliers:** Fix problems with OAuth reliers that specify service=sync. (#5050) r=@vbudhram ([676a34e](https://github.com/mozilla/fxa-content-server/commit/676a34e)), closes [(#5050](https://github.com/(/issues/5050)
* **sms:** Fix the SMS experiment bucketing logic. (#4977) r=vladikoff ([5515f60](https://github.com/mozilla/fxa-content-server/commit/5515f60)), closes [(#4977](https://github.com/(/issues/4977)
* **sms:** Update SMS legal text to cover more countries. (#5034) r=@philbooth ([1a68000](https://github.com/mozilla/fxa-content-server/commit/1a68000)), closes [#4945](https://github.com/mozilla/fxa-content-server/issues/4945)
* **strings:** modify success message (#5030) r=vladikoff ([d5279ca](https://github.com/mozilla/fxa-content-server/commit/d5279ca))
* **test:** Bump the timeout of oauth force_auth - setup, verify same browser. (#5025) r=vla ([29be7a1](https://github.com/mozilla/fxa-content-server/commit/29be7a1))
* **test:** Fix the StaleElementReference in 'rp listed in apps, can be deleted' (#4979) r=v ([39b8267](https://github.com/mozilla/fxa-content-server/commit/39b8267)), closes [(#4979](https://github.com/(/issues/4979) [#4968](https://github.com/mozilla/fxa-content-server/issues/4968)
* **tests:** remove obsolete test check for node < 0.11.11 (#4976) ([c51e6b3](https://github.com/mozilla/fxa-content-server/commit/c51e6b3))
* **userAgent:** fix parseVersion for bad user agents (#5018), r=@vbudhram ([ff87ed3](https://github.com/mozilla/fxa-content-server/commit/ff87ed3)), closes [(#5018](https://github.com/(/issues/5018)

### chore

* **test:** add a latestd config ([aa73dab](https://github.com/mozilla/fxa-content-server/commit/aa73dab))

### Features

* **channels:** Unify how channels handle errors. (#4889) r=vladikoff ([ecc007c](https://github.com/mozilla/fxa-content-server/commit/ecc007c))
* **deps:** update some prod dependencies (#5031) ([addefb0](https://github.com/mozilla/fxa-content-server/commit/addefb0))
* **devices:** add OS device icons (#4975) r=shane-tomlinson  ([d3668b9](https://github.com/mozilla/fxa-content-server/commit/d3668b9)), closes [#4985](https://github.com/mozilla/fxa-content-server/issues/4985)
* **docker:** push branches to dockerhub (#4990) r=jrgm ([8d3ce17](https://github.com/mozilla/fxa-content-server/commit/8d3ce17))
* **docker:** remove the old docker file (#4997) ([fd9a0fb](https://github.com/mozilla/fxa-content-server/commit/fd9a0fb))
* **emails:** UX for additional emails r=vladikoff,vbudhram,shane-tomlinson ([314e593](https://github.com/mozilla/fxa-content-server/commit/314e593)), closes [#4756](https://github.com/mozilla/fxa-content-server/issues/4756)
* **experiments:** update to train-87 experiments (#5056) ([574ecb4](https://github.com/mozilla/fxa-content-server/commit/574ecb4))

### Refactor

* **brokers:** Rename redirect.js to oauth-redirect.js (#5017) r=vladikoff ([3ceb9fb](https://github.com/mozilla/fxa-content-server/commit/3ceb9fb))
* **brokers:** Split off `web`, `fx-sync-channel` auth brokers. (#4995) r=@vbudhram ([9df2f8f](https://github.com/mozilla/fxa-content-server/commit/9df2f8f))
* **channels:** Place all web channel command declarations in one location. (#5055) r=@philbooth ([bdb02dc](https://github.com/mozilla/fxa-content-server/commit/bdb02dc))
* **client:** Automate link transforming for OAuth integrations. (#5033) r=@philbooth ([0a337ae](https://github.com/mozilla/fxa-content-server/commit/0a337ae))
* **docs:** Remove unused `mailcheck` and `webChannelId` query params. (#5048) r=vladikoff ([76ec6d4](https://github.com/mozilla/fxa-content-server/commit/76ec6d4))
* **gravatar:** Remove gravatar (#4927) r=vladikoff ([c897b6d](https://github.com/mozilla/fxa-content-server/commit/c897b6d))
* **sms:** Remove the "Maybe later" link. (#5045) r=vladikoff ([1c71687](https://github.com/mozilla/fxa-content-server/commit/1c71687)), closes [#5044](https://github.com/mozilla/fxa-content-server/issues/5044)
* **test:** Modernize the settings.js functional suite. (#4980) r=@philbooth ([0477e9e](https://github.com/mozilla/fxa-content-server/commit/0477e9e))
* **test:** Remove the oauth `keys` tests. (#5002) r=vladikoff ([e80fba2](https://github.com/mozilla/fxa-content-server/commit/e80fba2)), closes [#5001](https://github.com/mozilla/fxa-content-server/issues/5001)
* **validation:** Use VAT for validation everywhere on the front. (#4981) r=@philbooth ([7648a8c](https://github.com/mozilla/fxa-content-server/commit/7648a8c))



<a name="1.86.0"></a>
# 1.86.0 (2017-05-01)


### Bug Fixes

* **circle:** if branch master, tag is latest (#5019) ([b32de77](https://github.com/mozilla/fxa-content-server/commit/b32de77))
* **csp:** adjust CSP validation for edge cases (#4998) r=shane-tomlinson ([0a32f08](https://github.com/mozilla/fxa-content-server/commit/0a32f08)), closes [#4886](https://github.com/mozilla/fxa-content-server/issues/4886)
* **sms:** Fix the SMS experiment bucketing logic. (#4977) r=vladikoff ([5515f60](https://github.com/mozilla/fxa-content-server/commit/5515f60)), closes [(#4977](https://github.com/(/issues/4977)
* **test:** Fix the StaleElementReference in 'rp listed in apps, can be deleted' (#4979) r=v ([39b8267](https://github.com/mozilla/fxa-content-server/commit/39b8267)), closes [(#4979](https://github.com/(/issues/4979) [#4968](https://github.com/mozilla/fxa-content-server/issues/4968)
* **tests:** remove obsolete test check for node < 0.11.11 (#4976) ([c51e6b3](https://github.com/mozilla/fxa-content-server/commit/c51e6b3))
* **userAgent:** fix parseVersion for bad user agents (#5018), r=@vbudhram ([ff87ed3](https://github.com/mozilla/fxa-content-server/commit/ff87ed3)), closes [(#5018](https://github.com/(/issues/5018)

### chore

* **test:** add a latestd config ([aa73dab](https://github.com/mozilla/fxa-content-server/commit/aa73dab))

### Features

* **channels:** Unify how channels handle errors. (#4889) r=vladikoff ([ecc007c](https://github.com/mozilla/fxa-content-server/commit/ecc007c))
* **devices:** add OS device icons (#4975) r=shane-tomlinson  ([d3668b9](https://github.com/mozilla/fxa-content-server/commit/d3668b9)), closes [#4985](https://github.com/mozilla/fxa-content-server/issues/4985)
* **docker:** push branches to dockerhub (#4990) r=jrgm ([8d3ce17](https://github.com/mozilla/fxa-content-server/commit/8d3ce17))
* **docker:** remove the old docker file (#4997) ([fd9a0fb](https://github.com/mozilla/fxa-content-server/commit/fd9a0fb))

### Refactor

* **brokers:** Rename redirect.js to oauth-redirect.js (#5017) r=vladikoff ([3ceb9fb](https://github.com/mozilla/fxa-content-server/commit/3ceb9fb))
* **gravatar:** Remove gravatar (#4927) r=vladikoff ([c897b6d](https://github.com/mozilla/fxa-content-server/commit/c897b6d))
* **test:** Modernize the settings.js functional suite. (#4980) r=@philbooth ([0477e9e](https://github.com/mozilla/fxa-content-server/commit/0477e9e))
* **test:** Remove the oauth `keys` tests. (#5002) r=vladikoff ([e80fba2](https://github.com/mozilla/fxa-content-server/commit/e80fba2)), closes [#5001](https://github.com/mozilla/fxa-content-server/issues/5001)
* **validation:** Use VAT for validation everywhere on the front. (#4981) r=@philbooth ([7648a8c](https://github.com/mozilla/fxa-content-server/commit/7648a8c))



<a name="1.85.3"></a>
## 1.85.3 (2017-04-26)


### Features

* **sessions:** disable web sessions by default (#4999), r=vladikoff ([ba07e1f4](https://github.com/mozilla/fxa-content-server/commit/ba07e1f443))


<a name="1.85.2"></a>
## 1.85.2 (2017-04-21)


### Bug Fixes

* **setting:** Made Add… buttons blue. (#4823) r=@shane-tomlinson ([1760d1e](https://github.com/mozilla/fxa-content-server/commit/1760d1e))
* **test:** Fix the "delete oauth sessions" test. (#4969) r=vladikoff ([e0ecc62](https://github.com/mozilla/fxa-content-server/commit/e0ecc62)), closes [(#4969](https://github.com/(/issues/4969) [#4968](https://github.com/mozilla/fxa-content-server/issues/4968)
* **tests:** make tests support Firefox 53 (#4973) ([2d3914b](https://github.com/mozilla/fxa-content-server/commit/2d3914b))
* **validation:** Add validation rules for resume and utm_* (#4956), r=@shane-tomlinson, @philboot ([bb8d298](https://github.com/mozilla/fxa-content-server/commit/bb8d298))

### chore

* **docker:** Use official node image & update to Node.js v4.8.2 (#4961) r=vladikoff ([eb057d3](https://github.com/mozilla/fxa-content-server/commit/eb057d3))

### Features

* **deps:** fxa-js-client update to 0.1.56 (#4965), r=@vbudhram ([3dfd295](https://github.com/mozilla/fxa-content-server/commit/3dfd295))
* **test:** Make it easier to load screenshots in the browser. (#4970) r=vladikoff ([770fbe8](https://github.com/mozilla/fxa-content-server/commit/770fbe8))



<a name="1.85.1"></a>
## 1.85.1 (2017-04-19)


### Bug Fixes

* **metrics:** Allow entrypoints with the fxa: prefix (#4962) r=@philbooth ([a0b0d1f](https://github.com/mozilla/fxa-content-server/commit/a0b0d1f)), closes [(#4962](https://github.com/(/issues/4962) [#4887](https://github.com/mozilla/fxa-content-server/issues/4887)
* **test:** Fix the failing unit tests in Chrome. (#4963) r=vladikoff ([c8f854a](https://github.com/mozilla/fxa-content-server/commit/c8f854a)), closes [(#4963](https://github.com/(/issues/4963) [#4793](https://github.com/mozilla/fxa-content-server/issues/4793)
* **test:** test on travis with node 4 and 6 (#4958) r=vladikoff ([d2ffbfd](https://github.com/mozilla/fxa-content-server/commit/d2ffbfd))
* **tests:** add config for nightly*.dev.lcip.org (#4957) r=vladikoff ([9ad4bc9](https://github.com/mozilla/fxa-content-server/commit/9ad4bc9))

### Features

* **sessions:** make sessions available to all (#4964) r=vbudhram ([e39410c](https://github.com/mozilla/fxa-content-server/commit/e39410c))



<a name="1.85.0"></a>
# 1.85.0 (2017-04-17)


### Bug Fixes

* **clients:** set correct device type for mobile clients (#4935) r=vbudhram  ([7e27246](https://github.com/mozilla/fxa-content-server/commit/7e27246)), closes [#4932](https://github.com/mozilla/fxa-content-server/issues/4932)
* **deps:** update connect fonts depenencies (#4955) ([8a771c5](https://github.com/mozilla/fxa-content-server/commit/8a771c5))
* **errors:** Add the new email bounce errors. (#4907) r=@vbudhram ([9b296fb](https://github.com/mozilla/fxa-content-server/commit/9b296fb)), closes [#4905](https://github.com/mozilla/fxa-content-server/issues/4905)
* **experiments:** Really, really delete the experiments directory (#4940) r=vladikoff ([2ef1e75](https://github.com/mozilla/fxa-content-server/commit/2ef1e75))
* **sessions:** made web session icon match add-ons colour r=vladikoff ([d4f8786](https://github.com/mozilla/fxa-content-server/commit/d4f8786))
* **test:** Bump the timeout to 90 seconds for oauth permissions tests. (#4924) r=vladikoff ([1b879f1](https://github.com/mozilla/fxa-content-server/commit/1b879f1)), closes [#4923](https://github.com/mozilla/fxa-content-server/issues/4923)
* **test:** Close all windows but the first after a test run. (#4897) r=@philbooth ([dc0b457](https://github.com/mozilla/fxa-content-server/commit/dc0b457)), closes [(#4897](https://github.com/(/issues/4897) [#4896](https://github.com/mozilla/fxa-content-server/issues/4896)
* **test:** Fix Firefox Desktop Sync v2 sign_in (#4899) r=vladikoff ([b830f64](https://github.com/mozilla/fxa-content-server/commit/b830f64)), closes [(#4899](https://github.com/(/issues/4899) [#4898](https://github.com/mozilla/fxa-content-server/issues/4898)
* **test:** Fix sync v2 password reset test. (#4895) r=@philbooth ([fe9f193](https://github.com/mozilla/fxa-content-server/commit/fe9f193)), closes [(#4895](https://github.com/(/issues/4895) [#4894](https://github.com/mozilla/fxa-content-server/issues/4894)
* **test:** Fix the JavaScript error in the functional tests. (#4934) r=vladikoff ([c53b91f](https://github.com/mozilla/fxa-content-server/commit/c53b91f)), closes [(#4934](https://github.com/(/issues/4934) [#4929](https://github.com/mozilla/fxa-content-server/issues/4929)
* **test:** Fix timing problems in functional tests. (#4912) r=self ([75d76fb](https://github.com/mozilla/fxa-content-server/commit/75d76fb)), closes [(#4912](https://github.com/(/issues/4912)

### Features

* **client:** `sync-suggestion` URL is dynamic based on the environment (#4798) r=@shane-tomli ([413b70f](https://github.com/mozilla/fxa-content-server/commit/413b70f)), closes [#4605](https://github.com/mozilla/fxa-content-server/issues/4605)
* **l10n:** Add support for msgctxt when translating. (#4916) r=vladikoff,shane-tomlinson  ([c818489](https://github.com/mozilla/fxa-content-server/commit/c818489))
* **lb:** Add lbheartbeat for dockerflow (#4919), r=@jbuck ([393bc15](https://github.com/mozilla/fxa-content-server/commit/393bc15))
* **server:** disable server verification (#4937) ([1a39219](https://github.com/mozilla/fxa-content-server/commit/1a39219))
* **sms:** SMS country based updates. (#4872) r=@philbooth, @vbudhram ([c183737](https://github.com/mozilla/fxa-content-server/commit/c183737)), closes [#4861](https://github.com/mozilla/fxa-content-server/issues/4861)
* **test:** Add functional tests for the `sync-suggestion` URL. (#4921) r=@philbooth ([d9234a0](https://github.com/mozilla/fxa-content-server/commit/d9234a0))
* **test:** Replace Sync v2 tests w/ Sync v3 tests. (#4876) r=vladikoff ([8498a5f](https://github.com/mozilla/fxa-content-server/commit/8498a5f))
* **test:** Screenshot on error in testElementExists, visibleByQSA. (#4943) r=@philbooth ([e05f95e](https://github.com/mozilla/fxa-content-server/commit/e05f95e))
* **test:** Throw an error if emails do not contain the expected header. (#4926) r=vladikoff ([1a23841](https://github.com/mozilla/fxa-content-server/commit/1a23841))

### Refactor

* **client:** Extract a "sync-auth-mixin" from connect_another_device.js (#4888) r=@vbudhram ([fdca066](https://github.com/mozilla/fxa-content-server/commit/fdca066))
* **client:** Remove the password strength checker. (#4903) r=vladikoff ([4786c1f](https://github.com/mozilla/fxa-content-server/commit/4786c1f))
* **oauth:** Remove support for verification_redirect (#4911) r=@vladikoff ([103fb42](https://github.com/mozilla/fxa-content-server/commit/103fb42)), closes [#4870](https://github.com/mozilla/fxa-content-server/issues/4870)
* **test:** Use helpers to interact with restmail. (#4942) r=@philbooth ([1cfa0fb](https://github.com/mozilla/fxa-content-server/commit/1cfa0fb))



<a name="1.84.2"></a>
## 1.84.2 (2017-04-11)


### Bug Fixes

* **clients:** set correct device type for mobile clients (#4936) r=vbudhram ([a1f0f3b](https://github.com/mozilla/fxa-content-server/commit/a1f0f3b)), closes [#4932](https://github.com/mozilla/fxa-content-server/issues/4932)



<a name="1.84.1"></a>
## 1.84.1 (2017-04-06)


### Bug Fixes

* **errors:** Add the new email bounce errors. ([518d553](https://github.com/mozilla/fxa-content-server/commit/518d553)), closes [#4905](https://github.com/mozilla/fxa-content-server/issues/4905)
* **experiments:** Use train-84 experiments. (#4909) r=@jbuck ([9a455e0](https://github.com/mozilla/fxa-content-server/commit/9a455e0))
* **server:** add back verify_email route ([a5a8d30](https://github.com/mozilla/fxa-content-server/commit/a5a8d30))
* **test:** Close all windows but the first after a test run. ([282260e](https://github.com/mozilla/fxa-content-server/commit/282260e)), closes [#4896](https://github.com/mozilla/fxa-content-server/issues/4896)
* **test:** Fix Firefox Desktop Sync v2 sign_in ([9ba1874](https://github.com/mozilla/fxa-content-server/commit/9ba1874)), closes [#4898](https://github.com/mozilla/fxa-content-server/issues/4898)
* **test:** Fix sync v2 password reset test. ([a572f58](https://github.com/mozilla/fxa-content-server/commit/a572f58)), closes [#4894](https://github.com/mozilla/fxa-content-server/issues/4894)

### Features

* **server:** disable server verification ([e17f097](https://github.com/mozilla/fxa-content-server/commit/e17f097))



<a name="1.84.0"></a>
# 1.84.0 (2017-04-04)


### Bug Fixes

* **signup:** Made error message for AGE-REQUIRED field specific ([7e935e9](https://github.com/mozilla/fxa-content-server/commit/7e935e9))
* **sms:** Add the send_sms suite to circle. (#4875) r=vladikoff ([b578127](https://github.com/mozilla/fxa-content-server/commit/b578127))
* **sms:** Fix the "send_sms - learn more" functional test. (#4892) r=vladikoff ([ce5a0ac](https://github.com/mozilla/fxa-content-server/commit/ce5a0ac)), closes [(#4892](https://github.com/(/issues/4892) [#4891](https://github.com/mozilla/fxa-content-server/issues/4891)
* **sms:** Fix users who verify in a 2nd browser. (#4874) r=@vbudhram, @philbooth ([54ee445](https://github.com/mozilla/fxa-content-server/commit/54ee445)), closes [(#4874](https://github.com/(/issues/4874) [#4873](https://github.com/mozilla/fxa-content-server/issues/4873)
* **test:** Fix "verify different browser, verification_redirect=always" test. (#4869) r=vla ([3b97981](https://github.com/mozilla/fxa-content-server/commit/3b97981)), closes [(#4869](https://github.com/(/issues/4869)
* **test:** Fix NoSuchBrowserNotification flakiness. (#4883) r=@jrgm ([679d1ca](https://github.com/mozilla/fxa-content-server/commit/679d1ca)), closes [(#4883](https://github.com/(/issues/4883) [#4882](https://github.com/mozilla/fxa-content-server/issues/4882)
* **test:** Fix the flaky "learn more" SMS test. (#4881) r=@jrgm ([584a60b](https://github.com/mozilla/fxa-content-server/commit/584a60b)), closes [(#4881](https://github.com/(/issues/4881) [#4880](https://github.com/mozilla/fxa-content-server/issues/4880)
* **test:** Fix the rp listen in apps, can be deleted test. (#4879) r=vladikoff ([c57a9a7](https://github.com/mozilla/fxa-content-server/commit/c57a9a7)), closes [(#4879](https://github.com/(/issues/4879) [#4878](https://github.com/mozilla/fxa-content-server/issues/4878)

### chore

* **config:** Add environment config options ([ac4f622](https://github.com/mozilla/fxa-content-server/commit/ac4f622))

### Features

* **experiments:** Re-add `additionalInfo` parameter for experiment functions. (#4877) r=@vbudhram ([5cec42e](https://github.com/mozilla/fxa-content-server/commit/5cec42e))

### Refactor

* **test:** Modernize the oauth_sign_up tests. (#4871) r=vladikoff ([f0d99c4](https://github.com/mozilla/fxa-content-server/commit/f0d99c4))



<a name="1.83.4"></a>
## 1.83.4 (2017-03-27)


### Bug Fixes

* **sms:** Fix visiting /sms w/o ?service=sync query parameter. (#4865) r=vbudhram,vladikof ([9c8b14d](https://github.com/mozilla/fxa-content-server/commit/9c8b14d)), closes [(#4865](https://github.com/(/issues/4865)
* **sms:** Only show the SMS form to desktop users. (#4860) r=@vbudhram, @philbooth ([66afcd5](https://github.com/mozilla/fxa-content-server/commit/66afcd5))



<a name="1.83.3"></a>
## 1.83.3 (2017-03-24)


### Bug Fixes

* **metrics:** Fix the "refreshes_metrics" test. (#4850) r=@philbooth, @vladikoff ([8d266f9](https://github.com/mozilla/fxa-content-server/commit/8d266f9)), closes [(#4850](https://github.com/(/issues/4850) [#4844](https://github.com/mozilla/fxa-content-server/issues/4844)
* **server:** prevent bad performance data polluting metrics ([f0a5baa](https://github.com/mozilla/fxa-content-server/commit/f0a5baa))
* **tests:** fix avatar test and include it in CI (#4856) ([1fa05b0](https://github.com/mozilla/fxa-content-server/commit/1fa05b0)), closes [(#4856](https://github.com/(/issues/4856)
* **tests:** fix OAuth settngs clients test (#4853) ([f0411e1](https://github.com/mozilla/fxa-content-server/commit/f0411e1)), closes [(#4853](https://github.com/(/issues/4853)
* **tests:** remove string from reject then in confirm.js test (#4849) ([27c7797](https://github.com/mozilla/fxa-content-server/commit/27c7797))

### chore

* **validation:** Update to VAT 0.0.9 (#4848) r=@philbooth ([d15994a](https://github.com/mozilla/fxa-content-server/commit/d15994a))

### Features

* **CAD:** Remove the CAD experiment. (#4781) r=@vbudhram ([912a948](https://github.com/mozilla/fxa-content-server/commit/912a948))

### Refactor

* **client:** Create views for `/` and `/oauth` routes. (#4858) r=@philbooth ([4ad97fb](https://github.com/mozilla/fxa-content-server/commit/4ad97fb))
* **user-agent:** Extract a user-agent-mixin to share amongst the views. (#4859) r=@philbooth ([b78a26c](https://github.com/mozilla/fxa-content-server/commit/b78a26c))



<a name="1.83.2"></a>
## 1.83.2 (2017-03-22)


### Bug Fixes

* **fxa-content-server:** validate log in fxa-content-server.js (#4845) r=vladikoff ([ef70974](https://github.com/mozilla/fxa-content-server/commit/ef70974)), closes [#4841](https://github.com/mozilla/fxa-content-server/issues/4841)
* **sentry:** update to latest raven.js, fix up validation rules (#4840) r=jrgm,shane-tomlinso ([7d3a234](https://github.com/mozilla/fxa-content-server/commit/7d3a234)), closes [(#4840](https://github.com/(/issues/4840) [#4828](https://github.com/mozilla/fxa-content-server/issues/4828)

### Refactor

* **test:** Use helpers in the Firstrun Sync v2 sign_up test. (#4838) r=@philbooth ([b0ff599](https://github.com/mozilla/fxa-content-server/commit/b0ff599))



<a name="1.83.1"></a>
## 1.83.1 (2017-03-22)


### Bug Fixes

* **docs:** changelog fixes ([249b9c2](https://github.com/mozilla/fxa-content-server/commit/249b9c2))
* **sms:** US area codes must start with 2-9. (#4834) r=vladikoff ([6aa1460](https://github.com/mozilla/fxa-content-server/commit/6aa1460)), closes [#4833](https://github.com/mozilla/fxa-content-server/issues/4833)
* **tests:** fix process.nextTick testing issues (#24) r=jrgm ([68fd55a](https://github.com/mozilla/fxa-content-server/commit/68fd55a)), closes [(#24](https://github.com/(/issues/24)
* **tests:** lock Selenium and geckodriver versions (#4836) r=jrgm ([6085ff5](https://github.com/mozilla/fxa-content-server/commit/6085ff5))
* **validation:** adjust validation rules based on sentry feedback ([d8bf79a](https://github.com/mozilla/fxa-content-server/commit/d8bf79a))

### chore

* **sms:** Use +407 for the Romania prefix. ([72fb877](https://github.com/mozilla/fxa-content-server/commit/72fb877))

### Features

* **metrics:** Validate POST data to /metrics-errors. (#23) r=vladikoff ([7b8532b](https://github.com/mozilla/fxa-content-server/commit/7b8532b))
* **metrics:** Validate the POST /metrics body (#22) r=vladikoff ([4cbd363](https://github.com/mozilla/fxa-content-server/commit/4cbd363))
* **server:** try to verify emails on the server (#4794) r=vbudhram ([005549a](https://github.com/mozilla/fxa-content-server/commit/005549a))
* **sms:** Allow sending SMS messages to Romania. ([42afec7](https://github.com/mozilla/fxa-content-server/commit/42afec7)), closes [#4829](https://github.com/mozilla/fxa-content-server/issues/4829)
* **sms:** SMS feature gated by the auth-server. (#4827) r=vladikoff,philbooth ([de3ba24](https://github.com/mozilla/fxa-content-server/commit/de3ba24)), closes [#4789](https://github.com/mozilla/fxa-content-server/issues/4789)



<a name="1.83.0"></a>
# 1.83.0 (2017-03-20)


### Bug Fixes

* **auth_errors:** User received an error message saying no message ([408d692](https://github.com/mozilla/fxa-content-server/commit/408d692))
* **change_password:** Field specific error message when password is same. ([4262abd](https://github.com/mozilla/fxa-content-server/commit/4262abd))
* **change_password:** Made "Incorrect Password" error field specific ([ad0048a](https://github.com/mozilla/fxa-content-server/commit/ad0048a))
* **config:** allow env vars for experiment config (#4785) r=philbooth ([ea2c538](https://github.com/mozilla/fxa-content-server/commit/ea2c538)), closes [#4780](https://github.com/mozilla/fxa-content-server/issues/4780)
* **config:** env vars for config page_template_subdirectory,static_directory (#4803) r=vladik ([f94bb48](https://github.com/mozilla/fxa-content-server/commit/f94bb48))
* **CWTS:** Ensure `destroy` calls the parent. (#4808) r=@philbooth ([397afaf](https://github.com/mozilla/fxa-content-server/commit/397afaf))
* **CWTS:** Fix styles for the trustedUI (#4786) r=vladikoff ([e6aa57b](https://github.com/mozilla/fxa-content-server/commit/e6aa57b)), closes [(#4786](https://github.com/(/issues/4786) [#4749](https://github.com/mozilla/fxa-content-server/issues/4749)
* **display_name:** button now says Add when display name hasn't been set ([ef7b6b6](https://github.com/mozilla/fxa-content-server/commit/ef7b6b6))
* **preferences:** add specific error msg for rate-limiting error (#4812) r=vladikoff ([236d172](https://github.com/mozilla/fxa-content-server/commit/236d172))
* **server:** fix undefined dereference in perf flow events (#4822) r=vladikoff ([05ed9ee](https://github.com/mozilla/fxa-content-server/commit/05ed9ee)), closes [(#4822](https://github.com/(/issues/4822)
* **server:** fix undefined dereference in perf flow events (#4822) r=vladikoff (#4824) ([a142805](https://github.com/mozilla/fxa-content-server/commit/a142805)), closes [(#4822](https://github.com/(/issues/4822) [(#4824](https://github.com/(/issues/4824)
* **sign_in:** Making incorrect password error message field specific on Sign in page ([c28061f](https://github.com/mozilla/fxa-content-server/commit/c28061f))
* **signup:** decrease checkbox line height for email opt-in on signup page (#4797) r=vladikof ([5935bf9](https://github.com/mozilla/fxa-content-server/commit/5935bf9)), closes [#4707](https://github.com/mozilla/fxa-content-server/issues/4707)
* **teamcity:** add config for fxadevtest box ([45705ba](https://github.com/mozilla/fxa-content-server/commit/45705ba))
* **version:** use use cwd and env var to get version ([9287337](https://github.com/mozilla/fxa-content-server/commit/9287337))

### Features

* **CAD:** Add flow metrics for connect another device. (#4787) r=@philbooth ([65a70b0](https://github.com/mozilla/fxa-content-server/commit/65a70b0)), closes [#4783](https://github.com/mozilla/fxa-content-server/issues/4783)
* **sms:** Allow the user to resend and go "back" from /sms/sent (#4777) r=@vbudhram ([8a2c5e7](https://github.com/mozilla/fxa-content-server/commit/8a2c5e7))
* **sms:** Use Able to decide if user should see /sms (#4792) r=vladikoff ([8b19765](https://github.com/mozilla/fxa-content-server/commit/8b19765))
* **websessions:** add Sessions to client list (#4628) r=stomlinson,vbudhram ([4c1a8cd](https://github.com/mozilla/fxa-content-server/commit/4c1a8cd))

### Refactor

* **experiments:** Simplify the experiment architecture (#4809) r=vladikoff ([95b122f](https://github.com/mozilla/fxa-content-server/commit/95b122f))



<a name="1.82.4"></a>
## 1.82.4 (2017-03-20)


### Bug Fixes

* **validation:** adjust validation rules based on sentry feedback ([c975bb1](https://github.com/mozilla/fxa-content-server/commit/c975bb1))



<a name="1.82.3"></a>
## 1.82.3 (2017-03-18)


### Bug Fixes

* **server:** fix undefined dereference in perf flow events (#4822) r=vladikoff ([31fb753](https://github.com/mozilla/fxa-content-server/commit/31fb753)), closes [(#4822](https://github.com/(/issues/4822)



<a name="1.82.2"></a>
## 1.82.2 (2017-03-16)


### Bug Fixes

* **tests:** fix process.nextTick testing issues (#24) r=jrgm ([77b3a43](https://github.com/mozilla/fxa-content-server/commit/77b3a43)), closes [(#24](https://github.com/(/issues/24)



<a name="1.82.1"></a>
## 1.82.1 (2017-03-08)

### Features

* **metrics:** Validate POST data to /metrics-errors. (#23) r=vladikoff ([5ca663b](https://github.com/mozilla/fxa-content-server-private/commit/5ca663b))
* **metrics:** Validate the POST /metrics body (#22) r=vladikoff ([56f7635](https://github.com/mozilla/fxa-content-server-private/commit/56f7635))


<a name="1.82.0"></a>
# 1.82.0 (2017-03-06)


### Bug Fixes

* **reset-password:** Fix the reset password flow w/ e10s enabled! (#4770) r=vladikoff ([179d0b9](https://github.com/mozilla/fxa-content-server/commit/179d0b9)), closes [(#4770](https://github.com/(/issues/4770) [#4769](https://github.com/mozilla/fxa-content-server/issues/4769)
* **sms:** Allow parens in the phone number (#4773) r=@philbooth ([11ca81d](https://github.com/mozilla/fxa-content-server/commit/11ca81d)), closes [#4764](https://github.com/mozilla/fxa-content-server/issues/4764)
* **sms:** Fix autofocus cursor position on input[type=tel] (#4760) r=@philbooth ([d16cf4a](https://github.com/mozilla/fxa-content-server/commit/d16cf4a)), closes [(#4760](https://github.com/(/issues/4760)
* **sms:** input[type=tel] is only required w/ `required` attribute. (#4759) r=@philbooth ([f71e1b7](https://github.com/mozilla/fxa-content-server/commit/f71e1b7))
* **tests:** add missing teamcity test dependency "joi" (#4772) r=vladikoff ([6530352](https://github.com/mozilla/fxa-content-server/commit/6530352))
* **tests:** on-headers is required for server tests (#4771) r=vladikoff ([a6ac5ae](https://github.com/mozilla/fxa-content-server/commit/a6ac5ae))

### Features

* **CSP:** Use joi to validate CSP reports. (#4746) ([ef2e28d](https://github.com/mozilla/fxa-content-server/commit/ef2e28d))
* **mailcheck:** enable mailcheck (#4751) r=vladikoff ([910b319](https://github.com/mozilla/fxa-content-server/commit/910b319))
* **metrics:** emit a flow event for active experiments ([799b4ab](https://github.com/mozilla/fxa-content-server/commit/799b4ab))
* **metrics:** emit flow events for key performance metrics ([33f2cf3](https://github.com/mozilla/fxa-content-server/commit/33f2cf3))
* **server:** Set security headers on all HTML pages.  (#4750) r=@rfk ([878b694](https://github.com/mozilla/fxa-content-server/commit/878b694))
* **sms:** Add a configurable successMessage to `resend-mixin` (#4761) r=@philbooth ([6d1f906](https://github.com/mozilla/fxa-content-server/commit/6d1f906))
* **tests:** Reload mocha tests whenever source/js changes. (#4752) r=vladikoff,vbudhram ([56199d1](https://github.com/mozilla/fxa-content-server/commit/56199d1))

### Refactor

* **client:** auth brokers listens for `view-shown` to call afterLoaded. (#4754) r=@philbooth ([0264490](https://github.com/mozilla/fxa-content-server/commit/0264490))
* **client:** ConfirmResetPassword extends BaseView, not ConfirmView. ([0e90d64](https://github.com/mozilla/fxa-content-server/commit/0e90d64))
* **notifier-mixin:** Simplify the notifier-mixin using built in object event methods (#4779) r=@philb ([d129a6b](https://github.com/mozilla/fxa-content-server/commit/d129a6b))



<a name="1.81.0"></a>
# 1.81.0 (2017-02-23)


### Bug Fixes

* **client:** Only the first call to `back` is processed. (#4734), r=@vbudhram ([41632ac](https://github.com/mozilla/fxa-content-server/commit/41632ac)), closes [#4733](https://github.com/mozilla/fxa-content-server/issues/4733)
* **events:** Allow a DOM event handler to be spied upon. (#4737) r=@philbooth ([34da48e](https://github.com/mozilla/fxa-content-server/commit/34da48e)), closes [#4736](https://github.com/mozilla/fxa-content-server/issues/4736)
* **navigation:** Fixes for ESC key pressing in settings view (#4716) r=vladikoff ([25ee5a0](https://github.com/mozilla/fxa-content-server/commit/25ee5a0)), closes [(#4716](https://github.com/(/issues/4716) [#4569](https://github.com/mozilla/fxa-content-server/issues/4569) [#4169](https://github.com/mozilla/fxa-content-server/issues/4169)
* **notifications:** Allow a notification handler to be spied upon. (#4732) r=@philbooth ([f000b55](https://github.com/mozilla/fxa-content-server/commit/f000b55)), closes [#4731](https://github.com/mozilla/fxa-content-server/issues/4731)
* **strings:** fix duplicate string (#4705) r=vbudhram  ([49b8206](https://github.com/mozilla/fxa-content-server/commit/49b8206)), closes [(#4705](https://github.com/(/issues/4705)
* **style:** adjust style of stacked links (#4708), r=@vbudhram ([3e70d50](https://github.com/mozilla/fxa-content-server/commit/3e70d50)), closes [#4655](https://github.com/mozilla/fxa-content-server/issues/4655)
* **test:** Fix 'get the open restmail button' functional test. (#4741) ([c44cfcc](https://github.com/mozilla/fxa-content-server/commit/c44cfcc)), closes [(#4741](https://github.com/(/issues/4741) [#4740](https://github.com/mozilla/fxa-content-server/issues/4740)
* **test:** Fix the `on second attempt canonical form is used` test. (#4742) r=@philbooth ([b49023b](https://github.com/mozilla/fxa-content-server/commit/b49023b)), closes [(#4742](https://github.com/(/issues/4742) [#4711](https://github.com/mozilla/fxa-content-server/issues/4711)
* **tests:** adjust to new SUMO urls (#4713) ([9a6f0f9](https://github.com/mozilla/fxa-content-server/commit/9a6f0f9)), closes [#4712](https://github.com/mozilla/fxa-content-server/issues/4712)
* **tests:** force enable e10s in tests (#4670) ([3495a24](https://github.com/mozilla/fxa-content-server/commit/3495a24))
* **typo:** fix metrics event typo ([56dd45d](https://github.com/mozilla/fxa-content-server/commit/56dd45d))

### chore

* **docs:** Explain why 0.80.1 is empty ([cae891c](https://github.com/mozilla/fxa-content-server/commit/cae891c))
* **l10n:** add Web Session to strings.js (#4743) ([3101617](https://github.com/mozilla/fxa-content-server/commit/3101617))
* **versions:** update to 1.x version ([a043e45](https://github.com/mozilla/fxa-content-server/commit/a043e45))

### Features

* **eslint-plugin-fxa:** using 1 repository of eslint rules (#4698) ([14301be](https://github.com/mozilla/fxa-content-server/commit/14301be))
* **prefer-const:** changes acc. to prefer-const eslint rule (#4710) r=vladikoff ([f9006d4](https://github.com/mozilla/fxa-content-server/commit/f9006d4)), closes [#4632](https://github.com/mozilla/fxa-content-server/issues/4632)
* **sms:** Send SMS view (#4625) r=vladikoff ([36c815f](https://github.com/mozilla/fxa-content-server/commit/36c815f)), closes [#4373](https://github.com/mozilla/fxa-content-server/issues/4373)

### Refactor

* **CAD:** WhyConnectAnotherDeviceView uses the BackMixin (#4738) r=@philbooth ([246a0fe](https://github.com/mozilla/fxa-content-server/commit/246a0fe)), closes [#4735](https://github.com/mozilla/fxa-content-server/issues/4735)
* **client:** Extract a PulseGraphicsMixin. (#4730) r=@philbooth ([f82517d](https://github.com/mozilla/fxa-content-server/commit/f82517d))
* **client:** move flow model resposibilities out of the views ([4071291](https://github.com/mozilla/fxa-content-server/commit/4071291))
* **metrics:** Log the `loaded` event from the metrics module. (#4745) r=@philbooth ([5c1ca7e](https://github.com/mozilla/fxa-content-server/commit/5c1ca7e))
* **settings:** Simplify settings header rendering. (#4744) r=@philbooth ([2d6499b](https://github.com/mozilla/fxa-content-server/commit/2d6499b))



<a name="0.80.2"></a>
## 0.80.2 (2017-02-14)


### Bug Fixes

* **client:** Clear all account data on sign out. (#19) r=@seanmonstar ([f361fd1](https://github.com/mozilla/fxa-content-server/commit/f361fd1))



<a name="0.80.1"></a>
## 0.80.1 (2017-02-14)

Reverse merge fixes from [0.79.4](#0794-2017-02-13).


<a name="0.80.0"></a>
# 0.80.0 (2017-02-07)

### Bug Fixes

* **account:** throw an error when generating assertions with invalid session token (#4666) r=s ([7b867b0](https://github.com/mozilla/fxa-content-server/commit/7b867b0)), closes [#4586](https://github.com/mozilla/fxa-content-server/issues/4586)
* **client:** generate fresh flow id and begin time on sign-out ([3ea1a9a](https://github.com/mozilla/fxa-content-server/commit/3ea1a9a))
* **clients:** add a "Got it" button to the client disconnected view (#4687) r=vbudhram ([a73a53b](https://github.com/mozilla/fxa-content-server/commit/a73a53b)), closes [#4633](https://github.com/mozilla/fxa-content-server/issues/4633)
* **clients:** retry with a fresh token on OAuth requests (#4688) ([1cd050a](https://github.com/mozilla/fxa-content-server/commit/1cd050a)), closes [#4659](https://github.com/mozilla/fxa-content-server/issues/4659)
* **hsts:** fix HSTS header config value (#4668) r=vbudhram ([dfabff9](https://github.com/mozilla/fxa-content-server/commit/dfabff9)), closes [(#4668](https://github.com/(/issues/4668) [#4657](https://github.com/mozilla/fxa-content-server/issues/4657)
* **iOS:** Send the `login` message within the `visibilitychange` (#4682) ([5bca42f](https://github.com/mozilla/fxa-content-server/commit/5bca42f))
* **tests:** add a direct unit test of signOutAccount ([6937fcb](https://github.com/mozilla/fxa-content-server/commit/6937fcb))
* **tests:** Bail out after the first test failure on Circle to speed test runs. (#4678) ([94acc26](https://github.com/mozilla/fxa-content-server/commit/94acc26))
* **tests:** fix 2 typos in test title ([6fa4336](https://github.com/mozilla/fxa-content-server/commit/6fa4336))
* **tests:** make sure OAuth title tests check the value ([a368849](https://github.com/mozilla/fxa-content-server/commit/a368849))

### chore

* **docs:** `User`=>`user` for consistency. (#4699) ([da001bc](https://github.com/mozilla/fxa-content-server/commit/da001bc))

### Features

* **CAD:** `install_from.fx_desktop` A/B metric, use consistent names. (#4696) r=vladikoff ([f41a418](https://github.com/mozilla/fxa-content-server/commit/f41a418)), closes [#4692](https://github.com/mozilla/fxa-content-server/issues/4692)
* **design:** switch to new mozilla logo (#4674) r=ryanfeeley ([ce8bf92](https://github.com/mozilla/fxa-content-server/commit/ce8bf92)), closes [#4656](https://github.com/mozilla/fxa-content-server/issues/4656)

### Refactor

* **client:** scope added ([6e4b4e2](https://github.com/mozilla/fxa-content-server/commit/6e4b4e2))
* **test:** Thenify all the helpers. (#4697) r=vladikoff ([30f9b19](https://github.com/mozilla/fxa-content-server/commit/30f9b19))

<a name="0.79.4"></a>
## 0.79.4 (2017-02-13)

### Bug Fixes

* **tests:** adjust to new SUMO urls (#4713) (#4720) ([b50aa81](https://github.com/mozilla/fxa-content-server/commit/b50aa81)), closes [#4712](https://github.com/mozilla/fxa-content-server/issues/4712)

### Features

* **firstrun:** Add fx_firstrun_v2 events to support new firstrun flow. (#4717) ([f1373ed](https://github.com/mozilla/fxa-content-server/commit/f1373ed))


<a name="0.79.3"></a>
## 0.79.3 (2017-01-26)


### Bug Fixes

* **client:** Use a 5 sec timeout to send `login` in Fx for iOS. (#4671) r=@rfk ([e0686ec](https://github.com/mozilla/fxa-content-server/commit/e0686ec))
* **connect-another-device:** Disable CAD for signin. (#4672) r=vladikoff ([014557e](https://github.com/mozilla/fxa-content-server/commit/014557e)), closes [#4665](https://github.com/mozilla/fxa-content-server/issues/4665)

### chore

* **experiments:** Update content-experiments to train-79 (#4677) ([4edfe87](https://github.com/mozilla/fxa-content-server/commit/4edfe87))

### Features

* **experiments:** Push all knowledge of mutually exclusive tests to able. (#4673) r=@philbooth, vl ([b8cff6e](https://github.com/mozilla/fxa-content-server/commit/b8cff6e))



<a name="0.79.2"></a>
## 0.79.2 (2017-01-24)


### Bug Fixes

* **build:** Add Dockerfile-build which is needed by Circle. (#4662) r=@shane-tomlinson ([f38f15d](https://github.com/mozilla/fxa-content-server/commit/f38f15d))
* **docker:** add bower instructions and l10n fix (#4663) ([fe1b464](https://github.com/mozilla/fxa-content-server/commit/fe1b464)), closes [(#4663](https://github.com/(/issues/4663)
* **docker:** add build production script (#4664) ([da729b7](https://github.com/mozilla/fxa-content-server/commit/da729b7))

### Refactor

* **test:** Modernize the fx_firstrun_v1_sign_up tests. (#4661) r=@philbooth ([7e1b034](https://github.com/mozilla/fxa-content-server/commit/7e1b034))



<a name="0.79.1"></a>
## 0.79.1 (2017-01-24)


### Bug Fixes

* **docker:** Start docker service ([c6cd981](https://github.com/mozilla/fxa-content-server/commit/c6cd981))



<a name="0.79.0"></a>
# 0.79.0 (2017-01-23)


### Bug Fixes

* **client:** Fix status message on /connect_another_device (#4640) r=@philbooth ([651a56b](https://github.com/mozilla/fxa-content-server/commit/651a56b)), closes [(#4640](https://github.com/(/issues/4640) [#4634](https://github.com/mozilla/fxa-content-server/issues/4634)
* **cwts:** ux changes to make choose-what-to-sync less confusing (#4619), r=@vbudhram ([c279f90](https://github.com/mozilla/fxa-content-server/commit/c279f90)), closes [#4515](https://github.com/mozilla/fxa-content-server/issues/4515)
* **docker:** Only build docker image on master or tag (#4644) r=vladikoff ([ffddf10](https://github.com/mozilla/fxa-content-server/commit/ffddf10))
* **metrics:** Only send navigationTiming data on the first flush. (#4603) r=vladikoff ([153292b](https://github.com/mozilla/fxa-content-server/commit/153292b)), closes [#4601](https://github.com/mozilla/fxa-content-server/issues/4601)
* **metrics:** POST metrics if *any* field has changed since the last send. (#4602) r=vladikoff ([7c468e7](https://github.com/mozilla/fxa-content-server/commit/7c468e7)), closes [#4479](https://github.com/mozilla/fxa-content-server/issues/4479)
* **require:** extend load time out of requireOnDemand to 40 seconds (#4647) r=@shane-tomlinson ([af6cdd7](https://github.com/mozilla/fxa-content-server/commit/af6cdd7))
* **signin:** add oauth query strings to sign in and sign up views (#4584) r=@shane-tomlinson ([6bf3da9](https://github.com/mozilla/fxa-content-server/commit/6bf3da9)), closes [#4547](https://github.com/mozilla/fxa-content-server/issues/4547)
* **strings:** adjust confirm reset password resend string (#4607) ([c8b2468](https://github.com/mozilla/fxa-content-server/commit/c8b2468))
* **styles:** fix sasslint and add border-radius for webkit / blink browsers ([5baf61d](https://github.com/mozilla/fxa-content-server/commit/5baf61d))
* **test:** Avoid rate limiting in a `confirm` functional test. (#4613) r=vladikoff ([d78733e](https://github.com/mozilla/fxa-content-server/commit/d78733e)), closes [#4537](https://github.com/mozilla/fxa-content-server/issues/4537)
* **test:** Change `after` to `afterEach`. (#4642) r=vladikoff ([605293a](https://github.com/mozilla/fxa-content-server/commit/605293a))
* **test:** Fix `sign in to OAuth with Sync creds` test timeout. (#4650) r=vladikoff ([11c2b5e](https://github.com/mozilla/fxa-content-server/commit/11c2b5e)), closes [(#4650](https://github.com/(/issues/4650) [#4649](https://github.com/mozilla/fxa-content-server/issues/4649)
* **test:** Fix the broken `refreshes_metrics` functional test. (#4629) r=@vbudhram ([a731bef](https://github.com/mozilla/fxa-content-server/commit/a731bef)), closes [(#4629](https://github.com/(/issues/4629)
* **test:** Fix the failing OAuth functional tests. (#4630) r=@vbudhram ([a6336a5](https://github.com/mozilla/fxa-content-server/commit/a6336a5)), closes [(#4630](https://github.com/(/issues/4630)

### chore

* **deps:** Update to grunt-sass@2.0.0 for Alpine Linux compatibility (#4621) r=vladikoff ([b4a1c8c](https://github.com/mozilla/fxa-content-server/commit/b4a1c8c))
* **tests:** make sure unit tests pass with different locales (#4535) r=shane-tomlinson ([878b80c](https://github.com/mozilla/fxa-content-server/commit/878b80c)), closes [#4437](https://github.com/mozilla/fxa-content-server/issues/4437)

### Features

* **connect-another-device:** Add a close button to "why connect another device" (#4626) r=@vbudhram ([6ed0196](https://github.com/mozilla/fxa-content-server/commit/6ed0196)), closes [(#4626](https://github.com/(/issues/4626) [#4604](https://github.com/mozilla/fxa-content-server/issues/4604)
* **docker:** Add CloudOps Dockerfile & CircleCI build instructions (#4620) r=vladikoff ([dc46ea0](https://github.com/mozilla/fxa-content-server/commit/dc46ea0))
* **metrics:** Log the number of stored accounts on the /signin page. (#4493) ([f44dcb5](https://github.com/mozilla/fxa-content-server/commit/f44dcb5))

### Refactor

* **client:** Extract all routes into their own modules. (#4615) r=vladikoff ([4d0a211](https://github.com/mozilla/fxa-content-server/commit/4d0a211))
* **metrics:** Add explicit signin/signup metrics (#4606), r=@shane-tomlinson ([b5aa2d2](https://github.com/mozilla/fxa-content-server/commit/b5aa2d2))
* **relier:** remove service-name abstraction (#4645) r=@shane-tomlinson ([c9ff9ab](https://github.com/mozilla/fxa-content-server/commit/c9ff9ab)), closes [#4436](https://github.com/mozilla/fxa-content-server/issues/4436)
* **style:** test page created and radio-button added ([495ba9a](https://github.com/mozilla/fxa-content-server/commit/495ba9a))
* **test:** `thenify` not needed for `getVerificationLink` (#4623) r=@philbooth ([bf11add](https://github.com/mozilla/fxa-content-server/commit/bf11add))
* **test:** No `context` for some FxDesktop helpers. (#4611) ([1117934](https://github.com/mozilla/fxa-content-server/commit/1117934))
* **test:** No more `thenify` for `openVerificationLinkDifferentBrowser` ([772e16a](https://github.com/mozilla/fxa-content-server/commit/772e16a))
* **test:** Remove `context` from `noSuchBrowserNotification` and `testIsBrowserNotified` (# ([e7f417e](https://github.com/mozilla/fxa-content-server/commit/e7f417e))
* **test:** remove `context` from `openPasswordResetLinkDifferentBrowser` (#4636) r=@philboo ([ad5a53a](https://github.com/mozilla/fxa-content-server/commit/ad5a53a))
* **test:** Remove `context` from `openSignInInNewTab` ([31fe201](https://github.com/mozilla/fxa-content-server/commit/31fe201))
* **test:** remove `context` from `openSignUpInNewTab` (#4617) r=@philbooth ([4447161](https://github.com/mozilla/fxa-content-server/commit/4447161))
* **test:** Remove `context` from `respondToWebChannelMessage` ([6a36587](https://github.com/mozilla/fxa-content-server/commit/6a36587))
* **test:** Remove `context` from `testAreEventsLogged`, `fetchAllMetrics` ([d979483](https://github.com/mozilla/fxa-content-server/commit/d979483))

### Reverts

* **docker:** Add CloudOps Dockerfile & CircleCI build instructions" (#4643) ([cbc75cf](https://github.com/mozilla/fxa-content-server/commit/cbc75cf))



<a name="0.78.0"></a>
# 0.78.0 (2017-01-09)


### Bug Fixes

* **account:** capture uncaught sessionStatus errors ([9a429ae](https://github.com/mozilla/fxa-content-server/commit/9a429ae))
* **client:** Stop using able to get the account blocked SUMO link. (#4597) r=vladikoff ([59cba43](https://github.com/mozilla/fxa-content-server/commit/59cba43)), closes [#4588](https://github.com/mozilla/fxa-content-server/issues/4588)
* **clients:** change Get-App button to Download (#4571) r=philbooth ([37fd2c3](https://github.com/mozilla/fxa-content-server/commit/37fd2c3)), closes [#4413](https://github.com/mozilla/fxa-content-server/issues/4413)
* **deps:** update to latest p-promise and fxa-js-client (#4580) ([5c85df4](https://github.com/mozilla/fxa-content-server/commit/5c85df4)), closes [#2160](https://github.com/mozilla/fxa-content-server/issues/2160)
* **docs:** Bring back the accidentally deleted client-metrics.md content. (#4593) r=vladiko ([1114db8](https://github.com/mozilla/fxa-content-server/commit/1114db8))
* **email:** adjust text of email resend link (#4599) r=vbudhram ([2472054](https://github.com/mozilla/fxa-content-server/commit/2472054))
* **links:** open external links on about:accounts in new tabs ([f40d5d7](https://github.com/mozilla/fxa-content-server/commit/f40d5d7))
* **progress_indicator:** disable element while the progress indicator is active (#4582) r=@shane-tomlinso ([1f5499c](https://github.com/mozilla/fxa-content-server/commit/1f5499c)), closes [#4167](https://github.com/mozilla/fxa-content-server/issues/4167)
* **reset:** add relier name into reset ([bffc19c](https://github.com/mozilla/fxa-content-server/commit/bffc19c))
* **reset:** change button and header on the reset page (#4564) ([f15e2d7](https://github.com/mozilla/fxa-content-server/commit/f15e2d7)), closes [#4538](https://github.com/mozilla/fxa-content-server/issues/4538)
* **rtl:** fix rtl in the devices & apps view ([ade305a](https://github.com/mozilla/fxa-content-server/commit/ade305a))
* **server:** advertise OAuth scopes in OIDC (#4587); r=rfk ([5099f51](https://github.com/mozilla/fxa-content-server/commit/5099f51)), closes [#3433](https://github.com/mozilla/fxa-content-server/issues/3433)
* **tests:** marionette fixes: remove selenium check; export X DISPLAY (#4596) r=vladikoff ([ed11ab7](https://github.com/mozilla/fxa-content-server/commit/ed11ab7))
* **tests:** update to support latest Firefox driver (#4442) ([ea575bb](https://github.com/mozilla/fxa-content-server/commit/ea575bb)), closes [#3995](https://github.com/mozilla/fxa-content-server/issues/3995)

### Features

* **client:** Stringify WebChannel payloads in Fx Desktop >= 50. (#4579) r=@mhammond, @rfk ([4888e28](https://github.com/mozilla/fxa-content-server/commit/4888e28)), closes [#4577](https://github.com/mozilla/fxa-content-server/issues/4577)
* **server:** Remove `unsafe-eval` and reportOnly CSP rules! (#4595) r=vladikoff,jrgm ([76b2014](https://github.com/mozilla/fxa-content-server/commit/76b2014)), closes [#4594](https://github.com/mozilla/fxa-content-server/issues/4594)
* **signup:** allow users to dismiss suggest-sync ([240c30a](https://github.com/mozilla/fxa-content-server/commit/240c30a))

### Refactor

* **client:** reduce duplicated auth broker initialisation logic (#4568) r=@shane-tomlinson ([4505f2e](https://github.com/mozilla/fxa-content-server/commit/4505f2e))
* **test:** Remove `context` from `openFxaFromRp`, `openFxaFromUntrustedRp` (#4576) r=@philb ([232e2f5](https://github.com/mozilla/fxa-content-server/commit/232e2f5))
* **test:** Remove `context` from `reOpenWithAdditionalQueryParams` ([d4f4ca3](https://github.com/mozilla/fxa-content-server/commit/d4f4ca3))
* **test:** Remove `context` from `test*WasShown` ([8b27f6e](https://github.com/mozilla/fxa-content-server/commit/8b27f6e))
* **test:** Remove tests/functional/lib/test.js (#4592) r=@philbooth ([0578596](https://github.com/mozilla/fxa-content-server/commit/0578596))



<a name="0.77.0"></a>
# 0.77.0 (2016-12-28)


### Bug Fixes

* **client:** Add `show pw` if pw autofilled from pw manager (#4526) r=@vbudhram ([43b4672](https://github.com/mozilla/fxa-content-server/commit/43b4672))
* **client:** cookies_disabled.js's constructor is a function. (#4528) r=vladikoff ([7331d17](https://github.com/mozilla/fxa-content-server/commit/7331d17))
* **clients:** fix translation issues with ‘none connected’ and ‘last active’ (#4533) r=@shane- ([d7d0fe3](https://github.com/mozilla/fxa-content-server/commit/d7d0fe3)), closes [(#4533](https://github.com/(/issues/4533)
* **fonts:** clean up font request rules (#4462) r=shane-tomlinson  ([863793e](https://github.com/mozilla/fxa-content-server/commit/863793e)), closes [#4116](https://github.com/mozilla/fxa-content-server/issues/4116)
* **l10n:** do not delete translation files during extraction (#4560) ([b815bf3](https://github.com/mozilla/fxa-content-server/commit/b815bf3))
* **l10n:** fix string extraction with latest jsxgettext (#4534) r=shane-tomlinson ([75f4f0d](https://github.com/mozilla/fxa-content-server/commit/75f4f0d)), closes [(#4534](https://github.com/(/issues/4534) [#4406](https://github.com/mozilla/fxa-content-server/issues/4406)
* **l10n:** make 'why sync' string extractable (#4559) ([0e16324](https://github.com/mozilla/fxa-content-server/commit/0e16324))
* **l10n:** move l10n install into postinstall (#4498) r=vbudhram ([4c4e8da](https://github.com/mozilla/fxa-content-server/commit/4c4e8da))
* **reset:** update text on the password reset page (#4540), r=@vbudhram ([57a8a68](https://github.com/mozilla/fxa-content-server/commit/57a8a68)), closes [#4255](https://github.com/mozilla/fxa-content-server/issues/4255)
* **settings:** keep Change button disabled until content is different (#4500) ([6c62417](https://github.com/mozilla/fxa-content-server/commit/6c62417)), closes [#4201](https://github.com/mozilla/fxa-content-server/issues/4201)
* **style:** Fix the modal vertical position on mobile devices. (#4509) r=vladikoff,vbudhram ([dcc4346](https://github.com/mozilla/fxa-content-server/commit/dcc4346)), closes [(#4509](https://github.com/(/issues/4509) [#4491](https://github.com/mozilla/fxa-content-server/issues/4491)
* **styles:** adjust icon height for current device (#4501) r=vbudhram ([d681f5e](https://github.com/mozilla/fxa-content-server/commit/d681f5e)), closes [#4488](https://github.com/mozilla/fxa-content-server/issues/4488)
* **test:** Ensure elements are visible and not animating before click. (#4546) r=vladikoff ([9469acc](https://github.com/mozilla/fxa-content-server/commit/9469acc))
* **test:** Fix `suggests emails via a tooltip` tests. (#4525) r=vladikoff ([67edb5c](https://github.com/mozilla/fxa-content-server/commit/67edb5c)), closes [(#4525](https://github.com/(/issues/4525)
* **test:** Fix the reset password functional tests. (#4543) r=@vbudhram ([d4984df](https://github.com/mozilla/fxa-content-server/commit/d4984df)), closes [(#4543](https://github.com/(/issues/4543) [#4540](https://github.com/mozilla/fxa-content-server/issues/4540)
* **test:** Remove `before` in the OAuth functional tests. (#4555) r=vladikoff ([44c6b09](https://github.com/mozilla/fxa-content-server/commit/44c6b09))
* **test:** Remove functional tests dealing with preVerifyToken. (#4552) r=@shane-tomlinson ([17f3348](https://github.com/mozilla/fxa-content-server/commit/17f3348))
* **tests:** Fix verification_redirect=always functional test. (#4554) r=vladikoff ([5918a80](https://github.com/mozilla/fxa-content-server/commit/5918a80)), closes [(#4554](https://github.com/(/issues/4554) [#4000](https://github.com/mozilla/fxa-content-server/issues/4000)
* **typo:** fix ‘redundantly’ typo in validate.js (#4516) ([43a0690](https://github.com/mozilla/fxa-content-server/commit/43a0690)), closes [(#4516](https://github.com/(/issues/4516)
* **typo:** fixes url.js setAttribute typo (#4514) ([3dc1603](https://github.com/mozilla/fxa-content-server/commit/3dc1603)), closes [(#4514](https://github.com/(/issues/4514)

### chore

* **ci:** add retry command to Circle (#4517) ([b4e2ec1](https://github.com/mozilla/fxa-content-server/commit/b4e2ec1))
* **ci:** disable Firefox A/B experiments in CI browser (#4536) ([a24f9b5](https://github.com/mozilla/fxa-content-server/commit/a24f9b5))
* **ci:** reorder CI scripts  ([e04dec4](https://github.com/mozilla/fxa-content-server/commit/e04dec4))
* **ci:** try to disable signed extensions in Firefox 46 on Circle Ci (#4511) ([4a8a7ef](https://github.com/mozilla/fxa-content-server/commit/4a8a7ef))
* **docs:** Remove openGmail and syncCheckbox experiment docs. (#4530) ([e63b256](https://github.com/mozilla/fxa-content-server/commit/e63b256))
* **tests:** force disable e10s while we are on Firefox 46 (#4505) r=shane-tomlinson ([6fa0ea2](https://github.com/mozilla/fxa-content-server/commit/6fa0ea2))
* **travis:** disable Node 6 builds until fixed (#4508) ([bf70aed](https://github.com/mozilla/fxa-content-server/commit/bf70aed)), closes [(#4508](https://github.com/(/issues/4508)

### Features

* **client:** Add AMO specific help text on signin/signup. (#4550) r=vladikoff ([9c595b9](https://github.com/mozilla/fxa-content-server/commit/9c595b9)), closes [#4302](https://github.com/mozilla/fxa-content-server/issues/4302)
* **client:** complete on fennec (#4370) r=vladikoff ([c80d1aa](https://github.com/mozilla/fxa-content-server/commit/c80d1aa))
* **experiments:** update to train-77 experiments (#4556) ([c21711e](https://github.com/mozilla/fxa-content-server/commit/c21711e))

### Refactor

* **avatar:** this._displayedProfileImage removed (#4502) r=shane-tomlinson,vladikoff ([3f4ec6f](https://github.com/mozilla/fxa-content-server/commit/3f4ec6f)), closes [#4386](https://github.com/mozilla/fxa-content-server/issues/4386)
* **client:** Clean up complete_sign_up a bit. (#4518) r=vladikoff ([2d3123b](https://github.com/mozilla/fxa-content-server/commit/2d3123b))
* **client:** Configurable marketing-snippet and marketing-mixin. (#4519) r=@vladikoff ([8abf49d](https://github.com/mozilla/fxa-content-server/commit/8abf49d))
* **client:** Extract a modal-panel-mixin from modal-settings-panel-mixin. (#4506) r=vladikoff ([a54eac0](https://github.com/mozilla/fxa-content-server/commit/a54eac0))
* **client:** Remove `preVerifyToken` support. (#4539); r=vladikoff,rfk ([9cbf5d9](https://github.com/mozilla/fxa-content-server/commit/9cbf5d9)), closes [#4152](https://github.com/mozilla/fxa-content-server/issues/4152)
* **test:** Modernize the oauth_sign_up_verification_redirect tests. (#4557) ([f7755e7](https://github.com/mozilla/fxa-content-server/commit/f7755e7))
* **test:** Remove `context` from `fillOutChangePassword` ([04298c6](https://github.com/mozilla/fxa-content-server/commit/04298c6))
* **test:** Remove `context` from `fillOutCompleteResetPassword` (#4522) r=@vladikoff ([a0a357e](https://github.com/mozilla/fxa-content-server/commit/a0a357e))
* **test:** Remove `context` from `fillOutDeleteAccount` ([9c7a1a7](https://github.com/mozilla/fxa-content-server/commit/9c7a1a7))
* **test:** Remove `context` from `noSuchElement` (#4523) r=vladikoff ([b95fd7b](https://github.com/mozilla/fxa-content-server/commit/b95fd7b))
* **test:** Remove `context` from `openExternalSite` (#4545), r=@vbudhram ([736a063](https://github.com/mozilla/fxa-content-server/commit/736a063))
* **test:** remove `context` from `openSettingsInNewTab` ([28d746a](https://github.com/mozilla/fxa-content-server/commit/28d746a))
* **test:** Remove `context` from `openVerificationLinkInNewTab` ([face514](https://github.com/mozilla/fxa-content-server/commit/face514))



<a name="0.76.0"></a>
# 0.76.0 (2016-12-13)


### Bug Fixes

* **deps:** update to latest prod dependencies (#4484) ([e8beb84](https://github.com/mozilla/fxa-content-server/commit/e8beb84))
* **metrics:** make metrics.flush safely re-entrant (#4478) ([c06bd31](https://github.com/mozilla/fxa-content-server/commit/c06bd31))
* **metrics:** propagate metrics context data to /account/reset (#4489), r=@vbudhram ([00a30f8](https://github.com/mozilla/fxa-content-server/commit/00a30f8))
* **test:** Hard code location of Firefox for circle tests. (#4495) r=vladikoff ([5c8b11e](https://github.com/mozilla/fxa-content-server/commit/5c8b11e))

### Features

* **deps:** update to fxa-js-client 0.1.50 ([0bd4a68](https://github.com/mozilla/fxa-content-server/commit/0bd4a68))
* **verify:** Allow iOS Private Browsing to verify emails (#4476) r=shane-tomlinson ([1af3c2a](https://github.com/mozilla/fxa-content-server/commit/1af3c2a)), closes [#4481](https://github.com/mozilla/fxa-content-server/issues/4481)

### Refactor

* **tests:** Remove `context` from several functional test helpers. (#4490) ([ef06852](https://github.com/mozilla/fxa-content-server/commit/ef06852))



<a name="0.75.1"></a>
## 0.75.1 (2016-11-29)


### Bug Fixes

* **client:** Canonicalize emails when going to /settings (#4473) r=vladikoff ([5901b2a](https://github.com/mozilla/fxa-content-server/commit/5901b2a)), closes [#4463](https://github.com/mozilla/fxa-content-server/issues/4463)
* **client:** Use the server returned email when signing in. (#4472) r=vladikoff ([668be9e](https://github.com/mozilla/fxa-content-server/commit/668be9e)), closes [#4467](https://github.com/mozilla/fxa-content-server/issues/4467)



<a name="0.75.0"></a>
# 0.75.0 (2016-11-28)


### Bug Fixes

* **client:** `is*Visible` fixes for template written messages. ([b58cfb4](https://github.com/mozilla/fxa-content-server/commit/b58cfb4))
* **client:** Babel is only available during development. (#4433) r=vladikoff ([6da1956](https://github.com/mozilla/fxa-content-server/commit/6da1956))
* **client:** delete the redundant flow-event-metadata model (#4456) ([01e06a5](https://github.com/mozilla/fxa-content-server/commit/01e06a5))
* **client:** Fix the startup l10n/everything-else race condition. (#4438) ([24e9932](https://github.com/mozilla/fxa-content-server/commit/24e9932)), closes [(#4438](https://github.com/(/issues/4438)
* **client:** Flush metrics before redirecting to an external link. ([5bcf94f](https://github.com/mozilla/fxa-content-server/commit/5bcf94f)), closes [#4458](https://github.com/mozilla/fxa-content-server/issues/4458)
* **client:** pass correct OAuth client id to certificateSign ([0c89b9a](https://github.com/mozilla/fxa-content-server/commit/0c89b9a))
* **client:** Visible success/error messages stay visible on view render ([7fa9c00](https://github.com/mozilla/fxa-content-server/commit/7fa9c00))
* **clients:** add refresh progress state (#4382) r=vbudhram,shane-tomlinson ([b42102e](https://github.com/mozilla/fxa-content-server/commit/b42102e)), closes [#4165](https://github.com/mozilla/fxa-content-server/issues/4165)
* **clients:** add tablet support to app placeholders (#4414) r=vbudhram ([3f97df4](https://github.com/mozilla/fxa-content-server/commit/3f97df4)), closes [#4412](https://github.com/mozilla/fxa-content-server/issues/4412)
* **clients:** Always sort the current device first. (#4430) r=vladikoff ([7ce2bf9](https://github.com/mozilla/fxa-content-server/commit/7ce2bf9))
* **csp:** update helmet to version 3 (#4444) r=vbudhram ([517a287](https://github.com/mozilla/fxa-content-server/commit/517a287))
* **l10n:** fix string extraction in server syntax (#4443) ([819f098](https://github.com/mozilla/fxa-content-server/commit/819f098)), closes [(#4443](https://github.com/(/issues/4443) [#4406](https://github.com/mozilla/fxa-content-server/issues/4406)
* **metrics:** drop invalid utm_ params from flow data ([3a3a7b1](https://github.com/mozilla/fxa-content-server/commit/3a3a7b1))
* **metrics:** log some metrics about the number of clients (#4454) r=vbudhram ([c5075a8](https://github.com/mozilla/fxa-content-server/commit/c5075a8)), closes [#4229](https://github.com/mozilla/fxa-content-server/issues/4229)
* **metrics:** round flow time down before emitting ([f1f87cc](https://github.com/mozilla/fxa-content-server/commit/f1f87cc))
* **metrics:** separate the begin and view flow events ([33b2f00](https://github.com/mozilla/fxa-content-server/commit/33b2f00))
* **test:** Fix failing oauth-reset-password functional test (#4465) ([9428b8e](https://github.com/mozilla/fxa-content-server/commit/9428b8e)), closes [(#4465](https://github.com/(/issues/4465)
* **tests:** add SRI testing to functional tests (#4432) r=vbudhram,shane-tomlinson ([d99d598](https://github.com/mozilla/fxa-content-server/commit/d99d598)), closes [#4364](https://github.com/mozilla/fxa-content-server/issues/4364)
* **webchannel:** handle errors from Firefox WebChannels (#4457) r=shane-tomlinson ([8fa56e6](https://github.com/mozilla/fxa-content-server/commit/8fa56e6)), closes [#3668](https://github.com/mozilla/fxa-content-server/issues/3668)

### chore

* **docs:** Add a comment about why `view.logView` is done in app.js ([44304c2](https://github.com/mozilla/fxa-content-server/commit/44304c2))
* **git:** Update .gitignore to support nested .eslintrc files (#4409) r=vladikoff ([10ecdfb](https://github.com/mozilla/fxa-content-server/commit/10ecdfb))
* **nsp:** remove exceptions (#4416) r=pdehaan ([a4728ca](https://github.com/mozilla/fxa-content-server/commit/a4728ca)), closes [#4410](https://github.com/mozilla/fxa-content-server/issues/4410)
* **shrinkwrap:** add npm script for shrinkwrap (#4445) ([fce4016](https://github.com/mozilla/fxa-content-server/commit/fce4016)), closes [#4439](https://github.com/mozilla/fxa-content-server/issues/4439)
* **typo:** fix 'suppress' type in base.js ([6c1a3e5](https://github.com/mozilla/fxa-content-server/commit/6c1a3e5))

### Features

* **client:** Enable "show" password button for everyone! (#4435) r=vladikoff ([830f666](https://github.com/mozilla/fxa-content-server/commit/830f666))
* **client:** Pass the email address in the resume token. ([898b7cf](https://github.com/mozilla/fxa-content-server/commit/898b7cf))
* **devices:** add duplicate reason for disconnecting ([69bd338](https://github.com/mozilla/fxa-content-server/commit/69bd338))
* **l10n:** Include translations in JS bundle. (#4348) r=vladikoff ([eb79afc](https://github.com/mozilla/fxa-content-server/commit/eb79afc))
* **server:** Babel can be disabled via config. (#4418) r=vladikoff ([e08231d](https://github.com/mozilla/fxa-content-server/commit/e08231d))

### Refactor

* **client:** Cleanup marketing-mixin & marketing_snippet responsibilities r=vladikoff ([ffcbbfe](https://github.com/mozilla/fxa-content-server/commit/ffcbbfe))
* **client:** skip rendering if `navigate` is called in beforeRender ([f58b1a5](https://github.com/mozilla/fxa-content-server/commit/f58b1a5))
* **email:** Remove sendEmailIfVerified logic r=vladikoff ([886f394](https://github.com/mozilla/fxa-content-server/commit/886f394))
* **metrics:** extract flow event logic from POST /metrics handler ([3e69724](https://github.com/mozilla/fxa-content-server/commit/3e69724))
* **test:** bounced email takes care of its own prerequisites. (#4466) r=vladikoff ([1f27ff5](https://github.com/mozilla/fxa-content-server/commit/1f27ff5))
* **test:** fillOutResetPassword no longer takes a context. (#4405)  r=seanmonstar,vladikoff ([d082a40](https://github.com/mozilla/fxa-content-server/commit/d082a40))
* **test:** fillOutSignIn no longer takes a context ([395b958](https://github.com/mozilla/fxa-content-server/commit/395b958))
* **test:** fillOutSignUp no longer takes a context. (#4404) r=seanmonstar,vladikoff ([20ea0fe](https://github.com/mozilla/fxa-content-server/commit/20ea0fe))
* **test:** openPage no longer takes a context. (#4434) ([2de72cd](https://github.com/mozilla/fxa-content-server/commit/2de72cd))



<a name="0.74.0"></a>
# 0.74.0 (2016-11-14)


### Bug Fixes

* **client:** Do not show marketing material on Fx for iOS. (#4368), r=@vbudhram ([7909cc5](https://github.com/mozilla/fxa-content-server/commit/7909cc5)), closes [#4366](https://github.com/mozilla/fxa-content-server/issues/4366)
* **client:** Fix unlocalized app store buttons. (#4394) ([edb9404](https://github.com/mozilla/fxa-content-server/commit/edb9404)), closes [(#4394](https://github.com/(/issues/4394)
* **client:** Make the constructor a normal function in FlowEventMetadata ([a078e6f](https://github.com/mozilla/fxa-content-server/commit/a078e6f))
* **client:** Merge marketing_snippet_ios and marketing_snippet (#4384) ([cb34b95](https://github.com/mozilla/fxa-content-server/commit/cb34b95))
* **client:** Open email preferences in new tab (#2500) (#4387) r=shane-tomlinson,vladikoff ([452cce0](https://github.com/mozilla/fxa-content-server/commit/452cce0)), closes [#2500](https://github.com/mozilla/fxa-content-server/issues/2500)
* **config:** Strip any trailing '/v1' from `auth_server_base_url`. (#4357); r=shane-tomlinson ([ba0c0c0](https://github.com/mozilla/fxa-content-server/commit/ba0c0c0))
* **logging:** validate flow id before emitting events ([ccfc033](https://github.com/mozilla/fxa-content-server/commit/ccfc033))
* **metrics:** overhaul flow events for more accurate funnel analysis ([7507f2a](https://github.com/mozilla/fxa-content-server/commit/7507f2a))
* **password:** hide show password label until theres text in the pass… (#4099) r=vladikoff,ryan ([01e6fcb](https://github.com/mozilla/fxa-content-server/commit/01e6fcb)), closes [#4095](https://github.com/mozilla/fxa-content-server/issues/4095)
* **routes:** Redirect *_complete to *_verified r=vladikoff ([295cfc5](https://github.com/mozilla/fxa-content-server/commit/295cfc5))
* **signup:** Changes style of badges (#4340) r=vladikoff ([c44a1b4](https://github.com/mozilla/fxa-content-server/commit/c44a1b4)), closes [#3697](https://github.com/mozilla/fxa-content-server/issues/3697)
* **test:** Always send a locale when creating an account. (#4363) ([2268a64](https://github.com/mozilla/fxa-content-server/commit/2268a64))
* **test:** Fix the "device and apps panel works" functional test. ([6b7eb2c](https://github.com/mozilla/fxa-content-server/commit/6b7eb2c)), closes [#4397](https://github.com/mozilla/fxa-content-server/issues/4397)
* **test:** Fix the "device and apps panel works" functional test. (#4403) r=vladikoff ([105b14c](https://github.com/mozilla/fxa-content-server/commit/105b14c)), closes [(#4403](https://github.com/(/issues/4403) [#4397](https://github.com/mozilla/fxa-content-server/issues/4397)
* **test:** Sync reset password, verify different browser. ([05d21a5](https://github.com/mozilla/fxa-content-server/commit/05d21a5)), closes [#4399](https://github.com/mozilla/fxa-content-server/issues/4399)
* **test:** Sync reset password, verify different browser. (#4402) ([96ad29c](https://github.com/mozilla/fxa-content-server/commit/96ad29c))
* **test:** Try to figure out `Firstrun v1 sign_in - unverified` (#4365) r=vladikoff ([40f78e1](https://github.com/mozilla/fxa-content-server/commit/40f78e1))
* **typo:** fix typos ([ea84f99](https://github.com/mozilla/fxa-content-server/commit/ea84f99))

### chore

* **lint:** fix sasslint in marketing ios ([94b17b6](https://github.com/mozilla/fxa-content-server/commit/94b17b6))

### Features

* **apps:** add new service icons, enable apps feature (#4381) r=vbudhram ([72b06a5](https://github.com/mozilla/fxa-content-server/commit/72b06a5)), closes [#4213](https://github.com/mozilla/fxa-content-server/issues/4213)
* **client:** Add iOS App banner to pages (#4371) r=vladikoff ([58e57e5](https://github.com/mozilla/fxa-content-server/commit/58e57e5))
* **client:** Send `source_url` to Basket's `/subscribe` endpoint (#4342); r=rfk ([4bdbfa1](https://github.com/mozilla/fxa-content-server/commit/4bdbfa1)), closes [#4315](https://github.com/mozilla/fxa-content-server/issues/4315)

### Refactor

* **avatar:** remove getAvatars, prepare to remove 'selected' param ([ad89416](https://github.com/mozilla/fxa-content-server/commit/ad89416))
* **avatar:** remove getAvatars, prepare to remove 'selected' param (#4393) r=shane-tomlinson ([76ccf02](https://github.com/mozilla/fxa-content-server/commit/76ccf02))
* **cancel:** auth_brokers/base.js->canCancel moved to capabilities (#4374) r=vladikoff,shane- ([80b9999](https://github.com/mozilla/fxa-content-server/commit/80b9999)), closes [#3235](https://github.com/mozilla/fxa-content-server/issues/3235)



<a name="0.73.1"></a>
## 0.73.1 (2016-11-02)


### Bug Fixes

* **tests:** raven is a test dependency for server tests ([d6f0900](https://github.com/mozilla/fxa-content-server/commit/d6f0900))

### chore

* **deps:** update got, shrinkwrap (#4360) ([0970140](https://github.com/mozilla/fxa-content-server/commit/0970140))



<a name="0.73.0"></a>
# 0.73.0 (2016-11-01)


### Bug Fixes

* **build:** Bring back SRI. (#4353) r=vladikoff ([6b1a510](https://github.com/mozilla/fxa-content-server/commit/6b1a510)), closes [#4347](https://github.com/mozilla/fxa-content-server/issues/4347)
* **client:** All template writes are by default HTML escaped. (#4296) ([4329101](https://github.com/mozilla/fxa-content-server/commit/4329101))
* **client:** Fix the `Open Gmail` button on confirm_reset_password (#4328) r=philbooth,vladik ([9838d93](https://github.com/mozilla/fxa-content-server/commit/9838d93)), closes [(#4328](https://github.com/(/issues/4328) [#4327](https://github.com/mozilla/fxa-content-server/issues/4327)
* **client:** Use open in webmail button on reset sent page (#4313) r=vladikoff ([4004ec4](https://github.com/mozilla/fxa-content-server/commit/4004ec4))
* **devices:** handle blank device names (#4323) r=shane-tomlinson,vbudhram ([1be81aa](https://github.com/mozilla/fxa-content-server/commit/1be81aa)), closes [#4205](https://github.com/mozilla/fxa-content-server/issues/4205)
* **links:** fix privacy links for Fennec Android (#4320) ([c0c7de5](https://github.com/mozilla/fxa-content-server/commit/c0c7de5)), closes [(#4320](https://github.com/(/issues/4320)
* **metrics:** ignore flow events if begin time is missing (#4351) r=vladikoff ([1186e29](https://github.com/mozilla/fxa-content-server/commit/1186e29))
* **metrics:** Stop double counting the `*_complete` screen views. ([c4ab494](https://github.com/mozilla/fxa-content-server/commit/c4ab494))
* **package.json:** Remove the left over reference to fxaIframeOauthApp (#4310) r=vladikoff ([6bd869e](https://github.com/mozilla/fxa-content-server/commit/6bd869e))
* **sentry:** clean up abs_path in reports (#4331) ([3ac9ac7](https://github.com/mozilla/fxa-content-server/commit/3ac9ac7))
* **styles:** adjust device and apps button size (#4332) r=vbudhram  ([e25595e](https://github.com/mozilla/fxa-content-server/commit/e25595e)), closes [#4266](https://github.com/mozilla/fxa-content-server/issues/4266)
* **styles:** adjust modal h2 styles (#4321) ([c7a0de0](https://github.com/mozilla/fxa-content-server/commit/c7a0de0))
* **test:** Fix `oauth sign_in - verified, blocked, incorrect password` (#4341) r=vladikoff ([9aec0eb](https://github.com/mozilla/fxa-content-server/commit/9aec0eb)), closes [(#4341](https://github.com/(/issues/4341)
* **test:** Fix flaky sign-in-cached functional test. (#4352) ([1e0122f](https://github.com/mozilla/fxa-content-server/commit/1e0122f)), closes [(#4352](https://github.com/(/issues/4352)
* **tests:** add restmail to open webmail providers to fix test rate limits (#4346); r=vbudhr ([f039edd](https://github.com/mozilla/fxa-content-server/commit/f039edd)), closes [(#4346](https://github.com/(/issues/4346) [#4318](https://github.com/mozilla/fxa-content-server/issues/4318)
* **tests:** Allow the unit tests to be run against any auth server (#4299) ([d39313b](https://github.com/mozilla/fxa-content-server/commit/d39313b))
* **tests:** Fix "FxiOS v1 sign_in - verified, verify same browser" Cirlce (#4334) r=vladikof ([a26ed29](https://github.com/mozilla/fxa-content-server/commit/a26ed29)), closes [(#4334](https://github.com/(/issues/4334)
* **tests:** Fix the `sign in, open settings in a second tab` test. (#4338) r=vladikoff ([42e2398](https://github.com/mozilla/fxa-content-server/commit/42e2398)), closes [(#4338](https://github.com/(/issues/4338) [#4337](https://github.com/mozilla/fxa-content-server/issues/4337)
* **tests:** load Intern modules from new browser_modules ([33f1bdd](https://github.com/mozilla/fxa-content-server/commit/33f1bdd))
* **tests:** set to Firefox 46 ([19a7489](https://github.com/mozilla/fxa-content-server/commit/19a7489))
* **tests:** switch from request to got in teamcity test runner (#4354) r=vladikoff,rfk ([e3a8720](https://github.com/mozilla/fxa-content-server/commit/e3a8720))
* **travis:** test on node 4 and 6 ([b13494d](https://github.com/mozilla/fxa-content-server/commit/b13494d))
* **typo:** fix the whitepsace ([fa8e444](https://github.com/mozilla/fxa-content-server/commit/fa8e444))

### chore

* **client:** Remove OAuth WebChannel Keys support. (#4295) ([c07664f](https://github.com/mozilla/fxa-content-server/commit/c07664f))
* **docs:** add circle ci badge ([c83c994](https://github.com/mozilla/fxa-content-server/commit/c83c994))
* **repo:** Merge train-72 fixes back to master (#4312) ([806e164](https://github.com/mozilla/fxa-content-server/commit/806e164)), closes [(#4312](https://github.com/(/issues/4312)

### Features

* **devices:** add mobile get app placeholders (#4261) r=vbudhram,shane-tomlinson ([861af52](https://github.com/mozilla/fxa-content-server/commit/861af52)), closes [#4261](https://github.com/mozilla/fxa-content-server/issues/4261)
* **icons:** Use optimized svg icons in device view (#4294) r=vladikoff ([703e372](https://github.com/mozilla/fxa-content-server/commit/703e372))
* **metrics:** Add reset password flow metrics ([cc02b52](https://github.com/mozilla/fxa-content-server/commit/cc02b52))
* **sentry:** Add sentry middleware for express (#4345) r=vbudhram ([4bd04bf](https://github.com/mozilla/fxa-content-server/commit/4bd04bf)), closes [#4208](https://github.com/mozilla/fxa-content-server/issues/4208)
* **tests:** Allow CircleCI test parallelization. (#4298) ([42b80c9](https://github.com/mozilla/fxa-content-server/commit/42b80c9))

### Refactor

* **client:** Reduce repetition when initializing the auth-brokers. ([66cfb66](https://github.com/mozilla/fxa-content-server/commit/66cfb66))
* **client:** remove crosstab. (#4192) r=vladikoff ([07b5902](https://github.com/mozilla/fxa-content-server/commit/07b5902)), closes [#3415](https://github.com/mozilla/fxa-content-server/issues/3415)
* **deps:** switch from request to got module (#4344) r=rfk ([f1d7cf9](https://github.com/mozilla/fxa-content-server/commit/f1d7cf9))
* **disconnect:** OAuth services Disconnect button does not need … (#4314) r=vladikoff ([bb87fc3](https://github.com/mozilla/fxa-content-server/commit/bb87fc3))
* **settings:** remove sync preference button (#4326) ([9f43ddf](https://github.com/mozilla/fxa-content-server/commit/9f43ddf))
* **tests:** Remove `context` from `clearBrowserState` (#4343) r=vladikoff ([421d376](https://github.com/mozilla/fxa-content-server/commit/421d376))



<a name="0.72.1"></a>
## 0.72.1 (2016-10-20)


### Bug Fixes

* **csp:** single-quote 'none' keyword (#4311) ([22557a9](https://github.com/mozilla/fxa-content-server/commit/22557a9))



<a name="0.72.0"></a>
# 0.72.0 (2016-10-19)


### Bug Fixes

* **styles:** adjust stacking for Firefox 49 (#4259) ([bd02425](https://github.com/mozilla/fxa-content-server/commit/bd02425))
* **teamcity:** add configuration for latest6.dev.lcip.org ([9887e9a](https://github.com/mozilla/fxa-content-server/commit/9887e9a))
* **teamcity:** path location should be really relative to the script ([ba0bcd5](https://github.com/mozilla/fxa-content-server/commit/ba0bcd5))
* **teamcity:** path location should be relative to the script ([e8f397e](https://github.com/mozilla/fxa-content-server/commit/e8f397e))
* **teamcity:** update module versions to match package.json (#4254) r=vladikoff ([f181a2e](https://github.com/mozilla/fxa-content-server/commit/f181a2e))
* **test:** Fix the "focus" test (#4275) ([fd5c7b7](https://github.com/mozilla/fxa-content-server/commit/fd5c7b7)), closes [(#4275](https://github.com/(/issues/4275)
* **test:** Fix the requireOnDemand unit tests in Fx 52. (#4276) ([caa82d8](https://github.com/mozilla/fxa-content-server/commit/caa82d8)), closes [(#4276](https://github.com/(/issues/4276)
* **tests:** Fix the `oauth query parameter validation` functional tests. (#4286) ([a70cc82](https://github.com/mozilla/fxa-content-server/commit/a70cc82)), closes [(#4286](https://github.com/(/issues/4286)
* **text:** Change `Damaged link` to `Link damaged` to consolidate strings (#4287) ([c3c8c79](https://github.com/mozilla/fxa-content-server/commit/c3c8c79))

### Features

* signin unblock (#4154) ([18850e1](https://github.com/mozilla/fxa-content-server/commit/18850e1))
* **hpkp:** Add HPKP headers (#4097) ([660f604](https://github.com/mozilla/fxa-content-server/commit/660f604))
* **metrics:** Always send a metricsContext.context from the content server. (#4251) ([1fefb77](https://github.com/mozilla/fxa-content-server/commit/1fefb77))
* **server:** Ban all `object`s using CSP. (#4285) ([b6e9a25](https://github.com/mozilla/fxa-content-server/commit/b6e9a25))
* **test:** Point circle at fxa-ci.dev.lcip.org (#4282) ([3cec607](https://github.com/mozilla/fxa-content-server/commit/3cec607))
* **test:** Use package.json for version info for teamcity dep install ([8de7ef0](https://github.com/mozilla/fxa-content-server/commit/8de7ef0))
* **tests:** Update Fx and Selenium versions on Travis. (#4271) ([5831294](https://github.com/mozilla/fxa-content-server/commit/5831294))

### Refactor

* **client:** `var`=>`const` for all requires (#4263) ([5490a0b](https://github.com/mozilla/fxa-content-server/commit/5490a0b))
* **client:** Ditch `var self=this` (#4264) ([808ad8d](https://github.com/mozilla/fxa-content-server/commit/808ad8d))
* **client:** Remove colon from device timestamps (#4222) r=shane-tomlinson,vladikoff ([253da2e](https://github.com/mozilla/fxa-content-server/commit/253da2e))
* **client:** Use object shorthand for functions. (#4265) ([f44c262](https://github.com/mozilla/fxa-content-server/commit/f44c262))
* **incorrect-password:** Changed Text in case of wrong password (#4258) r=vladikoff ([9279e69](https://github.com/mozilla/fxa-content-server/commit/9279e69))
* **signup:** Messaging Size Matched (#4249) r=vladikoff ([05db4d2](https://github.com/mozilla/fxa-content-server/commit/05db4d2))
* **test:** Update the confirm functional test to use helpers. (#4273) ([35b9330](https://github.com/mozilla/fxa-content-server/commit/35b9330))
* **tests:** Update the email-optin tests to use helpers. (#4279) ([2f273cd](https://github.com/mozilla/fxa-content-server/commit/2f273cd))



<a name="0.71.0"></a>
# 0.71.0 (2016-10-06)


### Bug Fixes

* **build:** backslash-escape "/" in character class to satisfy minimizers (#4206) r=vladikof ([c3a65ce](https://github.com/mozilla/fxa-content-server/commit/c3a65ce))
* **build:** Ensure revs/filenames are correctly created. (#4210) r=vladikoff,jbuck ([6338a82](https://github.com/mozilla/fxa-content-server/commit/6338a82))
* **build:** switch to grunt-file-rev from grunt-rev (#4199) r=jbuck ([e4f750d](https://github.com/mozilla/fxa-content-server/commit/e4f750d))
* **client:** Add 'rel=noopener noreferrer' to all external links ([c19c7ed](https://github.com/mozilla/fxa-content-server/commit/c19c7ed)), closes [#4091](https://github.com/mozilla/fxa-content-server/issues/4091)
* **client:** Fix signup confirmation poll. ([307bb67](https://github.com/mozilla/fxa-content-server/commit/307bb67)), closes [#4237](https://github.com/mozilla/fxa-content-server/issues/4237)
* **client:** normalizeXHRError handling 503 and 429 error ([2a7009c](https://github.com/mozilla/fxa-content-server/commit/2a7009c))
* **devices:** use uid for devices panel ([9213f29](https://github.com/mozilla/fxa-content-server/commit/9213f29))
* **docs:** Standardize jsdoc param/returns to use {Capital} for types. (#4226) ([b58f427](https://github.com/mozilla/fxa-content-server/commit/b58f427))
* **logging:** ensure flow begin events get correct flow_time (#4236) ([bed3feb](https://github.com/mozilla/fxa-content-server/commit/bed3feb))
* **logging:** identify the view in flow.begin event (#4224) r=vladikoff ([b8952f0](https://github.com/mozilla/fxa-content-server/commit/b8952f0))
* **password:** remove need inspiration link from password prompts (#4172) ([c392f96](https://github.com/mozilla/fxa-content-server/commit/c392f96))
* **server:** Only one bodyParser.json is needed. (#4200) r=vladikoff ([ee82c3c](https://github.com/mozilla/fxa-content-server/commit/ee82c3c))
* **signin:** displaying new message for already verified sign-in tokens (#4176), r=@vbudhram ([7eb856e](https://github.com/mozilla/fxa-content-server/commit/7eb856e))
* **test:** Fix the `sign in to OAuth with Sync creds` on latest. (#4245) r=vladikoff ([dc60cea](https://github.com/mozilla/fxa-content-server/commit/dc60cea)), closes [(#4245](https://github.com/(/issues/4245)
* **tests:** add oauth app functional tests (#4209) r=shane-tomlinson ([9af4895](https://github.com/mozilla/fxa-content-server/commit/9af4895)), closes [#4109](https://github.com/mozilla/fxa-content-server/issues/4109)
* **tests:** Ensure the complete_sign_in functional tests pass. (#4183) ([60c8159](https://github.com/mozilla/fxa-content-server/commit/60c8159))
* **tests:** fix broken data-flow-begin functional tests (#4223) ([bdf72a6](https://github.com/mozilla/fxa-content-server/commit/bdf72a6)), closes [(#4223](https://github.com/(/issues/4223)

### chore

* **circle:** add circle.yml with testing config (#4197) ([2df2b48](https://github.com/mozilla/fxa-content-server/commit/2df2b48))
* **client:** Rename `webmailLink` to `unsafeWebmailLink` (#4174) r=vladikoff ([3511ccd](https://github.com/mozilla/fxa-content-server/commit/3511ccd))

### Features

* **client:** /config now returns a 410 HTTP status. (#4153) r=vladikoff ([e6ff90e](https://github.com/mozilla/fxa-content-server/commit/e6ff90e))
* **metrics:** add flow event for have-account ([bcc0974](https://github.com/mozilla/fxa-content-server/commit/bcc0974)), closes [#4216](https://github.com/mozilla/fxa-content-server/issues/4216)
* **metrics:** adjust tests and logic for the event ([4272d51](https://github.com/mozilla/fxa-content-server/commit/4272d51))
* **sentry:** move sentry release version to front-end (#4220) r=vbudhram ([18ddbf6](https://github.com/mozilla/fxa-content-server/commit/18ddbf6)), closes [#3474](https://github.com/mozilla/fxa-content-server/issues/3474)
* **shared:** add new locales ([9a24702](https://github.com/mozilla/fxa-content-server/commit/9a24702))

### Refactor

* **client:** Add the external-links-mixin to the BaseView (#4184) ([9900587](https://github.com/mozilla/fxa-content-server/commit/9900587))
* **client:** Remove all direct fxaClient calls from the views. (#4194) ([64081c6](https://github.com/mozilla/fxa-content-server/commit/64081c6))
* **fennec:** force_auth_complete removed (#4211) r=vladikoff ([729720c](https://github.com/mozilla/fxa-content-server/commit/729720c))
* **jsdocs:** displaying new message for already verified sign-in tokens (#4178) r=vladikoff ([3824ab8](https://github.com/mozilla/fxa-content-server/commit/3824ab8))
* **settings:** ellipses added (#4202) r=vladikoff ([eb5418e](https://github.com/mozilla/fxa-content-server/commit/eb5418e))
* **tests:** convert 2 sign-in functional test suites to use helpers. (#4207) r=vladikoff ([d1a3247](https://github.com/mozilla/fxa-content-server/commit/d1a3247))



<a name="0.70.0"></a>
# 0.70.0 (2016-09-20)


### Bug Fixes

* **build:** remove date from js bundle (#4102), r=@vbudhram ([31ca1c1](https://github.com/mozilla/fxa-content-server/commit/31ca1c1)), closes [#4101](https://github.com/mozilla/fxa-content-server/issues/4101)
* **client:** Ensure the "Open Webmail" button is translated. (#4164) r=vladikoff ([9d12144](https://github.com/mozilla/fxa-content-server/commit/9d12144)), closes [#4158](https://github.com/mozilla/fxa-content-server/issues/4158)
* **client:** Fix /force_auth and /complete_sign_up error handling. (#4129) r=vladikoff ([58ddfe9](https://github.com/mozilla/fxa-content-server/commit/58ddfe9)), closes [(#4129](https://github.com/(/issues/4129)
* **client:** Fix broken XHR error response handling. (#4121) r=vladikoff ([1230cc6](https://github.com/mozilla/fxa-content-server/commit/1230cc6)), closes [(#4121](https://github.com/(/issues/4121) [#4120](https://github.com/mozilla/fxa-content-server/issues/4120)
* **client:** Improved calls to action on the confirm reset password screen. (#4100) ([2063d6c](https://github.com/mozilla/fxa-content-server/commit/2063d6c))
* **clients:** fix fetch for two simultaneous responses (#4111) r=vbudhram ([dd2727c](https://github.com/mozilla/fxa-content-server/commit/dd2727c)), closes [(#4111](https://github.com/(/issues/4111)
* **email:** Add ability for content server to delegate sending emails (#4155) r=shane-tomlin ([b7a0963](https://github.com/mozilla/fxa-content-server/commit/b7a0963))
* **oauth:** set TTL for the authorization request (#4075) r=shane-tomlinson ([3af4e9a](https://github.com/mozilla/fxa-content-server/commit/3af4e9a)), closes [#3982](https://github.com/mozilla/fxa-content-server/issues/3982)
* **sentry:** bring back cache busting file names in sentry (#4103) r=vbudhram ([0627b17](https://github.com/mozilla/fxa-content-server/commit/0627b17))
* **signin:** Add delay for login message on iOS broker (#4089), r=@shane-tomlinson ([c04980d](https://github.com/mozilla/fxa-content-server/commit/c04980d))
* **styles:** fix horizontal align for comm pref (#4098) r=vladikoff ([0f13938](https://github.com/mozilla/fxa-content-server/commit/0f13938)), closes [(#4098](https://github.com/(/issues/4098) [#3886](https://github.com/mozilla/fxa-content-server/issues/3886)
* **tests:** Fix 'try to re-use a link' funcitonal test. (#4126) ([ce072e6](https://github.com/mozilla/fxa-content-server/commit/ce072e6)), closes [(#4126](https://github.com/(/issues/4126)
* **tests:** Fix the settings/avatar functional tests. (#4146) r=vladikoff ([55d896b](https://github.com/mozilla/fxa-content-server/commit/55d896b)), closes [(#4146](https://github.com/(/issues/4146) [#4144](https://github.com/mozilla/fxa-content-server/issues/4144)
* **tests:** improve add event handler for tests (#4122) ([8ecdd35](https://github.com/mozilla/fxa-content-server/commit/8ecdd35))
* **tests:** send Origin headers with resource requests when appropriate (#4059) ([030874f](https://github.com/mozilla/fxa-content-server/commit/030874f))

### chore

* **client:** Changed "Tabs" to "Open tabs" (#4156) ([7b31dc2](https://github.com/mozilla/fxa-content-server/commit/7b31dc2))
* **client:** Update Google Play Store badges (#4140) r=vladikoff ([f8fcaf7](https://github.com/mozilla/fxa-content-server/commit/f8fcaf7))
* **docs:** Add missing client metrics docs (#4083) ([03b8d1b](https://github.com/mozilla/fxa-content-server/commit/03b8d1b))
* **docs:** add release v0.69.0 notes ([440e528](https://github.com/mozilla/fxa-content-server/commit/440e528))
* **docs:** Add screen images to client metrics docs (#4139) ([c3cc9d4](https://github.com/mozilla/fxa-content-server/commit/c3cc9d4))
* **docs:** Document known values for `entrypoint` metrics param. ([ddcf9c8](https://github.com/mozilla/fxa-content-server/commit/ddcf9c8))
* **server:** Remove custom FxOS CSP code. (#4118) r=vladikoff ([a1fef3d](https://github.com/mozilla/fxa-content-server/commit/a1fef3d)), closes [#3958](https://github.com/mozilla/fxa-content-server/issues/3958)
* **tests:** Remove listenForWebChannelMessage - it's no longer needed. (#4142) r=vladikoff ([6bd603f](https://github.com/mozilla/fxa-content-server/commit/6bd603f))
* **travis:** drop node 0.10 support in travis (#4149) ([ba77285](https://github.com/mozilla/fxa-content-server/commit/ba77285))

### Features

* **client:** Embed config values in the HTML. (#4147) r=vladikoff ([1e8f1d7](https://github.com/mozilla/fxa-content-server/commit/1e8f1d7))
* **deps:** Use jQuery 3.1.0 and sinon 1.17.5 (#4117) r=vladikoff ([4fe8dc0](https://github.com/mozilla/fxa-content-server/commit/4fe8dc0))
* **devices:** add devices modal and additional metrics (#4131) r=vbudhram,shane-tomlinson ([aed667e](https://github.com/mozilla/fxa-content-server/commit/aed667e))
* **devices:** add tablet icon (#4132) r=vbudhram ([d9c007e](https://github.com/mozilla/fxa-content-server/commit/d9c007e)), closes [#4030](https://github.com/mozilla/fxa-content-server/issues/4030)
* **errors:** support localized throttled message (#4145) ([374858e](https://github.com/mozilla/fxa-content-server/commit/374858e))
* **experiments:** update to latest experiment tag (#4171) ([8ffa42f](https://github.com/mozilla/fxa-content-server/commit/8ffa42f))
* **metrics:** add flow.attempt_signin, flow.engage, flow.attempt_signup (#4150) r=rfk,philboot ([e618104](https://github.com/mozilla/fxa-content-server/commit/e618104))
* **oauth:** add OAuth app management ui (#3935) r=shane-tomlinson,vbudhram ([e6b4333](https://github.com/mozilla/fxa-content-server/commit/e6b4333)), closes [#3921](https://github.com/mozilla/fxa-content-server/issues/3921)

### Refactor

* **client:** Extract all element type specific code from form.js (#4108) ([e33ecc4](https://github.com/mozilla/fxa-content-server/commit/e33ecc4))
* **client:** Reduce fxa-js-client fetch boilerplate (#4090) ([51a70fb](https://github.com/mozilla/fxa-content-server/commit/51a70fb))
* **client:** Unify all the resend email code into resend-mixin. (#4123) ([4231045](https://github.com/mozilla/fxa-content-server/commit/4231045))
* **signin:** make all beforeSignIn methods use the account object (#4082) ([58af33b](https://github.com/mozilla/fxa-content-server/commit/58af33b))



<a name="0.69.0"></a>
# 0.69.0 (2016-09-07)


### Bug Fixes

* **build:** remove date from js bundle (#4102), r=@vbudhram ([31ca1c1](https://github.com/mozilla/fxa-content-server/commit/31ca1c1)), closes [#4101](https://github.com/mozilla/fxa-content-server/issues/4101)
* **client:** Improved calls to action on the confirm reset password screen. (#4100) ([2063d6c](https://github.com/mozilla/fxa-content-server/commit/2063d6c))
* **clients:** fix fetch for two simultaneous responses (#4111) r=vbudhram ([dd2727c](https://github.com/mozilla/fxa-content-server/commit/dd2727c)), closes [(#4111](https://github.com/(/issues/4111)
* **oauth:** set TTL for the authorization request (#4075) r=shane-tomlinson ([3af4e9a](https://github.com/mozilla/fxa-content-server/commit/3af4e9a)), closes [#3982](https://github.com/mozilla/fxa-content-server/issues/3982)
* **sentry:** bring back cache busting file names in sentry (#4103) r=vbudhram ([0627b17](https://github.com/mozilla/fxa-content-server/commit/0627b17))
* **signin:** Add delay for login message on iOS broker (#4089), r=@shane-tomlinson ([c04980d](https://github.com/mozilla/fxa-content-server/commit/c04980d))
* **styles:** fix horizontal align for comm pref (#4098) r=vladikoff ([0f13938](https://github.com/mozilla/fxa-content-server/commit/0f13938)), closes [(#4098](https://github.com/(/issues/4098) [#3886](https://github.com/mozilla/fxa-content-server/issues/3886)
* **tests:** send Origin headers with resource requests when appropriate (#4059) ([030874f](https://github.com/mozilla/fxa-content-server/commit/030874f))

### chore

* **docs:** Add missing client metrics docs (#4083) ([03b8d1b](https://github.com/mozilla/fxa-content-server/commit/03b8d1b))

### Features

* **oauth:** add OAuth app management ui (#3935) r=shane-tomlinson,vbudhram ([e6b4333](https://github.com/mozilla/fxa-content-server/commit/e6b4333)), closes [#3921](https://github.com/mozilla/fxa-content-server/issues/3921)

### Refactor

* **client:** Reduce fxa-js-client fetch boilerplate (#4090) ([51a70fb](https://github.com/mozilla/fxa-content-server/commit/51a70fb))
* **signin:** make all beforeSignIn methods use the account object (#4082) ([58af33b](https://github.com/mozilla/fxa-content-server/commit/58af33b))



<a name="0.68.1"></a>
## 0.68.1 (2016-08-24)


### Bug Fixes

* **styles:** change color of label on permissions page (#4079) r=vladikoff ([f2cf887](https://github.com/mozilla/fxa-content-server/commit/f2cf887)), closes [#4052](https://github.com/mozilla/fxa-content-server/issues/4052)
* **styles:** remove transition on show password button (#4078) r=vladikoff ([10f6d44](https://github.com/mozilla/fxa-content-server/commit/10f6d44)), closes [#4076](https://github.com/mozilla/fxa-content-server/issues/4076)
* **tests:** adjust timeouts and window handles for TeamCity tests (#4081) ([be51e51](https://github.com/mozilla/fxa-content-server/commit/be51e51))
* **tokens:** Display expired token on sign-in verification error (#4047) ([296250f](https://github.com/mozilla/fxa-content-server/commit/296250f))

### Refactor

* **client:** Remove support for fx_ios_v2 (#4080) r=vladikoff ([f6ea1ef](https://github.com/mozilla/fxa-content-server/commit/f6ea1ef)), closes [#4073](https://github.com/mozilla/fxa-content-server/issues/4073)



<a name="0.68.0"></a>
# 0.68.0 (2016-08-23)


### Bug Fixes

* **client:** Fix autofocus being called repeatedly on hidden settings panels. (#4043) r=vladi ([a541eca](https://github.com/mozilla/fxa-content-server/commit/a541eca)), closes [(#4043](https://github.com/(/issues/4043)
* **css:** Remove right margin on settings (#4054) r=vladikoff ([5c4083c](https://github.com/mozilla/fxa-content-server/commit/5c4083c))
* **deps:** update prod dependencies (#4034) ([6682ae2](https://github.com/mozilla/fxa-content-server/commit/6682ae2))
* **l10n:** fix input type direction to match Gmail (#4070) r=vbudhram ([025ed91](https://github.com/mozilla/fxa-content-server/commit/025ed91)), closes [(#4070](https://github.com/(/issues/4070)
* **l10n:** fix translations for the password warning (#4068) r=vbudhram ([ce88b84](https://github.com/mozilla/fxa-content-server/commit/ce88b84)), closes [(#4068](https://github.com/(/issues/4068)
* **logging:** flow.begin is a flowEvent, not an activityEvent (#4051) r=vladikoff ([32fa116](https://github.com/mozilla/fxa-content-server/commit/32fa116))
* **sentry:** do not send the same error more than once (#4066) r=vladikoff ([82b4e30](https://github.com/mozilla/fxa-content-server/commit/82b4e30)), closes [#4023](https://github.com/mozilla/fxa-content-server/issues/4023)
* **sentry:** separate errors by errno, switch known errors to info level (#4074) ([d0b3828](https://github.com/mozilla/fxa-content-server/commit/d0b3828))
* **signup:** add an error code for unknown account verifications (#4061) r=vbudhram ([46595e1](https://github.com/mozilla/fxa-content-server/commit/46595e1)), closes [#3989](https://github.com/mozilla/fxa-content-server/issues/3989)
* **strings:** adjust support link for devices and apps (#4072) r=rfk ([4227c2d](https://github.com/mozilla/fxa-content-server/commit/4227c2d)), closes [#4067](https://github.com/mozilla/fxa-content-server/issues/4067)
* **styles:** adjust property sort order to remove lint warnings ([b1e0bc0](https://github.com/mozilla/fxa-content-server/commit/b1e0bc0))
* **styles:** bring back CWTS email field (#4063) ([a472bea](https://github.com/mozilla/fxa-content-server/commit/a472bea)), closes [#4062](https://github.com/mozilla/fxa-content-server/issues/4062)
* **teamcity:** tests now require fxa-shared installed ([381fb20](https://github.com/mozilla/fxa-content-server/commit/381fb20))
* **tests:** Add a helper function to close a window. (#4038) r=vladikoff ([7a7785e](https://github.com/mozilla/fxa-content-server/commit/7a7785e)), closes [(#4038](https://github.com/(/issues/4038)

### chore

* **tests:** disable auto update for test profiles ([27e2728](https://github.com/mozilla/fxa-content-server/commit/27e2728))
* **travis:** retry nsp check on travis due to flaky api ([0ca0c5d](https://github.com/mozilla/fxa-content-server/commit/0ca0c5d))

### Features

* **experiments:** update latest experiments for train-68 (#4071) ([dfa8f84](https://github.com/mozilla/fxa-content-server/commit/dfa8f84))
* **passwords:** add support article about password strength (#4014) r=vbudhram ([b6a3319](https://github.com/mozilla/fxa-content-server/commit/b6a3319)), closes [#3945](https://github.com/mozilla/fxa-content-server/issues/3945)
* **settings:** escape key hides the current panel (#3845) r=vladikoff ([82c7fba](https://github.com/mozilla/fxa-content-server/commit/82c7fba))

### Refactor

* **client:** browserify jwcrypto to prepare for requireOnDemand. (#4035) r=vladikoff ([3600b0a](https://github.com/mozilla/fxa-content-server/commit/3600b0a))
* **client:** jwcrypto is now loaded using requireOnDemand. (#4041) r=vladikoff ([84706d8](https://github.com/mozilla/fxa-content-server/commit/84706d8))
* **client:** Load fxa-js-client using requireOnDemand. (#4042) r=vladikoff ([ff706a4](https://github.com/mozilla/fxa-content-server/commit/ff706a4))
* **client:** Refactor the hide-on-escape key code. (#4046) r=vladikoff ([615e138](https://github.com/mozilla/fxa-content-server/commit/615e138))
* **client:** Use cache busting URLs with require on demand. (#4002) r=vladikoff ([053153e](https://github.com/mozilla/fxa-content-server/commit/053153e))
* **client/server:** Ditch the postMessage origin check for iframes (#4008) ([c1f5260](https://github.com/mozilla/fxa-content-server/commit/c1f5260))
* **devices:** remove timeago, use device last active from the fxa-auth-server (#4033) ([36bb232](https://github.com/mozilla/fxa-content-server/commit/36bb232))
* **devices:** rename devices view to clients (#4055) r=vbudhram,rfk ([d425e8f](https://github.com/mozilla/fxa-content-server/commit/d425e8f))
* **l10n:** use shared source for l10n list (#4050), r=@vbudhram ([a3a5294](https://github.com/mozilla/fxa-content-server/commit/a3a5294))



<a name="0.67.0"></a>
# 0.67.0 (2016-08-09)


### Bug Fixes

* **build:** Fix l10n extraction of template strings. (#4028) r=vladikoff ([38557d5](https://github.com/mozilla/fxa-content-server/commit/38557d5)), closes [(#4028](https://github.com/(/issues/4028) [#4027](https://github.com/mozilla/fxa-content-server/issues/4027)
* **client:** No screen transition post confirm signin for OAuth Webchannel keys (#3997) r=vla ([6d15ece](https://github.com/mozilla/fxa-content-server/commit/6d15ece)), closes [#3966](https://github.com/mozilla/fxa-content-server/issues/3966)
* **client:** OAuth flows that request keys must do signin confirmation. (#3991) ([a77c3c9](https://github.com/mozilla/fxa-content-server/commit/a77c3c9))
* **client:** Only show passwords while depressing the "show" button. (#3978) ([251f0e3](https://github.com/mozilla/fxa-content-server/commit/251f0e3))
* **client:** propagate flow data to confirm view (#3990) ([cbbd8a5](https://github.com/mozilla/fxa-content-server/commit/cbbd8a5))
* **client:** update to latest able version (#4018) ([4466d93](https://github.com/mozilla/fxa-content-server/commit/4466d93))
* **devices:** add 'last active' to formatted string (#4015) r=shane-tomlinson ([96eaafa](https://github.com/mozilla/fxa-content-server/commit/96eaafa)), closes [#3960](https://github.com/mozilla/fxa-content-server/issues/3960)
* **devices:** add title attribute to device names (#4016) r=vbudhram,ryanfeeley ([83f0da2](https://github.com/mozilla/fxa-content-server/commit/83f0da2)), closes [#3959](https://github.com/mozilla/fxa-content-server/issues/3959)
* **experiments:** update experiments to train 67 (#4025) ([3762ea2](https://github.com/mozilla/fxa-content-server/commit/3762ea2))
* **jsdoc:** add eslint jsdoc validation (#4010) ([fcf1ebf](https://github.com/mozilla/fxa-content-server/commit/fcf1ebf))
* **logging:** use legacy log format for activityEvents ([b87805e](https://github.com/mozilla/fxa-content-server/commit/b87805e))
* **signup:** add utm params to suggest-sync (#4029) r=vbudhram ([aabd4f6](https://github.com/mozilla/fxa-content-server/commit/aabd4f6)), closes [#4021](https://github.com/mozilla/fxa-content-server/issues/4021)
* **styles:** remove bold from current device (#4020) ([138c98c](https://github.com/mozilla/fxa-content-server/commit/138c98c)), closes [#4019](https://github.com/mozilla/fxa-content-server/issues/4019)
* **tests:** fix remote tests/server/routes/get-fxa-client-configuration ([69bfeee](https://github.com/mozilla/fxa-content-server/commit/69bfeee))

### chore

* **client:** Remove signin confirmation transition code from fxa-client.js ([d26aa75](https://github.com/mozilla/fxa-content-server/commit/d26aa75))
* **deps:** Bump fxa-js-client to 0.1.46 (#3987) r=vbudhram,vladikoff ([c1b42bc](https://github.com/mozilla/fxa-content-server/commit/c1b42bc))
* **deps:** Bump the fxa-js-client version to 0.1.45 (#3983) r=vladikoff ([401bd31](https://github.com/mozilla/fxa-content-server/commit/401bd31))
* **scripts:** update npm versions used to run in teamcity (#3999) r=vladikoff ([4d600e7](https://github.com/mozilla/fxa-content-server/commit/4d600e7))
* **teamcity:** a tool to help updating bash-embedded dependencies (#4001) r=vladikoff ([8bce55b](https://github.com/mozilla/fxa-content-server/commit/8bce55b))

### Features

* **metrics:** Add utms to statsd (#4026) r=vladikoff ([859591a](https://github.com/mozilla/fxa-content-server/commit/859591a))



<a name="0.66.0"></a>
# 0.66.0 (2016-07-26)


### Bug Fixes

* **avatar:** prevent buttons from flashing (#3850) ([6e7f360](https://github.com/mozilla/fxa-content-server/commit/6e7f360))
* **client:** always send a service param to /certificate/sign ([01a0ae5](https://github.com/mozilla/fxa-content-server/commit/01a0ae5))
* **client:** Check for expired sessions whenever the user focuses the settings page. (#3924) ([25cf276](https://github.com/mozilla/fxa-content-server/commit/25cf276))
* **client:** Help the password manager save the username on pw reset/change. (#3977) r=vladik ([362b2fb](https://github.com/mozilla/fxa-content-server/commit/362b2fb))
* **client:** Hide all visible passwords on form submit. (#3969) ([a6c848c](https://github.com/mozilla/fxa-content-server/commit/a6c848c))
* **client:** use context constants instead of literals (#3961) ([88ae365](https://github.com/mozilla/fxa-content-server/commit/88ae365))
* **confirm:** add known error code when polling fails (#3943) r=vbudhram ([c509963](https://github.com/mozilla/fxa-content-server/commit/c509963)), closes [#3925](https://github.com/mozilla/fxa-content-server/issues/3925)
* **devices:** adjust download links for browsers (#3926) r=vladikoff ([d178aee](https://github.com/mozilla/fxa-content-server/commit/d178aee)), closes [#3540](https://github.com/mozilla/fxa-content-server/issues/3540)
* **l10n:** Fix l10n extraction on ES2015. (#3963) r=vladikoff ([01334e7](https://github.com/mozilla/fxa-content-server/commit/01334e7)), closes [(#3963](https://github.com/(/issues/3963) [#3962](https://github.com/mozilla/fxa-content-server/issues/3962)
* **server:** Allow FxOS 1.x and Fennec < 25 to sign in/up (#3940) ([5b87852](https://github.com/mozilla/fxa-content-server/commit/5b87852))
* **server:** Ensure CSS for the TOS/PP agreements is served from the CDN. (#3981) r=vladikoff ([b4867ed](https://github.com/mozilla/fxa-content-server/commit/b4867ed)), closes [#3976](https://github.com/mozilla/fxa-content-server/issues/3976)
* **server:** Re-add the /.well-known/openid-configuration route ([7781973](https://github.com/mozilla/fxa-content-server/commit/7781973))
* **styles:** fix settings email header when display name set (#3930) ([65aef25](https://github.com/mozilla/fxa-content-server/commit/65aef25)), closes [(#3930](https://github.com/(/issues/3930)
* **teamcity:** fail fast if all servers are not up (#3936) r=vladikoff ([a2c9656](https://github.com/mozilla/fxa-content-server/commit/a2c9656))
* **teamcity:** server tests don't need selenium running (#3975) r=vladikoff ([86deba7](https://github.com/mozilla/fxa-content-server/commit/86deba7))

### chore

* **deps:** Bump request and universal-analytics dependencies (#3967) ([b271bce](https://github.com/mozilla/fxa-content-server/commit/b271bce))
* **dev:** add remote development script and docs (#3971) r=pdehaan,vbudhram ([d82f0a1](https://github.com/mozilla/fxa-content-server/commit/d82f0a1)), closes [#3951](https://github.com/mozilla/fxa-content-server/issues/3951)
* **openid:** Remove support for OpenID. ([8532c17](https://github.com/mozilla/fxa-content-server/commit/8532c17))
* **strings:** add location strings to strings.js (#3972) ([1e27f74](https://github.com/mozilla/fxa-content-server/commit/1e27f74))

### Features

* **build:** ES6 with babel (#3841) ([72f9051](https://github.com/mozilla/fxa-content-server/commit/72f9051))
* **client:** Always notify browser on password change. (#3913) ([56417ac](https://github.com/mozilla/fxa-content-server/commit/56417ac))
* **client:** Remove Account Lockout. (#3956) r=vladikoff ([4b8b867](https://github.com/mozilla/fxa-content-server/commit/4b8b867)), closes [#3949](https://github.com/mozilla/fxa-content-server/issues/3949)
* **client-config:** Add a /.well-known/fxa-client-configuration endpoint (#3919) ([cbd341a](https://github.com/mozilla/fxa-content-server/commit/cbd341a))
* **metrics:** Add a `<view_name>.back` event when the user clicks a back link ([9bd0c6c](https://github.com/mozilla/fxa-content-server/commit/9bd0c6c))
* **password:** make hints progressively useful (#3791) r=vladikoff ([e327d39](https://github.com/mozilla/fxa-content-server/commit/e327d39)), closes [#3731](https://github.com/mozilla/fxa-content-server/issues/3731)
* **server:** Update helmet to the newest version. (#3941) r=vladikoff ([3e3fdc8](https://github.com/mozilla/fxa-content-server/commit/3e3fdc8))
* **tests:** Add more functional tests for sign in unverified flow. (#3947) r=vladikoff,vbudh ([e7b7f24](https://github.com/mozilla/fxa-content-server/commit/e7b7f24))
* **tests:** Add signin confirmation tests for iOS, Fennec, WebChannel (#3937) ([0f8293f](https://github.com/mozilla/fxa-content-server/commit/0f8293f))

### Refactor

* **client:** remove campaign param support, switch to utm_campaign (#3915) ([e6d20a9](https://github.com/mozilla/fxa-content-server/commit/e6d20a9))
* **client:** remove state from the resume token (#3923) r=shane-tomlinson ([615c7aa](https://github.com/mozilla/fxa-content-server/commit/615c7aa))
* **jscs:** port jscs to eslint (#3946) r=vladikoff ([7606356](https://github.com/mozilla/fxa-content-server/commit/7606356)), closes [#3669](https://github.com/mozilla/fxa-content-server/issues/3669)
* **oauth:** remove support for privacy and terms uris (#3942) ([430716d](https://github.com/mozilla/fxa-content-server/commit/430716d))



<a name="0.65.0"></a>
# 0.65.0 (2016-07-12)


### Bug Fixes

* **client:**  remove sync suggestion from signin view (#3922) r=vladikoff ([311935c](https://github.com/mozilla/fxa-content-server/commit/311935c)), closes [#3903](https://github.com/mozilla/fxa-content-server/issues/3903)
* **client:** adjust fade in animation for the confirm view (#3909) r=vladikoff ([48a5d41](https://github.com/mozilla/fxa-content-server/commit/48a5d41)), closes [#3887](https://github.com/mozilla/fxa-content-server/issues/3887)
* **client:** Fix sign in from the firstrun flow. (#3889) ([82138ed](https://github.com/mozilla/fxa-content-server/commit/82138ed)), closes [(#3889](https://github.com/(/issues/3889)
* **client:** Fix the device view sort order. (#3906) r=vladikoff ([d993adb](https://github.com/mozilla/fxa-content-server/commit/d993adb)), closes [(#3906](https://github.com/(/issues/3906) [#3899](https://github.com/mozilla/fxa-content-server/issues/3899)
* **server:** Add `confirm_signin` to the list of front end routes. ([922e1d5](https://github.com/mozilla/fxa-content-server/commit/922e1d5))
* **settings:** cancel button resets values (#3837) r=vladikoff ([0ff2e35](https://github.com/mozilla/fxa-content-server/commit/0ff2e35)), closes [#3544](https://github.com/mozilla/fxa-content-server/issues/3544)
* **styles:** fix coppa page margins (#3847) r=ryanfeeley ([e0148b6](https://github.com/mozilla/fxa-content-server/commit/e0148b6)), closes [(#3847](https://github.com/(/issues/3847) [#3199](https://github.com/mozilla/fxa-content-server/issues/3199)
* **styles:** new spinner for disabled inputs (#3900) r=ryanfeeley ([6862641](https://github.com/mozilla/fxa-content-server/commit/6862641)), closes [#3882](https://github.com/mozilla/fxa-content-server/issues/3882)
* **tests:** Fix the Sync v3 settings WebChannel message checks. (#3912) ([b6a973c](https://github.com/mozilla/fxa-content-server/commit/b6a973c)), closes [(#3912](https://github.com/(/issues/3912)
* **tests:** fix WebDriver add-on compat check ([71dba91](https://github.com/mozilla/fxa-content-server/commit/71dba91))
* **tests:** no more post-verify email if service is blank ([f505295](https://github.com/mozilla/fxa-content-server/commit/f505295)), closes [#3879](https://github.com/mozilla/fxa-content-server/issues/3879)

### chore

* **deps:** Update fxa-js-client to 0.1.43 (#3885) r=vbudhram ([3a39024](https://github.com/mozilla/fxa-content-server/commit/3a39024))
* **nsp:** add issue 121 to pending fix ([32d57b4](https://github.com/mozilla/fxa-content-server/commit/32d57b4))
* **readme:** update readme with grunt sass watch (#3877) r=vladikoff ([3f52b0e](https://github.com/mozilla/fxa-content-server/commit/3f52b0e)), closes [#3876](https://github.com/mozilla/fxa-content-server/issues/3876)
* **sasslint:** fix sasslint warnings (#3874) r=vladikoff ([7d81e53](https://github.com/mozilla/fxa-content-server/commit/7d81e53)), closes [(#3874](https://github.com/(/issues/3874) [#3854](https://github.com/mozilla/fxa-content-server/issues/3854)

### Features

* **client:** Add a button to Open in Yahoo/HotMail/Outlook (#3872) r=vladikoff ([46cdc3b](https://github.com/mozilla/fxa-content-server/commit/46cdc3b)), closes [#3640](https://github.com/mozilla/fxa-content-server/issues/3640)
* **client:** Add fade in to 'Back' link on confirm view (#3894) r=vladikoff ([b6ddc02](https://github.com/mozilla/fxa-content-server/commit/b6ddc02))
* **client:** Reword and slowly fade in the resend account verification email link ([17b2cfe](https://github.com/mozilla/fxa-content-server/commit/17b2cfe)), closes [#2654](https://github.com/mozilla/fxa-content-server/issues/2654)
* **client:** users from login and registration to about:accounts (#3870) r=vladikoff ([6a59d8c](https://github.com/mozilla/fxa-content-server/commit/6a59d8c)), closes [#3421](https://github.com/mozilla/fxa-content-server/issues/3421)
* **metrics:** send reminder param to account verification (#3871) r=vbudhram ([c3c04f8](https://github.com/mozilla/fxa-content-server/commit/c3c04f8)), closes [#3864](https://github.com/mozilla/fxa-content-server/issues/3864)

### Refactor

* **errors:**  catch interpolation error (#3917) r=vladikoff ([5703853](https://github.com/mozilla/fxa-content-server/commit/5703853)), closes [#3846](https://github.com/mozilla/fxa-content-server/issues/3846)
* **settings:** Code migration from settings-mixin to settings.js (#3873) r=vladikoff ([cba214b](https://github.com/mozilla/fxa-content-server/commit/cba214b)), closes [#3091](https://github.com/mozilla/fxa-content-server/issues/3091)
* **signup:** remove exclude_signup support (#3883) ([a2ff648](https://github.com/mozilla/fxa-content-server/commit/a2ff648))
* **tests:** Refactor the change password tests to use helpers. (#3910) ([aa14f05](https://github.com/mozilla/fxa-content-server/commit/aa14f05))

### style

* **devices:** improve current device design (#3828) r=vladikoff,shane-tomlinson ([a88c1c8](https://github.com/mozilla/fxa-content-server/commit/a88c1c8))



<a name="0.64.0"></a>
# 0.64.0 (2016-06-22)


### Bug Fixes

* **client:** Filter unwanted fields in call to /recovery_email/status (#3839) ([317c9cf](https://github.com/mozilla/fxa-content-server/commit/317c9cf))
* **client:** force numeric input for age field on signup page (#3803) r=shane-tomlinson,vbudh ([0e96539](https://github.com/mozilla/fxa-content-server/commit/0e96539))
* **client:** Show a sensible error message if basket is unavailable. (#3867) r=vladikoff,jbuc ([9ca06dd](https://github.com/mozilla/fxa-content-server/commit/9ca06dd)), closes [#3866](https://github.com/mozilla/fxa-content-server/issues/3866)
* **confirm:** change resend email limit to first 4 attempts (#3816) r=vbudhram ([f02bf19](https://github.com/mozilla/fxa-content-server/commit/f02bf19)), closes [#3777](https://github.com/mozilla/fxa-content-server/issues/3777)
* **eslint:** update eslint-config-fxa version (#3853) r=vladikoff ([eab5cc6](https://github.com/mozilla/fxa-content-server/commit/eab5cc6)), closes [#3852](https://github.com/mozilla/fxa-content-server/issues/3852)
* **links:** adjust mobile app links (#3815) r=vbudhram ([58a837c](https://github.com/mozilla/fxa-content-server/commit/58a837c)), closes [#3692](https://github.com/mozilla/fxa-content-server/issues/3692)
* **metrics:** Remove the caching sha from urls in the sentry stacktrace (#3861) r=vladikoff ([242f24e](https://github.com/mozilla/fxa-content-server/commit/242f24e)), closes [#3829](https://github.com/mozilla/fxa-content-server/issues/3829)
* **mozlog:** update to 2.0.4 (#3826) r=vladikoff ([5b7d707](https://github.com/mozilla/fxa-content-server/commit/5b7d707))
* **nsp:** add advisory 117 to list of known issues ([3f1de6e](https://github.com/mozilla/fxa-content-server/commit/3f1de6e))
* **nsp:** add to ignore list ([49f42c6](https://github.com/mozilla/fxa-content-server/commit/49f42c6)), closes [#3857](https://github.com/mozilla/fxa-content-server/issues/3857)
* **nsp:** update packages to fix nsp warnings (#3849) r=vladikoff ([b4051af](https://github.com/mozilla/fxa-content-server/commit/b4051af)), closes [(#3849](https://github.com/(/issues/3849) [#3848](https://github.com/mozilla/fxa-content-server/issues/3848)
* **password:** Add missing unit tests (#3812) r=vladikoff,TDA ([23eebb7](https://github.com/mozilla/fxa-content-server/commit/23eebb7))
* **permissions:** remove line break on permissions page (#3834) r=vladikoff ([f78187a](https://github.com/mozilla/fxa-content-server/commit/f78187a)), closes [#3833](https://github.com/mozilla/fxa-content-server/issues/3833)
* **rtl:** rtl weird behavior with special characters (#3824) r=vladikoff ([21d2dfd](https://github.com/mozilla/fxa-content-server/commit/21d2dfd)), closes [#3811](https://github.com/mozilla/fxa-content-server/issues/3811)
* **spelling:** change stength to strength (#3819) r=vladikoff ([0abbdfd](https://github.com/mozilla/fxa-content-server/commit/0abbdfd)), closes [#3818](https://github.com/mozilla/fxa-content-server/issues/3818)
* **tests:** ensure no leftover firefox-bin are running (#3820) ([0f52dcb](https://github.com/mozilla/fxa-content-server/commit/0f52dcb))
* **tests:** ignore error from killall firefox-bin ([d14d7be](https://github.com/mozilla/fxa-content-server/commit/d14d7be))
* **tests:** show selenium version from /wd/hub/status at test start (#3804) ([cd02afd](https://github.com/mozilla/fxa-content-server/commit/cd02afd))

### chore

* **l10n:** Remove the placeholder strings for fxa-83 (#3856) r=vbudhram ([abe1496](https://github.com/mozilla/fxa-content-server/commit/abe1496))
* **marketing:** Use more specific text for the marketing opt-in. ([bb7a71f](https://github.com/mozilla/fxa-content-server/commit/bb7a71f))
* **tests:** Remove listenForWebChannelMessages calls from tests. (#3768) r=vladikoff ([c68e130](https://github.com/mozilla/fxa-content-server/commit/c68e130))
* **tests:** Update avatar.js to use functional helpers, remove listenForWebChannelMessages.  ([1385213](https://github.com/mozilla/fxa-content-server/commit/1385213))
* **tests:** useTeamCityReporter=true for intern_server tests (#3823) ([81f355e](https://github.com/mozilla/fxa-content-server/commit/81f355e))

### Features

* **client:** Signin confirmation (#3671) ([7c5aee4](https://github.com/mozilla/fxa-content-server/commit/7c5aee4))
* **experiment:** add show-password experiment (#3801) r=vbudhram ([03debc1](https://github.com/mozilla/fxa-content-server/commit/03debc1))
* **metrics:** add statsD/DataDog tag if user is part of experiment (#3836) ([bd7dec8](https://github.com/mozilla/fxa-content-server/commit/bd7dec8))
* **styles:** Add support for .woff2 (#3844) ([b204544](https://github.com/mozilla/fxa-content-server/commit/b204544))
* **tests:** Filter unwanted lines from the mocha stack trace. (#3813) r=vladikoff ([34fa5d7](https://github.com/mozilla/fxa-content-server/commit/34fa5d7))
* **verify:** Pass `service` param when verifying email address. (#3757) r=vbudhram ([2ea10df](https://github.com/mozilla/fxa-content-server/commit/2ea10df))

### Refactor

* **cocktail:** change _.extend to cocktail.mixin (#3830) ([25a1ad8](https://github.com/mozilla/fxa-content-server/commit/25a1ad8))
* **flowId:** optimize get-index route by adjusting flow-metrics ([263d859](https://github.com/mozilla/fxa-content-server/commit/263d859))
* **styles:** refactor sass variables (#3783) ([4c929a4](https://github.com/mozilla/fxa-content-server/commit/4c929a4))
* **tests:** Use a helper to get the `remote` reference. (#3808) ([f32761e](https://github.com/mozilla/fxa-content-server/commit/f32761e))

### style

* **colors:** restyle buttons, links and labels to conform to mozilla style guide (#3755) ([3925684](https://github.com/mozilla/fxa-content-server/commit/3925684))
* **devices:** make devices and buttons responsive (#3825) ([050cb73](https://github.com/mozilla/fxa-content-server/commit/050cb73))
* **gravatar:** left align label (#3842) ([8dfd207](https://github.com/mozilla/fxa-content-server/commit/8dfd207))
* **links:** stack side-by-side links (#3817) r=vladikoff ([8476364](https://github.com/mozilla/fxa-content-server/commit/8476364)), closes [#3798](https://github.com/mozilla/fxa-content-server/issues/3798)



<a name="0.63.0"></a>
# 0.63.0 (2016-06-01)


### Bug Fixes

* **checkbox:** make only text clickable (#3759) ([855bf39](https://github.com/mozilla/fxa-content-server/commit/855bf39))
* **checkbox:** update checkbox styles (#3793) ([bc040aa](https://github.com/mozilla/fxa-content-server/commit/bc040aa)), closes [#3691](https://github.com/mozilla/fxa-content-server/issues/3691)
* **client:** Interpolate error messages before sending to Sentry. (#3764) ([26266f6](https://github.com/mozilla/fxa-content-server/commit/26266f6))
* **client:** Password length warning (#3739) ([c049106](https://github.com/mozilla/fxa-content-server/commit/c049106))
* **force_auth:** make force_auth work in web context (#3725) ([13798e0](https://github.com/mozilla/fxa-content-server/commit/13798e0))
* **rtl:** adjust rtl css for email and password r=vladikoff,shane-tomlinson ([5aeac38](https://github.com/mozilla/fxa-content-server/commit/5aeac38))
* **styles:** Fix the click area of side by side links. (#3785) ([20b9a51](https://github.com/mozilla/fxa-content-server/commit/20b9a51)), closes [(#3785](https://github.com/(/issues/3785) [#3776](https://github.com/mozilla/fxa-content-server/issues/3776)
* **styles:** Fix the grunt sasslint errors (#3796) r=vladikoff ([7827dbc](https://github.com/mozilla/fxa-content-server/commit/7827dbc)), closes [(#3796](https://github.com/(/issues/3796)
* **tests:** fix firstrun webchannel tests ([f2ddcd7](https://github.com/mozilla/fxa-content-server/commit/f2ddcd7)), closes [#3790](https://github.com/mozilla/fxa-content-server/issues/3790)
* **tests:** fix sync_v3 tests for remote environments (#3780) ([6600006](https://github.com/mozilla/fxa-content-server/commit/6600006)), closes [(#3780](https://github.com/(/issues/3780) [#3772](https://github.com/mozilla/fxa-content-server/issues/3772)
* **tests:** Fix the functional tests that listen for WebChannel messages. (#3752) ([a946f2f](https://github.com/mozilla/fxa-content-server/commit/a946f2f)), closes [(#3752](https://github.com/(/issues/3752) [#3750](https://github.com/mozilla/fxa-content-server/issues/3750)
* **tests:** improve stability of firstrun tests (#3794) ([9d267ab](https://github.com/mozilla/fxa-content-server/commit/9d267ab))

### chore

* **deps:** Update fxa-js-client to 0.1.39 (#3787) r=vladikoff ([5ceea48](https://github.com/mozilla/fxa-content-server/commit/5ceea48))
* **markdown:** port marked to remarkable (#3746) r=pdehaan,vladikoff ([ba542f7](https://github.com/mozilla/fxa-content-server/commit/ba542f7)), closes [#3728](https://github.com/mozilla/fxa-content-server/issues/3728)
* **npm:** update shrinkwrap (#3771) ([f7dccbb](https://github.com/mozilla/fxa-content-server/commit/f7dccbb))
* **nsp:** Exclude moment CVE from nsp checks (#3756) ([02adab5](https://github.com/mozilla/fxa-content-server/commit/02adab5))

### Features

* **client:** Handle the upcoming /complete_signin route. ([bde60b4](https://github.com/mozilla/fxa-content-server/commit/bde60b4))
* **client:** Stop passing 400 page error messages via query parameters. (#3715) r=vladikoff ([2cad043](https://github.com/mozilla/fxa-content-server/commit/2cad043))
* **metrics:** Generate flowId on the server (#3736) ([48919e1](https://github.com/mozilla/fxa-content-server/commit/48919e1))
* **robots:** adjust robots config to use "noindex" everywhere. (#3604) ([f6ed899](https://github.com/mozilla/fxa-content-server/commit/f6ed899))
* **tests:** Add a functional test for re-verifying an account. (#3781) ([b2ef9c1](https://github.com/mozilla/fxa-content-server/commit/b2ef9c1))

### Refactor

* **client:** Prepare for pw change/reset endpoints to return session data. (#3747) ([8d4b359](https://github.com/mozilla/fxa-content-server/commit/8d4b359))
* **tests:** Refactor many functional tests to use helper methods. (#3751) ([09585b4](https://github.com/mozilla/fxa-content-server/commit/09585b4))



<a name="0.62.0"></a>
# 0.62.0 (2016-05-18)


### Bug Fixes

* **base64url:** Trim padding per RFC 7515. (#3713) r=vladikoff,rfk ([585520d](https://github.com/mozilla/fxa-content-server/commit/585520d))
* **client:** handle async invalid token on signin (#3681) r=shane-tomlinson ([e484bd4](https://github.com/mozilla/fxa-content-server/commit/e484bd4))
* **server:** add extra body check for report error (#3709) ([c65cbcd](https://github.com/mozilla/fxa-content-server/commit/c65cbcd)), closes [#3708](https://github.com/mozilla/fxa-content-server/issues/3708)
* **server:** add extra body check for report error (#3709) ([f10868d](https://github.com/mozilla/fxa-content-server/commit/f10868d)), closes [#3708](https://github.com/mozilla/fxa-content-server/issues/3708)
* **style:** Autofocus on submit button and added tabindex (#3703) ([322902c](https://github.com/mozilla/fxa-content-server/commit/322902c))
* **styles:** change focused fields color scheme (#3727) ([fdae81a](https://github.com/mozilla/fxa-content-server/commit/fdae81a))
* **styles:** increase bottom margin for old password field (#3724) ([eac3bee](https://github.com/mozilla/fxa-content-server/commit/eac3bee))
* **styles:** replace clear sans with fira sans (#3685) r=shane-tomlinson,ryanfeeley ([4798131](https://github.com/mozilla/fxa-content-server/commit/4798131))
* **teamcity:** use optional TeamCity reporter (#3749) r=vladikoff ([abc2e0b](https://github.com/mozilla/fxa-content-server/commit/abc2e0b))
* **tests:** add missing test runner dependency: helmet (#3723) r=vladikoff ([0e92554](https://github.com/mozilla/fxa-content-server/commit/0e92554))
* **tests:** adjust oauth 123done tests for logout (#3722) r=vbudhram ([e6bd768](https://github.com/mozilla/fxa-content-server/commit/e6bd768)), closes [#3721](https://github.com/mozilla/fxa-content-server/issues/3721)
* **tests:** Fix the failing functional test. (#3706) r=vladikoff ([2b6f3d7](https://github.com/mozilla/fxa-content-server/commit/2b6f3d7)), closes [(#3706](https://github.com/(/issues/3706)
* **tests:** Fix the failing functional test. (#3706) r=vladikoff ([8747e0d](https://github.com/mozilla/fxa-content-server/commit/8747e0d)), closes [(#3706](https://github.com/(/issues/3706)
* **tests:** some functional tests are not cross-dependent anymore (#3719) r=vladikoff,shane- ([f4fd9cf](https://github.com/mozilla/fxa-content-server/commit/f4fd9cf)), closes [#3716](https://github.com/mozilla/fxa-content-server/issues/3716)
* **tests:** speed up the relier unit tests (#3717) ([8bb3edf](https://github.com/mozilla/fxa-content-server/commit/8bb3edf))
* **tests:** use sessionstorage for testing webchannel messages (#3741) r=shane-tomlinson ([b750cd5](https://github.com/mozilla/fxa-content-server/commit/b750cd5))

### chore

* **cleanup:** cleanup gitignore (#3734) ([297e00a](https://github.com/mozilla/fxa-content-server/commit/297e00a)), closes [#3733](https://github.com/mozilla/fxa-content-server/issues/3733)
* **docs:** update npm version in README ([5c62196](https://github.com/mozilla/fxa-content-server/commit/5c62196))
* **sass-lint:** add sass linting (#3732) r=vladikoff,pdehaan ([c4d2def](https://github.com/mozilla/fxa-content-server/commit/c4d2def))

### Features

* **client:** Fully validate `email` and `uid` in the relier. (#3711) ([298be44](https://github.com/mozilla/fxa-content-server/commit/298be44))
* **client:** pass metrics context metadata to the back end (#3702) r=vladikoff ([2ebc49a](https://github.com/mozilla/fxa-content-server/commit/2ebc49a))
* **errors:** Add messaging for new "request blocked" errno 125. (#3735) ([aae3c5c](https://github.com/mozilla/fxa-content-server/commit/aae3c5c))
* **locale:** add Arabic locale support (#3726) r=vbudhram ([4450796](https://github.com/mozilla/fxa-content-server/commit/4450796))
* **locale:** enable Finnish locale (#3738) r=vbudhram ([0ef9621](https://github.com/mozilla/fxa-content-server/commit/0ef9621)), closes [#3737](https://github.com/mozilla/fxa-content-server/issues/3737)



<a name="0.61.1"></a>
## 0.61.1 (2016-05-09)


### Bug Fixes

* **server:** add extra body check for report error (#3709) ([f10868d](https://github.com/mozilla/fxa-content-server/commit/f10868d)), closes [#3708](https://github.com/mozilla/fxa-content-server/issues/3708)
* **tests:** Fix the failing functional test. (#3706) r=vladikoff ([2b6f3d7](https://github.com/mozilla/fxa-content-server/commit/2b6f3d7)), closes [(#3706](https://github.com/(/issues/3706)



<a name="0.61.0"></a>
# 0.61.0 (2016-05-03)


### Bug Fixes

* **channels:** fix iframe message parsing ([a7c7ca2](https://github.com/mozilla/fxa-content-server/commit/a7c7ca2)), closes [#3602](https://github.com/mozilla/fxa-content-server/issues/3602)
* **client:** update to fxa-js-client 0.1.37 (#3690) ([d9ab90c](https://github.com/mozilla/fxa-content-server/commit/d9ab90c))
* **metrics:** Scrub PII from CSP reports ([1549c87](https://github.com/mozilla/fxa-content-server/commit/1549c87)), closes [#3689](https://github.com/mozilla/fxa-content-server/issues/3689)
* **signup:** Update button text on signup and CWTS pages. ([203f905](https://github.com/mozilla/fxa-content-server/commit/203f905)), closes [#3623](https://github.com/mozilla/fxa-content-server/issues/3623)
* **views:** do not show session expired warnings in views (#3700) r=vbudhram ([6103a64](https://github.com/mozilla/fxa-content-server/commit/6103a64)), closes [#3222](https://github.com/mozilla/fxa-content-server/issues/3222)

### chore

* **docs:** update comment ([49a4477](https://github.com/mozilla/fxa-content-server/commit/49a4477))
* **docs:** update README with new Selenium versions (#3701) ([cf9de81](https://github.com/mozilla/fxa-content-server/commit/cf9de81))
* **nsp:** Add .nsprc config file to ignore NSP warnings ([db49863](https://github.com/mozilla/fxa-content-server/commit/db49863))
* **tests:** Sort the front end unit tests alphabetically. ([2d7ffc9](https://github.com/mozilla/fxa-content-server/commit/2d7ffc9))
* **travis:** drop node 0.12 support ([6af6274](https://github.com/mozilla/fxa-content-server/commit/6af6274))

### Features

* **client:** implement resume token validation (#3682) ([148f42a](https://github.com/mozilla/fxa-content-server/commit/148f42a))
* **client:** Remove synchronization of unmasking on change password fields ([cd782c3](https://github.com/mozilla/fxa-content-server/commit/cd782c3))
* **metrics:** emit flow.begin event from metrics endpoint (#3683) ([8942991](https://github.com/mozilla/fxa-content-server/commit/8942991))
* **metrics:** update to support Sentry 8 and new raven.js (#3695) r=shane-tomlinson ([e302894](https://github.com/mozilla/fxa-content-server/commit/e302894)), closes [#3599](https://github.com/mozilla/fxa-content-server/issues/3599)
* **server:** Enable CSP! (#3627) ([bc714b0](https://github.com/mozilla/fxa-content-server/commit/bc714b0))

### Refactor

* **client:** move fxaClient access out of view (#3696) ([dc579de](https://github.com/mozilla/fxa-content-server/commit/dc579de))
* **csp-reports:** Updates based on @vladikoff's feedback ([864deb5](https://github.com/mozilla/fxa-content-server/commit/864deb5))



<a name="0.60.0"></a>
# 0.60.0 (2016-04-19)


### Bug Fixes

* **client:** Clear `resetPasswordConfirm` flag after successful reset. ([b72c27c](https://github.com/mozilla/fxa-content-server/commit/b72c27c))
* **client:** Do not skip "reset password" screen in force_auth. ([b22eeb4](https://github.com/mozilla/fxa-content-server/commit/b22eeb4)), closes [#3477](https://github.com/mozilla/fxa-content-server/issues/3477)
* **client:** Reduce the number of `parseMessage` errors. ([37e8f04](https://github.com/mozilla/fxa-content-server/commit/37e8f04)), closes [#3594](https://github.com/mozilla/fxa-content-server/issues/3594)
* **client:** Remove support for Iframed OAuth flows. ([5d19757](https://github.com/mozilla/fxa-content-server/commit/5d19757)), closes [#3628](https://github.com/mozilla/fxa-content-server/issues/3628)
* **client:** Sign out messages disappear when user starts typing ([198070e](https://github.com/mozilla/fxa-content-server/commit/198070e))
* **client:** isPasswordAutocompleteDisabled removed ([7fb7dae](https://github.com/mozilla/fxa-content-server/commit/7fb7dae))
* **deps:** update most prod deps ([a5ae334](https://github.com/mozilla/fxa-content-server/commit/a5ae334))
* **deps:** update node-uap version ([b43ecdd](https://github.com/mozilla/fxa-content-server/commit/b43ecdd))
* **deps:** update to bluebird 3 promises ([b5f5f17](https://github.com/mozilla/fxa-content-server/commit/b5f5f17))
* **strings:** fix device string ([c4a85c8](https://github.com/mozilla/fxa-content-server/commit/c4a85c8))
* **tests:** Fix the failure on addEventListener. ([371f091](https://github.com/mozilla/fxa-content-server/commit/371f091)), closes [#3408](https://github.com/mozilla/fxa-content-server/issues/3408)
* **tests:** adjust checkbox test to click on labels properly ([fd3c658](https://github.com/mozilla/fxa-content-server/commit/fd3c658)), closes [#3618](https://github.com/mozilla/fxa-content-server/issues/3618)
* **tests:** update device tests to wait for device delete request ([84a34df](https://github.com/mozilla/fxa-content-server/commit/84a34df)), closes [#3405](https://github.com/mozilla/fxa-content-server/issues/3405)

### Features

* **client:** Show a startup spinner on startup ([e8f3252](https://github.com/mozilla/fxa-content-server/commit/e8f3252)), closes [#2980](https://github.com/mozilla/fxa-content-server/issues/2980)
* **client:** Smooth out the "reset_password_confirm=false" flow. ([17e27c1](https://github.com/mozilla/fxa-content-server/commit/17e27c1))
* **client:** Strict validation of email and uid on force_auth ([f666c8b](https://github.com/mozilla/fxa-content-server/commit/f666c8b)), closes [#3040](https://github.com/mozilla/fxa-content-server/issues/3040)
* **reset:** add reset_password_confirm parameter to allow auto submit ([59bfb5f](https://github.com/mozilla/fxa-content-server/commit/59bfb5f))
* **signin:** handle new account must reset error (126) ([b2908af](https://github.com/mozilla/fxa-content-server/commit/b2908af))

### Refactor

* **client:** Convert durations into duration-js ([8795b14](https://github.com/mozilla/fxa-content-server/commit/8795b14)), closes [#1657](https://github.com/mozilla/fxa-content-server/issues/1657)
* **client:** Extract account reset logic into a mixin to be shared. ([7bc28f6](https://github.com/mozilla/fxa-content-server/commit/7bc28f6))
* **client:** Extract open-gmail logic into a mixin to be shared. ([007d470](https://github.com/mozilla/fxa-content-server/commit/007d470))
* **client:** In siginin, rename `.prefill` to `.prefillEmail`. ([489a80f](https://github.com/mozilla/fxa-content-server/commit/489a80f))
* **client:** Move error reporting from app-start a shared module. ([ea12cc5](https://github.com/mozilla/fxa-content-server/commit/ea12cc5))
* **logging:** Add error module ([13858f3](https://github.com/mozilla/fxa-content-server/commit/13858f3))

### chore

* **ci:** add circleci scripts into tests ([235e20d](https://github.com/mozilla/fxa-content-server/commit/235e20d))
* **client:** Add the strings needed for the email reconfirmation feature. ([efb639f](https://github.com/mozilla/fxa-content-server/commit/efb639f))
* **client:** Alphabetize a couple of out of order dependencies. ([39dd282](https://github.com/mozilla/fxa-content-server/commit/39dd282))
* **deps:** update devDeps ([b7a2862](https://github.com/mozilla/fxa-content-server/commit/b7a2862))
* **deps:** update to Intern 3.1.1 ([aa14ce6](https://github.com/mozilla/fxa-content-server/commit/aa14ce6))



<a name="0.59.0"></a>
# 0.59.0 (2016-03-21)


### Bug Fixes

* **confirm:** do not show errors during confirmation polling ([944fc5e](https://github.com/mozilla/fxa-content-server/commit/944fc5e)), closes [#2638](https://github.com/mozilla/fxa-content-server/issues/2638)
* **metrics:** limit Sentry stack frames ([293ab07](https://github.com/mozilla/fxa-content-server/commit/293ab07)), closes [#3167](https://github.com/mozilla/fxa-content-server/issues/3167)
* **tests:** server tests now require bluebird and lodash ([39461dd](https://github.com/mozilla/fxa-content-server/commit/39461dd))

### chore

* **docs:** add a link to prod content server ([659bd3c](https://github.com/mozilla/fxa-content-server/commit/659bd3c))
* **docs:** Document helper functions added in #3595 ([2255991](https://github.com/mozilla/fxa-content-server/commit/2255991))
* **tests:** Add a missing unit test for views/confirm.js ([5ac2347](https://github.com/mozilla/fxa-content-server/commit/5ac2347))
* **travis:** unlock node.js versions ([0cf6289](https://github.com/mozilla/fxa-content-server/commit/0cf6289)), closes [#3586](https://github.com/mozilla/fxa-content-server/issues/3586)

### Features

* **client:** Better handling of deleted accounts on /force_auth ([485433f](https://github.com/mozilla/fxa-content-server/commit/485433f)), closes [#3057](https://github.com/mozilla/fxa-content-server/issues/3057) [#3283](https://github.com/mozilla/fxa-content-server/issues/3283)
* **client:** joi like validation of query parameters ([d9e18ea](https://github.com/mozilla/fxa-content-server/commit/d9e18ea))
* **referer:** Only send origin in referer header, not whole URL. ([f12b67b](https://github.com/mozilla/fxa-content-server/commit/f12b67b))
* **server:** emit the new flow.begin activity event ([5b74706](https://github.com/mozilla/fxa-content-server/commit/5b74706))

### Refactor

* **tests:** Overhaul the force_auth tests. ([89de5cd](https://github.com/mozilla/fxa-content-server/commit/89de5cd))

### Reverts

* **server:** remove server-generated flowId and flow.begin event ([83f0503](https://github.com/mozilla/fxa-content-server/commit/83f0503))



<a name="0.58.1"></a>
## 0.58.1 (2016-03-09)


### Bug Fixes

* **build:** Fix `grunt build` exception if server template open in vim ([d6c9661](https://github.com/mozilla/fxa-content-server/commit/d6c9661)), closes [#3581](https://github.com/mozilla/fxa-content-server/issues/3581)
* **client:** Only normalize scopes for trusted reliers when prompting for consent. ([8aa23fe](https://github.com/mozilla/fxa-content-server/commit/8aa23fe))
* **server:** Ensure the 400 page prints error messages in production. ([1279cff](https://github.com/mozilla/fxa-content-server/commit/1279cff)), closes [#2070](https://github.com/mozilla/fxa-content-server/issues/2070) [#3572](https://github.com/mozilla/fxa-content-server/issues/3572)
* **tests:** add htmlparser2 dependency to teamcity/run-server.sh ([26d33af](https://github.com/mozilla/fxa-content-server/commit/26d33af))

### chore

* **tests:** Functional test for trusted relier that prompts for consent ([c89ceb1](https://github.com/mozilla/fxa-content-server/commit/c89ceb1))

### Refactor

* **client:** Simplify url.js->searchParams ([ed3c190](https://github.com/mozilla/fxa-content-server/commit/ed3c190))



<a name="0.58.0"></a>
# 0.58.0 (2016-03-08)


### Bug Fixes

* **build:** copy error pages into dist, not app ([118e2c8](https://github.com/mozilla/fxa-content-server/commit/118e2c8))
* **client:** forbid single-part domains in email addresses ([4c42f47](https://github.com/mozilla/fxa-content-server/commit/4c42f47))
* **client:** Handle old accounts that contain `accountData` ([479b7dd](https://github.com/mozilla/fxa-content-server/commit/479b7dd)), closes [#3466](https://github.com/mozilla/fxa-content-server/issues/3466)
* **client:** Only send login notices to Fx if all data is available. ([53fe05f](https://github.com/mozilla/fxa-content-server/commit/53fe05f)), closes [#3514](https://github.com/mozilla/fxa-content-server/issues/3514)
* **server:** Allow the /signin, /signup, /reset_pasword to be framed ([f513fb2](https://github.com/mozilla/fxa-content-server/commit/f513fb2)), closes [#3518](https://github.com/mozilla/fxa-content-server/issues/3518)
* **test:** Ensure `addEventListener` exists before invoking. ([918cf7b](https://github.com/mozilla/fxa-content-server/commit/918cf7b)), closes [#3408](https://github.com/mozilla/fxa-content-server/issues/3408)
* **tests:** allow setting fxaDevBox with teamcity run-server.sh ([62b8b58](https://github.com/mozilla/fxa-content-server/commit/62b8b58))
* **tests:** don't quote commit value (might have leading spaces) ([d25225b](https://github.com/mozilla/fxa-content-server/commit/d25225b))
* **tests:** Fix test timeout with selenium 51 ([9021c28](https://github.com/mozilla/fxa-content-server/commit/9021c28))
* **tests:** handle OUT: garbage from jsawk ([6b268ea](https://github.com/mozilla/fxa-content-server/commit/6b268ea))
* **tests:** update modules to match package.json, and jsawk fix ([d36f285](https://github.com/mozilla/fxa-content-server/commit/d36f285))
* **tests:** update teamcity server test driver ([902195c](https://github.com/mozilla/fxa-content-server/commit/902195c))
* **validation:** Add validation to optional params in models and reliers ([46cc1ad](https://github.com/mozilla/fxa-content-server/commit/46cc1ad)), closes [#2025](https://github.com/mozilla/fxa-content-server/issues/2025) [#3490](https://github.com/mozilla/fxa-content-server/issues/3490) [#3452](https://github.com/mozilla/fxa-content-server/issues/3452)

### chore

* **client:** Update fxa-js-client to 0.1.34 ([fdd9f4e](https://github.com/mozilla/fxa-content-server/commit/fdd9f4e))
* **git:** Remove built app based error pages from .gitignore ([ebf464c](https://github.com/mozilla/fxa-content-server/commit/ebf464c))
* **strings:** Add strings needed for update password reset flow ([fb5087c](https://github.com/mozilla/fxa-content-server/commit/fb5087c))
* **tests:** latest4 is also an fxa-dev box ([8b57f1e](https://github.com/mozilla/fxa-content-server/commit/8b57f1e))
* **tests:** Pre-merge cleanup of tests and HTML. ([5844134](https://github.com/mozilla/fxa-content-server/commit/5844134))
* **tests:** Remove hard coded client_id from `oauth choose redirect` tests. ([5064b69](https://github.com/mozilla/fxa-content-server/commit/5064b69))

### Features

* **amo:** Signin/Signup based on email query param with existing account ([d30d508](https://github.com/mozilla/fxa-content-server/commit/d30d508))
* **build:** Prepare to serve static content from a CDN. ([93209b2](https://github.com/mozilla/fxa-content-server/commit/93209b2)), closes [#3447](https://github.com/mozilla/fxa-content-server/issues/3447) [#3462](https://github.com/mozilla/fxa-content-server/issues/3462) [#3463](https://github.com/mozilla/fxa-content-server/issues/3463)
* **client:** Add a mixin to handle updating external URLs on Fx for iOS ([f2f7fc1](https://github.com/mozilla/fxa-content-server/commit/f2f7fc1))
* **server:** add hard crash maintenance mode template ([b168cf2](https://github.com/mozilla/fxa-content-server/commit/b168cf2)), closes [#3103](https://github.com/mozilla/fxa-content-server/issues/3103)
* **styles:** Updated password reset flow ([822ab77](https://github.com/mozilla/fxa-content-server/commit/822ab77))



<a name="0.57.0"></a>
# 0.57.0 (2016-02-23)


### Bug Fixes

* **client:** Do not show the easter egg if in an iframe. ([b59e4fe](https://github.com/mozilla/fxa-content-server/commit/b59e4fe)), closes [#3483](https://github.com/mozilla/fxa-content-server/issues/3483)
* **client:** Fix error message behavior post-screen transition. ([7da39a8](https://github.com/mozilla/fxa-content-server/commit/7da39a8)), closes [#3503](https://github.com/mozilla/fxa-content-server/issues/3503)
* **client:** Fix password reset in e10s. ([2211306](https://github.com/mozilla/fxa-content-server/commit/2211306))
* **client:** Fix show/hide password toggle on force_auth ([6033838](https://github.com/mozilla/fxa-content-server/commit/6033838)), closes [#3532](https://github.com/mozilla/fxa-content-server/issues/3532)
* **client:** Fix uploading an avatar from file ([0d87a98](https://github.com/mozilla/fxa-content-server/commit/0d87a98)), closes [#3519](https://github.com/mozilla/fxa-content-server/issues/3519)
* **client:** Focus the display name field when opening the panel. ([21634ba](https://github.com/mozilla/fxa-content-server/commit/21634ba)), closes [#3517](https://github.com/mozilla/fxa-content-server/issues/3517)
* **cwts:** show all sync engine options to all clients ([98d1059](https://github.com/mozilla/fxa-content-server/commit/98d1059)), closes [#3494](https://github.com/mozilla/fxa-content-server/issues/3494)
* **devices:** remove plural strings from connected date ([02d493b](https://github.com/mozilla/fxa-content-server/commit/02d493b)), closes [#3510](https://github.com/mozilla/fxa-content-server/issues/3510)
* **metrics:** Report Windows 10 metrics reporting. ([045ad50](https://github.com/mozilla/fxa-content-server/commit/045ad50)), closes [#3445](https://github.com/mozilla/fxa-content-server/issues/3445)
* **style:** Cleanup sync options styling ([6d8cd85](https://github.com/mozilla/fxa-content-server/commit/6d8cd85))
* **teamcity:** record content,oauth,profile,auth __version__ (latest4) ([3190cb0](https://github.com/mozilla/fxa-content-server/commit/3190cb0))
* **tests:** adjust case sensitive tests for sync v2 ([82946a2](https://github.com/mozilla/fxa-content-server/commit/82946a2))

### chore

* **client:** Add the strings for PR #3426 ([bc80f3a](https://github.com/mozilla/fxa-content-server/commit/bc80f3a))
* **client:** signin from signup final touches ([7ef7ae9](https://github.com/mozilla/fxa-content-server/commit/7ef7ae9))
* **install:** Sort the dependencies in package.json ([3c0d651](https://github.com/mozilla/fxa-content-server/commit/3c0d651))

### Features

* **build:** Add SRI `integrity` attributes to static resources. ([4b23a90](https://github.com/mozilla/fxa-content-server/commit/4b23a90)), closes [#3449](https://github.com/mozilla/fxa-content-server/issues/3449)
* **client:** Add support for `prompt=consent` for OAuth reliers. ([041b9fa](https://github.com/mozilla/fxa-content-server/commit/041b9fa)), closes [#3505](https://github.com/mozilla/fxa-content-server/issues/3505)
* **client:** allow users to sign in from sign-up view ([b513701](https://github.com/mozilla/fxa-content-server/commit/b513701))
* **client:** Expand the permissions screen. ([851446a](https://github.com/mozilla/fxa-content-server/commit/851446a)), closes [#2477](https://github.com/mozilla/fxa-content-server/issues/2477)
* **cwts:** enable choose what to sync in fx-firstrun-v2 and refactor other cwts auth_broker ([c5d28cc](https://github.com/mozilla/fxa-content-server/commit/c5d28cc)), closes [#3365](https://github.com/mozilla/fxa-content-server/issues/3365)
* **sass:** add hover and active states for avatar upload dialog buttons ([fca16ac](https://github.com/mozilla/fxa-content-server/commit/fca16ac))

### Refactor

* **test:** Image uploader functional tests upload images. ([859b7c0](https://github.com/mozilla/fxa-content-server/commit/859b7c0))



<a name="0.56.0"></a>
# 0.56.0 (2016-02-10)


### Bug Fixes

* **client:** Do not sign out of Sync when visiting /force_auth ([f96672c](https://github.com/mozilla/fxa-content-server/commit/f96672c)), closes [#3431](https://github.com/mozilla/fxa-content-server/issues/3431)
* **client:** Ensure status messages are shown on the signup page. ([dfeb53b](https://github.com/mozilla/fxa-content-server/commit/dfeb53b))
* **client:** Ignore postMessages from `chrome://browser` ([7010bbd](https://github.com/mozilla/fxa-content-server/commit/7010bbd))
* **client:** No more redirect to `signin_complete` w/ fx_desktop_v2 ([723da2b](https://github.com/mozilla/fxa-content-server/commit/723da2b)), closes [#3330](https://github.com/mozilla/fxa-content-server/issues/3330) [#3353](https://github.com/mozilla/fxa-content-server/issues/3353)
* **client:** Update the `_redirectTo` stragglers, add tests. ([da5fbfe](https://github.com/mozilla/fxa-content-server/commit/da5fbfe))
* **confirm:** fix openGmail button visibility ([aa122cb](https://github.com/mozilla/fxa-content-server/commit/aa122cb)), closes [#3487](https://github.com/mozilla/fxa-content-server/issues/3487)
* **experiments:** update to train-55 experiments ([01459b6](https://github.com/mozilla/fxa-content-server/commit/01459b6))
* **metrics:** Filter obviously invalid StatsD timings ([cdeac93](https://github.com/mozilla/fxa-content-server/commit/cdeac93))
* **metrics:** Send an error's context as a Sentry report tag. ([8bdfd57](https://github.com/mozilla/fxa-content-server/commit/8bdfd57)), closes [#3470](https://github.com/mozilla/fxa-content-server/issues/3470)
* **spelling:** fix a few typos ([8394a57](https://github.com/mozilla/fxa-content-server/commit/8394a57))
* **teamcity:** record content,oauth,profile,auth __version__ ([f2672a0](https://github.com/mozilla/fxa-content-server/commit/f2672a0))
* **test:** Fix the `attempt to use webcam for avatar` functional test. ([18b0c6d](https://github.com/mozilla/fxa-content-server/commit/18b0c6d)), closes [#3455](https://github.com/mozilla/fxa-content-server/issues/3455)
* **travis:** lock node versions until new versions are supported ([ad92350](https://github.com/mozilla/fxa-content-server/commit/ad92350))

### chore

* **client:** Add a unit test for sign_up.js->onAmoSignIn ([d1364e2](https://github.com/mozilla/fxa-content-server/commit/d1364e2))
* **client:** Add the AMO migration string to strings.js ([2f8c721](https://github.com/mozilla/fxa-content-server/commit/2f8c721))
* **client:** Remove `submit` from ForceAuthView. ([d221aed](https://github.com/mozilla/fxa-content-server/commit/d221aed)), closes [#3438](https://github.com/mozilla/fxa-content-server/issues/3438)
* **client:** Remove the extra mixins from the ForceAuthView. ([6316053](https://github.com/mozilla/fxa-content-server/commit/6316053)), closes [#3437](https://github.com/mozilla/fxa-content-server/issues/3437)
* **docs:** Add `migration` possible values documentation. ([8d0e17a](https://github.com/mozilla/fxa-content-server/commit/8d0e17a))

### Features

* **client:** Enable "Sync Preferences" from the firstrun flow. ([539ed50](https://github.com/mozilla/fxa-content-server/commit/539ed50)), closes [#3417](https://github.com/mozilla/fxa-content-server/issues/3417)
* **confirm:** promote "open gmail" to a feature ([833358d](https://github.com/mozilla/fxa-content-server/commit/833358d)), closes [#3368](https://github.com/mozilla/fxa-content-server/issues/3368)
* **migration:** Updated to support AMO migration through the migration query param ([949f717](https://github.com/mozilla/fxa-content-server/commit/949f717))
* **sass:** use custom SVGs for avatar upload buttons ([21c2821](https://github.com/mozilla/fxa-content-server/commit/21c2821))

### Refactor

* **client:** Extract `accountKeys`, `relierKeys` to the Account model. ([3fdef3f](https://github.com/mozilla/fxa-content-server/commit/3fdef3f))
* **relier:** remove isFxDesktop(), it is not used ([888dd3f](https://github.com/mozilla/fxa-content-server/commit/888dd3f))



<a name="0.55.0"></a>
# 0.55.0 (2016-01-26)


### Bug Fixes

* **client:** enforce validation of notifier event data ([7002c76](https://github.com/mozilla/fxa-content-server/commit/7002c76))
* **client:** Fix the browser back button in the firstrun flow. ([6c306e0](https://github.com/mozilla/fxa-content-server/commit/6c306e0)), closes [#3296](https://github.com/mozilla/fxa-content-server/issues/3296)
* **client:** tolerate missing _formPrefill in signed-out-notification-mixin ([cf2c6c7](https://github.com/mozilla/fxa-content-server/commit/cf2c6c7))
* **config:** switch to readable config values ([d9326cc](https://github.com/mozilla/fxa-content-server/commit/d9326cc)), closes [#2874](https://github.com/mozilla/fxa-content-server/issues/2874)
* **devices:** format connected date ([20eb09a](https://github.com/mozilla/fxa-content-server/commit/20eb09a)), closes [#3377](https://github.com/mozilla/fxa-content-server/issues/3377)
* **metrics:** Reduce the number of localStorage errors in Sentry. ([aedb762](https://github.com/mozilla/fxa-content-server/commit/aedb762))
* **sentry:** adjust cache busting files for Sentry ([2a85d0a](https://github.com/mozilla/fxa-content-server/commit/2a85d0a)), closes [#3420](https://github.com/mozilla/fxa-content-server/issues/3420) [#3363](https://github.com/mozilla/fxa-content-server/issues/3363)
* **template:** update cookies required message to include local storage ([59672c5](https://github.com/mozilla/fxa-content-server/commit/59672c5)), closes [#3129](https://github.com/mozilla/fxa-content-server/issues/3129)
* **test:** Fix the 'sign in with a second sign-in tab open' test. ([8fd9ef5](https://github.com/mozilla/fxa-content-server/commit/8fd9ef5)), closes [#3380](https://github.com/mozilla/fxa-content-server/issues/3380)

### chore

* **client:** Remove the unused ConfigLoader dep from cookies disabled. ([5c33eb8](https://github.com/mozilla/fxa-content-server/commit/5c33eb8))
* **deps:** update to latest fxa changelog ([675a95e](https://github.com/mozilla/fxa-content-server/commit/675a95e))
* **docs:** update node version ([5a500c5](https://github.com/mozilla/fxa-content-server/commit/5a500c5))
* **docs:** update servers and selenium version ([bf92684](https://github.com/mozilla/fxa-content-server/commit/bf92684))

### docs

* **contributing:** Mention git commit guidelines ([7f3cfcd](https://github.com/mozilla/fxa-content-server/commit/7f3cfcd))

### Features

* **client:** Log localStorage errors on startup. ([49aedc8](https://github.com/mozilla/fxa-content-server/commit/49aedc8))
* **client:** Report email opt-in status to firstrun page. ([cd7fa8b](https://github.com/mozilla/fxa-content-server/commit/cd7fa8b)), closes [#3411](https://github.com/mozilla/fxa-content-server/issues/3411)
* **client:** Support the newest navigator.mediaDevices API for fetching avatars ([3913f55](https://github.com/mozilla/fxa-content-server/commit/3913f55))
* **docker:** Additional Dockerfile for self-hosting ([2db851c](https://github.com/mozilla/fxa-content-server/commit/2db851c))
* **metric:** Add metric to track when user successfully changes their password ([14c3344](https://github.com/mozilla/fxa-content-server/commit/14c3344))
* **sass:** Show a spinner while loading a ProfileImage. ([f360c9c](https://github.com/mozilla/fxa-content-server/commit/f360c9c))

### Refactor

* **client:** Better Account field sandboxing ([d432199](https://github.com/mozilla/fxa-content-server/commit/d432199))
* **client:** Further data sandboxing ([afe52ee](https://github.com/mozilla/fxa-content-server/commit/afe52ee))
* **client:** Simplify the _isEmailFirefoxDomain function. ([ea29e57](https://github.com/mozilla/fxa-content-server/commit/ea29e57))



<a name="0.54.0"></a>
# 0.54.0 (2016-01-12)


### Bug Fixes

* **client:** fx-desktop-v2 broker halts before signup confirmation poll. ([34c9728](https://github.com/mozilla/fxa-content-server/commit/34c9728)), closes [#3330](https://github.com/mozilla/fxa-content-server/issues/3330)
* **client:** Only send `internal:*` messages across the InterTabChannel. ([1e169b8](https://github.com/mozilla/fxa-content-server/commit/1e169b8))
* **csp:** make CSP reports more detailed, remove sample rate ([41d919c](https://github.com/mozilla/fxa-content-server/commit/41d919c)), closes [#3297](https://github.com/mozilla/fxa-content-server/issues/3297)
* **docs:** remove outdated Docker docs ([4487573](https://github.com/mozilla/fxa-content-server/commit/4487573))
* **metrics:** optimize StatsD tags for performance ([207556a](https://github.com/mozilla/fxa-content-server/commit/207556a)), closes [#3349](https://github.com/mozilla/fxa-content-server/issues/3349)
* **signup:** disallow @firefox email field during sign up ([56465b2](https://github.com/mozilla/fxa-content-server/commit/56465b2)), closes [#3332](https://github.com/mozilla/fxa-content-server/issues/3332)
* **sourcemap:** add head.js sourcemap ([fdb822c](https://github.com/mozilla/fxa-content-server/commit/fdb822c)), closes [#3355](https://github.com/mozilla/fxa-content-server/issues/3355)
* **styles:** fixes avatar styling to be consistent with fx desktop, fixes #3276 ([e3bd998](https://github.com/mozilla/fxa-content-server/commit/e3bd998)), closes [#3276](https://github.com/mozilla/fxa-content-server/issues/3276)
* **styles:** update age styles to work properly in latest Firefox ([c6da26c](https://github.com/mozilla/fxa-content-server/commit/c6da26c))
* **teamcity:** allow GIT_COMMIT to be set via environment ([d2147c7](https://github.com/mozilla/fxa-content-server/commit/d2147c7))
* **tests:** allow unset value of GIT_COMMIT ([1dd0fd7](https://github.com/mozilla/fxa-content-server/commit/1dd0fd7))
* **tests:** Fix the communication preferences tests. ([ae1104f](https://github.com/mozilla/fxa-content-server/commit/ae1104f)), closes [#3357](https://github.com/mozilla/fxa-content-server/issues/3357)
* **tests:** improve iframe functional tests ([969b0b9](https://github.com/mozilla/fxa-content-server/commit/969b0b9)), closes [#3361](https://github.com/mozilla/fxa-content-server/issues/3361)

### Features

* **client:** Add a "Sync Preferences" button for fx-desktop-v3 broker. ([7fd2855](https://github.com/mozilla/fxa-content-server/commit/7fd2855)), closes [#3079](https://github.com/mozilla/fxa-content-server/issues/3079)

### Refactor

* **client:** Add retrySignUp and verifySignUp to the Account model ([cf6700a](https://github.com/mozilla/fxa-content-server/commit/cf6700a))
* **metrics:** remove unused metrics tags ([d086fa0](https://github.com/mozilla/fxa-content-server/commit/d086fa0)), closes [#3346](https://github.com/mozilla/fxa-content-server/issues/3346)



<a name="0.53.0"></a>
# 0.53.0 (2015-12-30)


### Bug Fixes

* **client:** focus first input in choose_what_to_sync ([1196b27](https://github.com/mozilla/fxa-content-server/commit/1196b27d58ea6fb2afd55461a6d359e0bef77226))
* **ux:** fix checkbox styling in the choose what to sync screen ([1653f9](https://github.com/mozilla/fxa-content-server/commit/1653f965ca2b0c864d21f9d63dc89a141485c20c))
* **ux:** minor tweak to the button spinner in mobile view ([c5b40e1c](https://github.com/mozilla/fxa-content-server/commit/c5b40e1c7fa4ae5483d7cb67c437207aaf5d1aba))
* **tests:** add config to run latest with node 4.x ([30fc761](https://github.com/mozilla/fxa-content-server/commit/30fc76184eb9651fa54caa8e691747dda4f05147))
* **tests:** fix functional tests for oauth and password reset ([ca18a0c](https://github.com/mozilla/fxa-content-server/commit/ca18a0cd53c9afeee3e841388f73efb778057805))
* **deps:** update to Intern 3.0.6 ([990a8d0](https://github.com/mozilla/fxa-content-server/commit/990a8d09a9197783eac40d27bb98d627d1853404))
* **deps:** update prod dependencies ([7fd2b82](https://github.com/mozilla/fxa-content-server/commit/7fd2b823c58dbf52785307f8962cfbcfbe56bf0a))
* **snippet:** remove extra Firefox for iOS string ([9f4a359](https://github.com/mozilla/fxa-content-server/commit/9f4a359a4894d35b9a92a57b3b318da46485b37c))

### Refactor

* **client:** Move some view based reset password logic to mixins/models ([9561faf](https://github.com/mozilla/fxa-content-server/commit/9561faf8ff61b60edebcc207d682977ca4b9af15))



<a name="0.52.0"></a>
# 0.52.0 (2015-12-15)


### Bug Fixes

* **devices:** rename lastConnected to lastAccessTime ([9ec1ff6](https://github.com/mozilla/fxa-content-server/commit/9ec1ff6))
* **openid:** add lint and tests to openid routes ([d63f8ed](https://github.com/mozilla/fxa-content-server/commit/d63f8ed))
* **server:** fix server test for post-csp ([315340e](https://github.com/mozilla/fxa-content-server/commit/315340e)), closes [#3300](https://github.com/mozilla/fxa-content-server/issues/3300)
* **tests:** add openid .well-known endpoint test ([dd68356](https://github.com/mozilla/fxa-content-server/commit/dd68356))
* **tests:** fix functional test iframe failure ([fad077c](https://github.com/mozilla/fxa-content-server/commit/fad077c)), closes [#3306](https://github.com/mozilla/fxa-content-server/issues/3306)
* **tests:** remove special rules for copied locales ([28a8396](https://github.com/mozilla/fxa-content-server/commit/28a8396))
* **travis:** build and test on 0.10, 0.12 and 4.x ([ba4d829](https://github.com/mozilla/fxa-content-server/commit/ba4d829))

### Features

* **openid:** add /.well-known/openid-configuration route ([8cf2ec5](https://github.com/mozilla/fxa-content-server/commit/8cf2ec5)), closes [#3299](https://github.com/mozilla/fxa-content-server/issues/3299)

### Refactor

* **client:** Move deleteAccount logic from view to user.js/account.js ([dbc531c](https://github.com/mozilla/fxa-content-server/commit/dbc531c))
* **client:** Use the Account's isSignedIn method in base.js ([f6bf420](https://github.com/mozilla/fxa-content-server/commit/f6bf420))



<a name="0.51.0"></a>
# 0.51.0 (2015-12-02)


### Bug Fixes

* **devices:** improve testing coverage and clean up ([4163505](https://github.com/mozilla/fxa-content-server/commit/4163505))
* **docs:** add browser support section ([cd3a975](https://github.com/mozilla/fxa-content-server/commit/cd3a975))
* **experiments:** bump experiments to train-51 ([0de6c33](https://github.com/mozilla/fxa-content-server/commit/0de6c33))
* **tests:** use bower@1.6.5 in teamcity tests ([b9ab071](https://github.com/mozilla/fxa-content-server/commit/b9ab071))

### Features

* **deps:** update fxa-js-client to v0.1.33 ([b77145b](https://github.com/mozilla/fxa-content-server/commit/b77145b))
* **devices:** basic device UI for the settings panel ([20c305d](https://github.com/mozilla/fxa-content-server/commit/20c305d))
* **l10n:** Add translatable string for a "Help" link. ([bdbf4b5](https://github.com/mozilla/fxa-content-server/commit/bdbf4b5))

### Refactor

* **client:** Move View creation logic out of router.js ([74556db](https://github.com/mozilla/fxa-content-server/commit/74556db))



<a name="0.50.0"></a>
# 0.50.0 (2015-11-17)


### Bug Fixes

* **avatars:** updated the avatar to the latest haired one ([327d67d](https://github.com/mozilla/fxa-content-server/commit/327d67d))
* **client:** fix name clash with web-channel events ([7148184](https://github.com/mozilla/fxa-content-server/commit/7148184))
* **client:** update Firefox for iOS marketing snippet ([1373e4c](https://github.com/mozilla/fxa-content-server/commit/1373e4c)), closes [#3280](https://github.com/mozilla/fxa-content-server/issues/3280)
* **csp:** Fix the default-profile.svg CSP error. Code cleanup. ([4200976](https://github.com/mozilla/fxa-content-server/commit/4200976))
* **experiments:** bump experiments to train 50 ([a4fdd11](https://github.com/mozilla/fxa-content-server/commit/a4fdd11))
* **l10n:** remove locale copying ([e0387cf](https://github.com/mozilla/fxa-content-server/commit/e0387cf))
* **l10n:** remove redundant l10n files ([b36f782](https://github.com/mozilla/fxa-content-server/commit/b36f782)), closes [#3258](https://github.com/mozilla/fxa-content-server/issues/3258)
* **tests:** add a way to disable client metrics stderr ([64e79a5](https://github.com/mozilla/fxa-content-server/commit/64e79a5)), closes [#3158](https://github.com/mozilla/fxa-content-server/issues/3158)

### Features

* **csp:** enable report only CSP in production ([2fbe096](https://github.com/mozilla/fxa-content-server/commit/2fbe096)), closes [#1426](https://github.com/mozilla/fxa-content-server/issues/1426)

### Refactor

* **client:** Convert `app` to the Simplified CommonJS wrapper. ([6a4c81a](https://github.com/mozilla/fxa-content-server/commit/6a4c81a))
* **client:** Replace interTabMixin with notifierMixin. ([2b4a3d7](https://github.com/mozilla/fxa-content-server/commit/2b4a3d7)), closes [#3244](https://github.com/mozilla/fxa-content-server/issues/3244)



<a name="0.49.3"></a>
## 0.49.3 (2015-11-06)


### Bug Fixes

* **client:** fix name clash with web-channel events ([8e23d6d](https://github.com/mozilla/fxa-content-server/commit/8e23d6d))



<a name="0.49.2"></a>
## 0.49.2 (2015-11-04)


### Bug Fixes

* **build:** adjust shrinkwrap due to a failing SHA ([56e346f](https://github.com/mozilla/fxa-content-server/commit/56e346f))
* **config:** switch default config to use consistent server values ([0a6fa42](https://github.com/mozilla/fxa-content-server/commit/0a6fa42)), closes [#1543](https://github.com/mozilla/fxa-content-server/issues/1543)

### Features

* **docs:** Document WebChannel communication with the browser. ([bd91b48](https://github.com/mozilla/fxa-content-server/commit/bd91b48)), closes [#1262](https://github.com/mozilla/fxa-content-server/issues/1262)



<a name="0.49.1"></a>
## 0.49.1 (2015-11-03)


### Bug Fixes

* **client:** rename broadcast to triggerAll ([98b383d](https://github.com/mozilla/fxa-content-server/commit/98b383d))
* **experiments:** update experiments to latest branch ([93111f6](https://github.com/mozilla/fxa-content-server/commit/93111f6))
* **tests:** fix server test for the pt locale ([95ea6b6](https://github.com/mozilla/fxa-content-server/commit/95ea6b6)), closes [#3254](https://github.com/mozilla/fxa-content-server/issues/3254)



<a name="0.49.0"></a>
# 0.49.0 (2015-11-02)


### Bug Fixes

* **client:** Do not use the OAuth Redirect broker to verify Sync sign ups. ([f419efd](https://github.com/mozilla/fxa-content-server/commit/f419efd)), closes [#3215](https://github.com/mozilla/fxa-content-server/issues/3215)
* **client:** Remove /force_auth query params upon successful signin. ([bb3da5e](https://github.com/mozilla/fxa-content-server/commit/bb3da5e)), closes [#2071](https://github.com/mozilla/fxa-content-server/issues/2071)
* **client:** clear query params on sign-out ([0f73d4c](https://github.com/mozilla/fxa-content-server/commit/0f73d4c))
* **client:** clear relier uid on sign-out ([aff6073](https://github.com/mozilla/fxa-content-server/commit/aff6073))
* **client:** remove debug logging from crosstab ([568518b](https://github.com/mozilla/fxa-content-server/commit/568518b))
* **cwts:** update "choose what to sync" design. ([d05147c](https://github.com/mozilla/fxa-content-server/commit/d05147c)), closes [#3183](https://github.com/mozilla/fxa-content-server/issues/3183)
* **cwts:** update column design to properly align the data types ([ae578e4](https://github.com/mozilla/fxa-content-server/commit/ae578e4)), closes [#3246](https://github.com/mozilla/fxa-content-server/issues/3246)
* **design:** update "Choose what to sync" image r=vladikoff ([32797fd](https://github.com/mozilla/fxa-content-server/commit/32797fd))
* **l10n:** copy pt_PT to pt in l10n ([ef70dac](https://github.com/mozilla/fxa-content-server/commit/ef70dac))
* **tests:** Disable `grunt validate-shrinkwrap` for now. ([3c86c84](https://github.com/mozilla/fxa-content-server/commit/3c86c84)), closes [#3237](https://github.com/mozilla/fxa-content-server/issues/3237)
* **tests:** close unclosed window in functional test ([fdebd27](https://github.com/mozilla/fxa-content-server/commit/fdebd27))

### Features

* **build:** Add the git sha used in the build to the production JS. ([998dfac](https://github.com/mozilla/fxa-content-server/commit/998dfac)), closes [#2625](https://github.com/mozilla/fxa-content-server/issues/2625)
* **client:** Show the  button on verification tab in Fennec ([5accebb](https://github.com/mozilla/fxa-content-server/commit/5accebb)), closes [#3140](https://github.com/mozilla/fxa-content-server/issues/3140)
* **client:** Use the `BroadcastChannel` instead of `crosstab` if available. ([774ce7c](https://github.com/mozilla/fxa-content-server/commit/774ce7c))
* **client:** Use the newest crosstab, which presents a more sane API. ([3f2199f](https://github.com/mozilla/fxa-content-server/commit/3f2199f))
* **client:** synchronise signed-in state across tabs ([ecebd94](https://github.com/mozilla/fxa-content-server/commit/ecebd94))
* **cwts:** add Choose what to sync to fx_desktop_v2 ([e9b05ec](https://github.com/mozilla/fxa-content-server/commit/e9b05ec)), closes [#3213](https://github.com/mozilla/fxa-content-server/issues/3213)
* **docs:** Document all base authentication broker method parameters. ([0143f04](https://github.com/mozilla/fxa-content-server/commit/0143f04))
* **ios:** add choose what to sync for Firefox for iOS 2 ([8d797c6](https://github.com/mozilla/fxa-content-server/commit/8d797c6)), closes [#3139](https://github.com/mozilla/fxa-content-server/issues/3139)

### Refactor

* **client:** Unify callback data in InterTabChannel and Backbone.Events ([9136ab5](https://github.com/mozilla/fxa-content-server/commit/9136ab5)), closes [#3229](https://github.com/mozilla/fxa-content-server/issues/3229)
* **client:** extract hard coded key codes ([b5a584b](https://github.com/mozilla/fxa-content-server/commit/b5a584b)), closes [#3163](https://github.com/mozilla/fxa-content-server/issues/3163)



<a name="0.48.0"></a>
# 0.48.0 (2015-10-20)


### Bug Fixes

* **build:** Fix the eslint indendation errors. ([8f2bd3c](https://github.com/mozilla/fxa-content-server/commit/8f2bd3c)), closes [#3189](https://github.com/mozilla/fxa-content-server/issues/3189)
* **build:** extend r.js timeout for building production ([346fa46](https://github.com/mozilla/fxa-content-server/commit/346fa46)), closes [#3166](https://github.com/mozilla/fxa-content-server/issues/3166)
* **client:** Ensure `/signin` is visible when users sign out after verification ([dc67988](https://github.com/mozilla/fxa-content-server/commit/dc67988)), closes [#3187](https://github.com/mozilla/fxa-content-server/issues/3187)
* **client:** Log the correct screen name for the settings panels. ([ee07505](https://github.com/mozilla/fxa-content-server/commit/ee07505)), closes [#3029](https://github.com/mozilla/fxa-content-server/issues/3029)
* **client:** Only allow one profile request per account per tab session. ([c7067cd](https://github.com/mozilla/fxa-content-server/commit/c7067cd))
* **client:** Suppress spurious `login` messages to the browser. ([23fbe8b](https://github.com/mozilla/fxa-content-server/commit/23fbe8b)), closes [#3078](https://github.com/mozilla/fxa-content-server/issues/3078)
* **coppa:** move to age input coppa ([2341e83](https://github.com/mozilla/fxa-content-server/commit/2341e83)), closes [#3137](https://github.com/mozilla/fxa-content-server/issues/3137)
* **experiments:** bump to train 48 experiments ([97b30f2](https://github.com/mozilla/fxa-content-server/commit/97b30f2))
* **links:** align secondary links ([10309fb](https://github.com/mozilla/fxa-content-server/commit/10309fb))
* **messages:** misaligned success and error messages ([00ccec5](https://github.com/mozilla/fxa-content-server/commit/00ccec5))
* **metrics:** Fix the refresh metrics when refreshing a settings subpanel. ([d4a5307](https://github.com/mozilla/fxa-content-server/commit/d4a5307)), closes [#3172](https://github.com/mozilla/fxa-content-server/issues/3172)
* **settings:** add floating labels to delete account and display name ([6f3e650](https://github.com/mozilla/fxa-content-server/commit/6f3e650)), closes [#2848](https://github.com/mozilla/fxa-content-server/issues/2848)
* **settings:** make header bottom margin uniform ([ed6981c](https://github.com/mozilla/fxa-content-server/commit/ed6981c))
* **settings:** remove underline on links ([ee7235e](https://github.com/mozilla/fxa-content-server/commit/ee7235e))
* **signup:** tooltips no longer removed when pressing an arrow key ([80ae84b](https://github.com/mozilla/fxa-content-server/commit/80ae84b)), closes [#1858](https://github.com/mozilla/fxa-content-server/issues/1858)
* **tests:** Fix functional tests when run against a remote server. ([21b19b7](https://github.com/mozilla/fxa-content-server/commit/21b19b7)), closes [#3174](https://github.com/mozilla/fxa-content-server/issues/3174) [#3182](https://github.com/mozilla/fxa-content-server/issues/3182)
* **tests:** Fix the communication preferences tests. ([9b6762c](https://github.com/mozilla/fxa-content-server/commit/9b6762c)), closes [#3176](https://github.com/mozilla/fxa-content-server/issues/3176)
* **tests:** Force installation of fxa-jwtool for the oauth server ([9a99eea](https://github.com/mozilla/fxa-content-server/commit/9a99eea))

### Features

* **coppa:** better support for COPPA warning on FxiOS ([abbb302](https://github.com/mozilla/fxa-content-server/commit/abbb302)), closes [#3164](https://github.com/mozilla/fxa-content-server/issues/3164)
* **ios:** hide "Choose what to sync" for fx_ios_v1 ([5c6bf2a](https://github.com/mozilla/fxa-content-server/commit/5c6bf2a)), closes [#3141](https://github.com/mozilla/fxa-content-server/issues/3141)

### Refactor

* **basket:** extricate basket proxy server into its own repo. ([0882f5f](https://github.com/mozilla/fxa-content-server/commit/0882f5f))
* **client:** Extract router.onAnchorWatch into a new view, AppView. ([292d725](https://github.com/mozilla/fxa-content-server/commit/292d725))
* **client:** Simplify the floating placeholder mixin logic. ([d0f3aca](https://github.com/mozilla/fxa-content-server/commit/d0f3aca))
* **client:** move router.showView logic to the AppView. ([d00708d](https://github.com/mozilla/fxa-content-server/commit/d00708d))
* **test:** Allow `fillOutSignUp` to accept an optional age. ([2646dd4](https://github.com/mozilla/fxa-content-server/commit/2646dd4))
* **tests:** Reduce boilerplate in the settings functional tests. ([607f672](https://github.com/mozilla/fxa-content-server/commit/607f672))



<a name="0.47.1"></a>
## 0.47.1 (2015-10-07)


### Bug Fixes

* **lint:**  disable object-literal-order-checking in basket proxy server. ([a4ebfd5](https://github.com/mozilla/fxa-content-server/commit/a4ebfd5))
* **basket:** revert "refactor(basket): extricate basket proxy server into its own repo."


<a name="0.47.0"></a>
# 0.47.0 (2015-10-06)


### Bug Fixes

* **checkbox:** make custom checkbox label clickable  ([5a7dcc6](https://github.com/mozilla/fxa-content-server/commit/5a7dcc6)), closes [#3132](https://github.com/mozilla/fxa-content-server/issues/3132)
* **client:** Fix the confirm_reset_password screen polling logic & tests. ([6cd7dc1](https://github.com/mozilla/fxa-content-server/commit/6cd7dc1)), closes [#2483](https://github.com/mozilla/fxa-content-server/issues/2483)
* **client:** Show the `success` message for 5 seconds to help functional tests. ([10a882f](https://github.com/mozilla/fxa-content-server/commit/10a882f))
* **config:** copy 'local.json-dist' to 'local.json' if it don't exists ([0eefb94](https://github.com/mozilla/fxa-content-server/commit/0eefb94)), closes [#2619](https://github.com/mozilla/fxa-content-server/issues/2619)
* **deps:** bump dependencies ([6964d0c](https://github.com/mozilla/fxa-content-server/commit/6964d0c)), closes [#3064](https://github.com/mozilla/fxa-content-server/issues/3064)
* **l10n:** Do not show fuzzy strings to users. ([e1fe471](https://github.com/mozilla/fxa-content-server/commit/e1fe471)), closes [#3113](https://github.com/mozilla/fxa-content-server/issues/3113)
* **server:** Fix server crash if metrics event does not include `type` ([0703cc0](https://github.com/mozilla/fxa-content-server/commit/0703cc0)), closes [#1208397](https://github.com/mozilla/fxa-content-server/issues/1208397)
* **settings:** Unblock rendering of settings on communication prefs screen ([2118e53](https://github.com/mozilla/fxa-content-server/commit/2118e53)), closes [#3061](https://github.com/mozilla/fxa-content-server/issues/3061)
* **settings:** clean up compressed landscape layout ([aa585af](https://github.com/mozilla/fxa-content-server/commit/aa585af))
* **signup:** show red border only after tooltip rendered ([ef08d86](https://github.com/mozilla/fxa-content-server/commit/ef08d86)), closes [#1865](https://github.com/mozilla/fxa-content-server/issues/1865)
* **styles:** make setting header UI better ([b907fdc](https://github.com/mozilla/fxa-content-server/commit/b907fdc)), closes [#3055](https://github.com/mozilla/fxa-content-server/issues/3055)

### Features

* **build:** Object literals must be sorted alphabetically. ([8067c62](https://github.com/mozilla/fxa-content-server/commit/8067c62))
* **client:** Add View behavior functions instead of passing around objects. ([4af0916](https://github.com/mozilla/fxa-content-server/commit/4af0916))
* **client:** Add support for new fennec screens. ([8698f01](https://github.com/mozilla/fxa-content-server/commit/8698f01))
* **client:** Add the beginning states of capabilities. ([ec9ddab](https://github.com/mozilla/fxa-content-server/commit/ec9ddab))
* **client:** Choose what to sync on the web ([9beaaad](https://github.com/mozilla/fxa-content-server/commit/9beaaad))
* **client:** Follow on /settings updates. ([20faf0e](https://github.com/mozilla/fxa-content-server/commit/20faf0e))
* **client:** Start on view behaviors. ([ba0b7bc](https://github.com/mozilla/fxa-content-server/commit/ba0b7bc))
* **i18n:** Enable Romanian ([05abfd1](https://github.com/mozilla/fxa-content-server/commit/05abfd1)), closes [#3125](https://github.com/mozilla/fxa-content-server/issues/3125)
* **metrics:** Add a `loaded` event that is logged after first screen render. ([404bc9b](https://github.com/mozilla/fxa-content-server/commit/404bc9b)), closes [#3100](https://github.com/mozilla/fxa-content-server/issues/3100)
* **signup:** add new checkbox style ([5633045](https://github.com/mozilla/fxa-content-server/commit/5633045)), closes [#2302](https://github.com/mozilla/fxa-content-server/issues/2302)
* **test:** Add more /force_auth functional tests. ([3afdc32](https://github.com/mozilla/fxa-content-server/commit/3afdc32))

### Refactor

* **basket:** extricate basket proxy server into its own repo. ([2b53107](https://github.com/mozilla/fxa-content-server/commit/2b53107))
* **client:** Start email confirmation polling in afterVisible. ([a37eb6f](https://github.com/mozilla/fxa-content-server/commit/a37eb6f))



<a name="0.46.0"></a>
# 0.46.0 (2015-09-23)


### Bug Fixes

* **client:** Only one sessionStatus check call should be made from /settings ([51bc0c5](https://github.com/mozilla/fxa-content-server/commit/51bc0c5)), closes [#3007](https://github.com/mozilla/fxa-content-server/issues/3007)
* **client:** Reuse assertions for a given sessionToken for the duration of the browser tab. ([2bf08ab](https://github.com/mozilla/fxa-content-server/commit/2bf08ab)), closes [#3085](https://github.com/mozilla/fxa-content-server/issues/3085)
* **client:** Smooth out the `/settings` page load. ([207dfd6](https://github.com/mozilla/fxa-content-server/commit/207dfd6))
* **styles:** adjust line-height for settings ([0d4af0b](https://github.com/mozilla/fxa-content-server/commit/0d4af0b)), closes [#3052](https://github.com/mozilla/fxa-content-server/issues/3052)
* **tests:** Fx updates, improve progress output ([fbeba0f](https://github.com/mozilla/fxa-content-server/commit/fbeba0f))
* **tests:** on first time, run the update ([a7769bc](https://github.com/mozilla/fxa-content-server/commit/a7769bc))
* **tests:** only update lastupdate file on success ([b7b0921](https://github.com/mozilla/fxa-content-server/commit/b7b0921))

### Features

* **openid:** base OpenID login (as xhr) ([25bba0f](https://github.com/mozilla/fxa-content-server/commit/25bba0f))

### Refactor

* **client:** Alphabetize deps and hash keys in metrics.js ([4756620](https://github.com/mozilla/fxa-content-server/commit/4756620))
* **client:** Alphabetize deps, routes and object keys in router.js ([092f37b](https://github.com/mozilla/fxa-content-server/commit/092f37b))
* **client:** Rename the FxDesktopRelier to the SyncRelier ([2e11bf0](https://github.com/mozilla/fxa-content-server/commit/2e11bf0))
* **client:** Tease appart the FxSync and FxDesktopV1 auth brokers. ([cc963ab](https://github.com/mozilla/fxa-content-server/commit/cc963ab))
* **server:** Alphabetize the FRONTEND_ROUTES array. ([0474246](https://github.com/mozilla/fxa-content-server/commit/0474246))
* **test:** Alphabetize the routes to test in the pages functional test. ([719c67c](https://github.com/mozilla/fxa-content-server/commit/719c67c))



<a name="0.45.1"></a>
## 0.45.1 (2015-09-17)


### Bug Fixes

* **force_auth:** make sure force_auth supports the Firefox password manager ([01bcd8e](https://github.com/mozilla/fxa-content-server/commit/01bcd8e)), closes [#3049](https://github.com/mozilla/fxa-content-server/issues/3049)
* **style:** Fix the signin/signup width on mobile devices. ([39e2ada](https://github.com/mozilla/fxa-content-server/commit/39e2ada)), closes [#3060](https://github.com/mozilla/fxa-content-server/issues/3060)
* **tests:** Fix the cookies disabled functional tests. ([002b899](https://github.com/mozilla/fxa-content-server/commit/002b899)), closes [#3066](https://github.com/mozilla/fxa-content-server/issues/3066)



<a name="0.45.0"></a>
# 0.45.0 (2015-09-11)


### Bug Fixes

* **avatar:** correctly center camera preview ([ae9ee07](https://github.com/mozilla/fxa-content-server/commit/ae9ee07))
* **avatars:** render the camera preview properly in portrait and landscape mode ([d33e369](https://github.com/mozilla/fxa-content-server/commit/d33e369))
* **build:** adjust eslint settings ([ff1fd47](https://github.com/mozilla/fxa-content-server/commit/ff1fd47))
* **client:** Allow the firstrun flow to halt after signin. ([9686548](https://github.com/mozilla/fxa-content-server/commit/9686548)), closes [#2945](https://github.com/mozilla/fxa-content-server/issues/2945)
* **client:** Clear form prefill info after signin/signup/signout. ([91f0608](https://github.com/mozilla/fxa-content-server/commit/91f0608)), closes [#3034](https://github.com/mozilla/fxa-content-server/issues/3034)
* **experiments:** include confirm view verification ([d976d3c](https://github.com/mozilla/fxa-content-server/commit/d976d3c))
* **l10n:** remove const keyword that breaks acorn JS parser ([32afb92](https://github.com/mozilla/fxa-content-server/commit/32afb92)), closes [#3005](https://github.com/mozilla/fxa-content-server/issues/3005)
* **lint:** disallow const keyword ([0b88aca](https://github.com/mozilla/fxa-content-server/commit/0b88aca))
* **metrics:** prevent utm parameters from being dropped after verification ([edde78a](https://github.com/mozilla/fxa-content-server/commit/edde78a)), closes [#2937](https://github.com/mozilla/fxa-content-server/issues/2937)
* **styles:** adjust specific signup input help styles ([47ad129](https://github.com/mozilla/fxa-content-server/commit/47ad129))
* **tests:** add proper promise return to firstrun ([1882757](https://github.com/mozilla/fxa-content-server/commit/1882757))
* **tests:** adjust experiment return signup url ([354f88a](https://github.com/mozilla/fxa-content-server/commit/354f88a)), closes [#3047](https://github.com/mozilla/fxa-content-server/issues/3047)
* **tests:** update iOS signup tests to refelect new exclude_signup=1 behaviour ([79c2de4](https://github.com/mozilla/fxa-content-server/commit/79c2de4)), closes [#3030](https://github.com/mozilla/fxa-content-server/issues/3030)
* **tests:** update travis to firefox 40 ([0f0f955](https://github.com/mozilla/fxa-content-server/commit/0f0f955))
* **version:** use explicit path with git-config ([cec9e9f](https://github.com/mozilla/fxa-content-server/commit/cec9e9f))

### Features

* **delete_account:** notify observers of a logout event ([d74c972](https://github.com/mozilla/fxa-content-server/commit/d74c972)), closes [#2993](https://github.com/mozilla/fxa-content-server/issues/2993)
* **l10n:** add fa as a supported locale. ([7690dcd](https://github.com/mozilla/fxa-content-server/commit/7690dcd))
* **metrics:** Send navigationTiming stats to StatsD. ([0842fa4](https://github.com/mozilla/fxa-content-server/commit/0842fa4))
* **metrics:** add ga pageviews ([b7830c8](https://github.com/mozilla/fxa-content-server/commit/b7830c8)), closes [#2898](https://github.com/mozilla/fxa-content-server/issues/2898)
* **settings:** "forgot password" affordance to change password ([936c64b](https://github.com/mozilla/fxa-content-server/commit/936c64b)), closes [#994](https://github.com/mozilla/fxa-content-server/issues/994)
* **verification:** organize verification experiments ([07a6b6d](https://github.com/mozilla/fxa-content-server/commit/07a6b6d)), closes [#2673](https://github.com/mozilla/fxa-content-server/issues/2673)

### Refactor

* **client:** Add BaseExperiment.extend to simplify experiment extension. ([24cf4b8](https://github.com/mozilla/fxa-content-server/commit/24cf4b8))
* **client:** Cleanup and unification. ([b563c3e](https://github.com/mozilla/fxa-content-server/commit/b563c3e))
* **client:** Move back button related code from base.js to back-mixin.js ([230510d](https://github.com/mozilla/fxa-content-server/commit/230510d))
* **client:** Only allow exclude_signup=1 if the context=fx_ios_v1 ([9d9d560](https://github.com/mozilla/fxa-content-server/commit/9d9d560))
* **client:** Pass a NullStorage instance to experiments for unit tests. ([aacffd2](https://github.com/mozilla/fxa-content-server/commit/aacffd2))
* **experiments:** add docs, change to view.notify, fix up tests ([e0d1b2f](https://github.com/mozilla/fxa-content-server/commit/e0d1b2f))



<a name="0.44.1"></a>
## 0.44.1 (2015-08-25)


### Bug Fixes

* **account:** handle unverified attempts to request profile data ([ba49d4b](https://github.com/mozilla/fxa-content-server/commit/ba49d4b))
* **avatars:** allow users to change their avatar if they have/had one ([4efe6fd](https://github.com/mozilla/fxa-content-server/commit/4efe6fd))
* **avatars:** use an error object instead of string to ensure it is not logged twice ([487abc5](https://github.com/mozilla/fxa-content-server/commit/487abc5))
* **client:** Handle the `entryPoint` query parameter. ([67b54fc](https://github.com/mozilla/fxa-content-server/commit/67b54fc)), closes [#2885](https://github.com/mozilla/fxa-content-server/issues/2885)
* **client:** Only make profile requests if a valid accessToken exists. ([f73ccde](https://github.com/mozilla/fxa-content-server/commit/f73ccde))
* **deps:** update dev dependencies ([e6ee68f](https://github.com/mozilla/fxa-content-server/commit/e6ee68f))
* **deps:** update grunt-contrib-uglify to 0.9.2 ([7caf769](https://github.com/mozilla/fxa-content-server/commit/7caf769))
* **deps:** update to express-able 0.4.4 ([0a22e00](https://github.com/mozilla/fxa-content-server/commit/0a22e00))
* **easteregg:** update easter egg SHA ([9a9f7e3](https://github.com/mozilla/fxa-content-server/commit/9a9f7e3))
* **firstrun:** increase response timeout for iframing ([89d8d08](https://github.com/mozilla/fxa-content-server/commit/89d8d08))
* **forms:** disable spellcheck ([cc03c33](https://github.com/mozilla/fxa-content-server/commit/cc03c33)), closes [#2910](https://github.com/mozilla/fxa-content-server/issues/2910)
* **forms:** remove spellcheck from reset_password ([bfe7b0d](https://github.com/mozilla/fxa-content-server/commit/bfe7b0d))
* **input:** remove autocapitalize on iOS ([2ef1174](https://github.com/mozilla/fxa-content-server/commit/2ef1174))
* **metrics:** Provide more detailed logging for errors fetching /config ([e149da2](https://github.com/mozilla/fxa-content-server/commit/e149da2))
* **metrics:** measure how helpful mailcheck is ([ff13860](https://github.com/mozilla/fxa-content-server/commit/ff13860)), closes [#2819](https://github.com/mozilla/fxa-content-server/issues/2819)
* **metrics:** move screen metrics to ga from datadog ([8c2731f](https://github.com/mozilla/fxa-content-server/commit/8c2731f)), closes [#2614](https://github.com/mozilla/fxa-content-server/issues/2614)
* **profile:** avoid creating new instances of account ([981660c](https://github.com/mozilla/fxa-content-server/commit/981660c))
* **profile:** do not request an access token when saving an account ([59efae0](https://github.com/mozilla/fxa-content-server/commit/59efae0))
* **reset:** improve the reset password caveat copy ([0d32d07](https://github.com/mozilla/fxa-content-server/commit/0d32d07)), closes [#2762](https://github.com/mozilla/fxa-content-server/issues/2762)
* **sentry:** remove noise from referer header in sentry ([d6ad1cf](https://github.com/mozilla/fxa-content-server/commit/d6ad1cf))
* **server:** add server route for /unexpected_error ([c1342ef](https://github.com/mozilla/fxa-content-server/commit/c1342ef))
* **settings:** always show avatars and fix modal cancel buttons ([a1422a9](https://github.com/mozilla/fxa-content-server/commit/a1422a9))
* **settings:** clean up amd dependencies ([a885945](https://github.com/mozilla/fxa-content-server/commit/a885945))
* **settings:** escape display name ([0f21cdc](https://github.com/mozilla/fxa-content-server/commit/0f21cdc))
* **settings:** fix avatar modal ([c2a8c6b](https://github.com/mozilla/fxa-content-server/commit/c2a8c6b))
* **settings:** fix gravatar permission screen within modal ([a1ad7cb](https://github.com/mozilla/fxa-content-server/commit/a1ad7cb))
* **settings:** fix lint errors and mocha failures ([46d49a0](https://github.com/mozilla/fxa-content-server/commit/46d49a0))
* **settings:** fix page titles and other nits ([36b3302](https://github.com/mozilla/fxa-content-server/commit/36b3302))
* **settings:** fix short page styling ([cd19bb0](https://github.com/mozilla/fxa-content-server/commit/cd19bb0)), closes [#2862](https://github.com/mozilla/fxa-content-server/issues/2862)
* **settings:** move sub panel logic from settings to a separate subPanel component ([a5a56e8](https://github.com/mozilla/fxa-content-server/commit/a5a56e8))
* **settings:** prevent flicker when leaving settings page ([55f8936](https://github.com/mozilla/fxa-content-server/commit/55f8936))
* **settings:** refactor sub panel template so that it is not empty ([0d484e3](https://github.com/mozilla/fxa-content-server/commit/0d484e3))
* **src:** Fix a typo: `UNVERIFIED`=>`UNVERIFIED_ACCOUNT` ([b40b735](https://github.com/mozilla/fxa-content-server/commit/b40b735))
* **strings:** change "Already have an account?" to "Have an account?" ([2d28f3e](https://github.com/mozilla/fxa-content-server/commit/2d28f3e)), closes [#2753](https://github.com/mozilla/fxa-content-server/issues/2753)
* **tests:** Fix the failing avatar functional tests. ([fb59c19](https://github.com/mozilla/fxa-content-server/commit/fb59c19)), closes [#2987](https://github.com/mozilla/fxa-content-server/issues/2987)
* **tests:** Speed up the iframe origin tests. ([e908d70](https://github.com/mozilla/fxa-content-server/commit/e908d70)), closes [#2986](https://github.com/mozilla/fxa-content-server/issues/2986)
* **tests:** do not compare flushTime property in storage-metrics tests ([72cf1bc](https://github.com/mozilla/fxa-content-server/commit/72cf1bc)), closes [#2984](https://github.com/mozilla/fxa-content-server/issues/2984)
* **tests:** fix gravatar permission tests ([56d9e1c](https://github.com/mozilla/fxa-content-server/commit/56d9e1c))
* **tests:** fix typo in tests ([aa496ed](https://github.com/mozilla/fxa-content-server/commit/aa496ed))
* **tests:** fix up flaky test for desktop credentials ([c078458](https://github.com/mozilla/fxa-content-server/commit/c078458))
* **tests:** remove misguided time-based assertion ([2782f0a](https://github.com/mozilla/fxa-content-server/commit/2782f0a))
* **tests:** restore functional tests ([72d4969](https://github.com/mozilla/fxa-content-server/commit/72d4969))
* **tests:** switch from teardown and setup to improve stability ([6a33723](https://github.com/mozilla/fxa-content-server/commit/6a33723))
* **travis:** install auth, oauth and profile servers for travis ([26e768e](https://github.com/mozilla/fxa-content-server/commit/26e768e))
* **user:** cache the signed in account instance to reduce token fetching ([8737367](https://github.com/mozilla/fxa-content-server/commit/8737367))
* **view:** log errors in extended views initialize() ([b08b5ac](https://github.com/mozilla/fxa-content-server/commit/b08b5ac)), closes [#2964](https://github.com/mozilla/fxa-content-server/issues/2964)

### Features

* **client:** Cache busting on-demand load. ([88c8f32](https://github.com/mozilla/fxa-content-server/commit/88c8f32))
* **client:** Start on the FxFennecV1AuthenticationBroker ([3095f21](https://github.com/mozilla/fxa-content-server/commit/3095f21))
* **coppa:** input based COPPA ([64bfe86](https://github.com/mozilla/fxa-content-server/commit/64bfe86)), closes [#2108](https://github.com/mozilla/fxa-content-server/issues/2108)
* **deps:** update production dependencies ([ecbf309](https://github.com/mozilla/fxa-content-server/commit/ecbf309))
* **docs:** Document email validation errors for signin/signup. ([da90143](https://github.com/mozilla/fxa-content-server/commit/da90143)), closes [#2909](https://github.com/mozilla/fxa-content-server/issues/2909)
* **l10n:** add en-GB as a supported locale. ([bacd99e](https://github.com/mozilla/fxa-content-server/commit/bacd99e)), closes [#2942](https://github.com/mozilla/fxa-content-server/issues/2942)
* **metrics:** add queue time to analytics ([d62891d](https://github.com/mozilla/fxa-content-server/commit/d62891d)), closes [#2903](https://github.com/mozilla/fxa-content-server/issues/2903)
* **sentry:** include version in Sentry reports ([a53db95](https://github.com/mozilla/fxa-content-server/commit/a53db95)), closes [#2724](https://github.com/mozilla/fxa-content-server/issues/2724)
* **signup:** Password Strength Checker ([166b5e1](https://github.com/mozilla/fxa-content-server/commit/166b5e1))



<a name="0.44.0"></a>
# 0.44.0 (2015-08-24)


### Bug Fixes

* **account:** handle unverified attempts to request profile data ([ba49d4b](https://github.com/mozilla/fxa-content-server/commit/ba49d4b))
* **avatars:** use an error object instead of string to ensure it is not logged twice ([487abc5](https://github.com/mozilla/fxa-content-server/commit/487abc5))
* **client:** Handle the `entryPoint` query parameter. ([67b54fc](https://github.com/mozilla/fxa-content-server/commit/67b54fc)), closes [#2885](https://github.com/mozilla/fxa-content-server/issues/2885)
* **client:** Only make profile requests if a valid accessToken exists. ([f73ccde](https://github.com/mozilla/fxa-content-server/commit/f73ccde))
* **deps:** update dev dependencies ([e6ee68f](https://github.com/mozilla/fxa-content-server/commit/e6ee68f))
* **deps:** update grunt-contrib-uglify to 0.9.2 ([7caf769](https://github.com/mozilla/fxa-content-server/commit/7caf769))
* **deps:** update to express-able 0.4.4 ([0a22e00](https://github.com/mozilla/fxa-content-server/commit/0a22e00))
* **easteregg:** update easter egg SHA ([9a9f7e3](https://github.com/mozilla/fxa-content-server/commit/9a9f7e3))
* **firstrun:** increase response timeout for iframing ([89d8d08](https://github.com/mozilla/fxa-content-server/commit/89d8d08))
* **forms:** disable spellcheck ([cc03c33](https://github.com/mozilla/fxa-content-server/commit/cc03c33)), closes [#2910](https://github.com/mozilla/fxa-content-server/issues/2910)
* **forms:** remove spellcheck from reset_password ([bfe7b0d](https://github.com/mozilla/fxa-content-server/commit/bfe7b0d))
* **input:** remove autocapitalize on iOS ([2ef1174](https://github.com/mozilla/fxa-content-server/commit/2ef1174))
* **metrics:** Provide more detailed logging for errors fetching /config ([e149da2](https://github.com/mozilla/fxa-content-server/commit/e149da2))
* **metrics:** measure how helpful mailcheck is ([ff13860](https://github.com/mozilla/fxa-content-server/commit/ff13860)), closes [#2819](https://github.com/mozilla/fxa-content-server/issues/2819)
* **metrics:** move screen metrics to ga from datadog ([8c2731f](https://github.com/mozilla/fxa-content-server/commit/8c2731f)), closes [#2614](https://github.com/mozilla/fxa-content-server/issues/2614)
* **profile:** avoid creating new instances of account ([981660c](https://github.com/mozilla/fxa-content-server/commit/981660c))
* **profile:** do not request an access token when saving an account ([59efae0](https://github.com/mozilla/fxa-content-server/commit/59efae0))
* **reset:** improve the reset password caveat copy ([0d32d07](https://github.com/mozilla/fxa-content-server/commit/0d32d07)), closes [#2762](https://github.com/mozilla/fxa-content-server/issues/2762)
* **sentry:** remove noise from referer header in sentry ([d6ad1cf](https://github.com/mozilla/fxa-content-server/commit/d6ad1cf))
* **server:** add server route for /unexpected_error ([c1342ef](https://github.com/mozilla/fxa-content-server/commit/c1342ef))
* **src:** Fix a typo: `UNVERIFIED`=>`UNVERIFIED_ACCOUNT` ([b40b735](https://github.com/mozilla/fxa-content-server/commit/b40b735))
* **strings:** change "Already have an account?" to "Have an account?" ([2d28f3e](https://github.com/mozilla/fxa-content-server/commit/2d28f3e)), closes [#2753](https://github.com/mozilla/fxa-content-server/issues/2753)
* **tests:** Fix the failing avatar functional tests. ([fb59c19](https://github.com/mozilla/fxa-content-server/commit/fb59c19)), closes [#2987](https://github.com/mozilla/fxa-content-server/issues/2987)
* **tests:** Speed up the iframe origin tests. ([e908d70](https://github.com/mozilla/fxa-content-server/commit/e908d70)), closes [#2986](https://github.com/mozilla/fxa-content-server/issues/2986)
* **tests:** do not compare flushTime property in storage-metrics tests ([72cf1bc](https://github.com/mozilla/fxa-content-server/commit/72cf1bc)), closes [#2984](https://github.com/mozilla/fxa-content-server/issues/2984)
* **tests:** fix gravatar permission tests ([56d9e1c](https://github.com/mozilla/fxa-content-server/commit/56d9e1c))
* **tests:** fix typo in tests ([aa496ed](https://github.com/mozilla/fxa-content-server/commit/aa496ed))
* **tests:** fix up flaky test for desktop credentials ([c078458](https://github.com/mozilla/fxa-content-server/commit/c078458))
* **tests:** remove misguided time-based assertion ([2782f0a](https://github.com/mozilla/fxa-content-server/commit/2782f0a))
* **tests:** restore functional tests ([72d4969](https://github.com/mozilla/fxa-content-server/commit/72d4969))
* **tests:** switch from teardown and setup to improve stability ([6a33723](https://github.com/mozilla/fxa-content-server/commit/6a33723))
* **user:** cache the signed in account instance to reduce token fetching ([8737367](https://github.com/mozilla/fxa-content-server/commit/8737367))
* **view:** log errors in extended views initialize() ([b08b5ac](https://github.com/mozilla/fxa-content-server/commit/b08b5ac)), closes [#2964](https://github.com/mozilla/fxa-content-server/issues/2964)

### Features

* **client:** Cache busting on-demand load. ([88c8f32](https://github.com/mozilla/fxa-content-server/commit/88c8f32))
* **client:** Start on the FxFennecV1AuthenticationBroker ([3095f21](https://github.com/mozilla/fxa-content-server/commit/3095f21))
* **coppa:** input based COPPA ([64bfe86](https://github.com/mozilla/fxa-content-server/commit/64bfe86)), closes [#2108](https://github.com/mozilla/fxa-content-server/issues/2108)
* **deps:** update production dependencies ([ecbf309](https://github.com/mozilla/fxa-content-server/commit/ecbf309))
* **docs:** Document email validation errors for signin/signup. ([da90143](https://github.com/mozilla/fxa-content-server/commit/da90143)), closes [#2909](https://github.com/mozilla/fxa-content-server/issues/2909)
* **l10n:** add en-GB as a supported locale. ([bacd99e](https://github.com/mozilla/fxa-content-server/commit/bacd99e)), closes [#2942](https://github.com/mozilla/fxa-content-server/issues/2942)
* **metrics:** add queue time to analytics ([d62891d](https://github.com/mozilla/fxa-content-server/commit/d62891d)), closes [#2903](https://github.com/mozilla/fxa-content-server/issues/2903)
* **sentry:** include version in Sentry reports ([a53db95](https://github.com/mozilla/fxa-content-server/commit/a53db95)), closes [#2724](https://github.com/mozilla/fxa-content-server/issues/2724)
* **signup:** Password Strength Checker ([166b5e1](https://github.com/mozilla/fxa-content-server/commit/166b5e1))



<a name="0.43.0"></a>
# 0.43.0 (2015-08-04)


### chore

* chore(client): Add the Sync migration strings to strings.js
 ([ac20b86](https://github.com/mozilla/fxa-content-server/commit/ac20b86))
* chore(deps): Bump out of date deps.
 ([d0b8915](https://github.com/mozilla/fxa-content-server/commit/d0b8915)), closes [#2784](https://github.com/mozilla/fxa-content-server/issues/2784)
* chore(deps): update development dependencies
 ([bf9f563](https://github.com/mozilla/fxa-content-server/commit/bf9f563))
* chore(deps): update grunt-eslint to 16.0.0
 ([677a4c0](https://github.com/mozilla/fxa-content-server/commit/677a4c0))
* chore(dev): add 'npm run start-production' command to make it easier to run the server in prod mode
 ([679eeaf](https://github.com/mozilla/fxa-content-server/commit/679eeaf))
* chore(docs): Fix a typo in the firstrun docs.
 ([15f26ac](https://github.com/mozilla/fxa-content-server/commit/15f26ac))
* chore(docs): Update the commit body guidelines to include the issue number
 ([fcf4058](https://github.com/mozilla/fxa-content-server/commit/fcf4058))
* chore(l10n): update pot files
 ([164b9e7](https://github.com/mozilla/fxa-content-server/commit/164b9e7))
* chore(lint): Remove the eslint complexity checks
 ([3592d79](https://github.com/mozilla/fxa-content-server/commit/3592d79))
* chore(sass): update sass
 ([cf5dadf](https://github.com/mozilla/fxa-content-server/commit/cf5dadf))
* chore(strings): add choose what to sync strings
 ([73194ed](https://github.com/mozilla/fxa-content-server/commit/73194ed))
* chore(travis): remove libgmp-dev
 ([492fd94](https://github.com/mozilla/fxa-content-server/commit/492fd94))
* chore(travis): update Travis to use npm 2
 ([7d6ac7d](https://github.com/mozilla/fxa-content-server/commit/7d6ac7d))

### feat

* feat(client): Add the FxiOSV1 Authentication Broker.
 ([5cff1f4](https://github.com/mozilla/fxa-content-server/commit/5cff1f4)), closes [#2860](https://github.com/mozilla/fxa-content-server/issues/2860)
* feat(client): Provide `fx_ios_v1` context string for use by FxiOS
 ([2767a26](https://github.com/mozilla/fxa-content-server/commit/2767a26)), closes [#2861](https://github.com/mozilla/fxa-content-server/issues/2861)
* feat(client): redirect to the requested page after successful login
 ([ccfbef4](https://github.com/mozilla/fxa-content-server/commit/ccfbef4)), closes [#2821](https://github.com/mozilla/fxa-content-server/issues/2821)
* feat(client): sign in/up messaging for migrating users
 ([88a56ac](https://github.com/mozilla/fxa-content-server/commit/88a56ac))
* feat(content-server): Easter egg for Cloud Services
 ([70e1998](https://github.com/mozilla/fxa-content-server/commit/70e1998)), closes [#2470](https://github.com/mozilla/fxa-content-server/issues/2470)
* feat(deps): updating production dependencies
 ([26c26f1](https://github.com/mozilla/fxa-content-server/commit/26c26f1))
* feat(docs): Add info about the firstrun communication protocol.
 ([6e18531](https://github.com/mozilla/fxa-content-server/commit/6e18531))
* feat(l10n): Add support for Hindi (hi) and Hindi-India (hi-IN).
 ([c45edce](https://github.com/mozilla/fxa-content-server/commit/c45edce))
* feat(l10n): check if translated urls are valid
 ([5d378e1](https://github.com/mozilla/fxa-content-server/commit/5d378e1)), closes [#2763](https://github.com/mozilla/fxa-content-server/issues/2763)
* feat(test): Add signin functional tests for Fx on iOS.
 ([bf4fadf](https://github.com/mozilla/fxa-content-server/commit/bf4fadf))

* Merge pull request #2686 from mozilla/convert-iframe-channel
 ([9ec6b18](https://github.com/mozilla/fxa-content-server/commit/9ec6b18))
* Merge pull request #2737 from mozilla/phil/issue-2493
 ([6601361](https://github.com/mozilla/fxa-content-server/commit/6601361)), closes [#2493](https://github.com/mozilla/fxa-content-server/issues/2493)
* Merge pull request #2781 from TDA/issue-2470-easter-egg-redesigned
 ([131171c](https://github.com/mozilla/fxa-content-server/commit/131171c))
* Merge pull request #2803 from mozilla/document-firstrun-protocol
 ([456449e](https://github.com/mozilla/fxa-content-server/commit/456449e))
* Merge pull request #2804 from mozilla/firstrun-docs-typo
 ([bd43972](https://github.com/mozilla/fxa-content-server/commit/bd43972))
* Merge pull request #2805 from vladikoff/issue-2763-verify-translated-urls
 ([dff66fa](https://github.com/mozilla/fxa-content-server/commit/dff66fa))
* Merge pull request #2806 from mozilla/bump-eslint
 ([34c6e30](https://github.com/mozilla/fxa-content-server/commit/34c6e30))
* Merge pull request #2807 from vladikoff/update-deps-t43
 ([c7c4a18](https://github.com/mozilla/fxa-content-server/commit/c7c4a18))
* Merge pull request #2808 from vladikoff/prod-start
 ([d679f9a](https://github.com/mozilla/fxa-content-server/commit/d679f9a))
* Merge pull request #2809 from vladikoff/devdeps-t43
 ([94d56d7](https://github.com/mozilla/fxa-content-server/commit/94d56d7))
* Merge pull request #2812 from mozilla/ios-metrics-missing
 ([48dee30](https://github.com/mozilla/fxa-content-server/commit/48dee30))
* Merge pull request #2813 from mozilla/phil/issue-2493-postponed-navigation
 ([8de80bf](https://github.com/mozilla/fxa-content-server/commit/8de80bf))
* Merge pull request #2814 from mozilla/issue-2784-outdated-deps
 ([8eda711](https://github.com/mozilla/fxa-content-server/commit/8eda711))
* Merge pull request #2816 from mozilla/issues-2513-2623-normalize-auth-errors
 ([c144c51](https://github.com/mozilla/fxa-content-server/commit/c144c51))
* Merge pull request #2822 from eoger/issue-2821
 ([dcab648](https://github.com/mozilla/fxa-content-server/commit/dcab648))
* Merge pull request #2823 from mozilla/phil/issue-2786
 ([ee4443f](https://github.com/mozilla/fxa-content-server/commit/ee4443f))
* Merge pull request #2826 from mozilla/issue-2789-de-eslint-complexity
 ([b8db477](https://github.com/mozilla/fxa-content-server/commit/b8db477))
* Merge pull request #2833 from mozilla/issue-2830-correct-oauth-errors
 ([d60dd9d](https://github.com/mozilla/fxa-content-server/commit/d60dd9d))
* Merge pull request #2839 from mozilla/add-hindi-support
 ([0ccfb8d](https://github.com/mozilla/fxa-content-server/commit/0ccfb8d))
* Merge pull request #2840 from eoger/issue-2837
 ([b98e8f3](https://github.com/mozilla/fxa-content-server/commit/b98e8f3))
* Merge pull request #2841 from mozilla/update-sass
 ([e976839](https://github.com/mozilla/fxa-content-server/commit/e976839))
* Merge pull request #2845 from mozilla/issue-2844-merge-warning-firstrun
 ([0efbe4e](https://github.com/mozilla/fxa-content-server/commit/0efbe4e))
* Merge pull request #2846 from vladikoff/npm2
 ([4ed0589](https://github.com/mozilla/fxa-content-server/commit/4ed0589))
* Merge pull request #2847 from eoger/contributing-body-fixes
 ([640f6ac](https://github.com/mozilla/fxa-content-server/commit/640f6ac))
* Merge pull request #2851 from mozilla/issue-2850-invalid-client-id
 ([3bb62ae](https://github.com/mozilla/fxa-content-server/commit/3bb62ae))
* Merge pull request #2853 from mozilla/issue-2658-firstrun-signout
 ([4b6ab6a](https://github.com/mozilla/fxa-content-server/commit/4b6ab6a))
* Merge pull request #2854 from mozilla/remove-libgmp-dev
 ([93f3641](https://github.com/mozilla/fxa-content-server/commit/93f3641))
* Merge pull request #2857 from mozilla/issue-2856-metrics-screen-name-order
 ([73d8587](https://github.com/mozilla/fxa-content-server/commit/73d8587))
* Merge pull request #2859 from mozilla/issue-2858-one-mailcheckEnabled-choice
 ([74160d5](https://github.com/mozilla/fxa-content-server/commit/74160d5))
* Merge pull request #2863 from mozilla/issue-2786-strings
 ([d3eace6](https://github.com/mozilla/fxa-content-server/commit/d3eace6))
* Merge pull request #2865 from mozilla/rfk/fx-ios-v1-context
 ([c39d365](https://github.com/mozilla/fxa-content-server/commit/c39d365))
* Merge pull request #2866 from mozilla/constant-names
 ([5cf3012](https://github.com/mozilla/fxa-content-server/commit/5cf3012))
* Merge pull request #2868 from mozilla/issue-2860-no-signup-fx-ios
 ([719b2ae](https://github.com/mozilla/fxa-content-server/commit/719b2ae))
* Merge pull request #2869 from mozilla/choose-sync-strings
 ([40783dc](https://github.com/mozilla/fxa-content-server/commit/40783dc))
* Merge pull request #2871 from mozilla/rfk/basket-api-timeout
 ([42b73e2](https://github.com/mozilla/fxa-content-server/commit/42b73e2))
* Merge pull request #2875 from vladikoff/i2495
 ([b4dc552](https://github.com/mozilla/fxa-content-server/commit/b4dc552))
* Merge pull request #2876 from vladikoff/migrate-test-fix
 ([66dcd79](https://github.com/mozilla/fxa-content-server/commit/66dcd79))
* Merge pull request #2878 from vladikoff/exp43
 ([9b6beda](https://github.com/mozilla/fxa-content-server/commit/9b6beda))

### fix

* fix(avatar): cropper resize tests are more accurate
 ([8c7f362](https://github.com/mozilla/fxa-content-server/commit/8c7f362))
* fix(avatars): fixes blank avatars when session is expired
 ([3d0e7eb](https://github.com/mozilla/fxa-content-server/commit/3d0e7eb)), closes [#2495](https://github.com/mozilla/fxa-content-server/issues/2495)
* fix(basket): add explicit timeout when proxying to basket api.
 ([7fde0f5](https://github.com/mozilla/fxa-content-server/commit/7fde0f5))
* fix(client): Do not allow firstrun Sync based flows to sign out.
 ([a28fce6](https://github.com/mozilla/fxa-content-server/commit/a28fce6)), closes [#2658](https://github.com/mozilla/fxa-content-server/issues/2658)
* fix(client): Fix incorrect OAuth errors in error table.
 ([78ba49e](https://github.com/mozilla/fxa-content-server/commit/78ba49e)), closes [#2830](https://github.com/mozilla/fxa-content-server/issues/2830)
* fix(client): Fix merge warning handling in the firstrun flow.
 ([4914b73](https://github.com/mozilla/fxa-content-server/commit/4914b73)), closes [#2844](https://github.com/mozilla/fxa-content-server/issues/2844)
* fix(client): Invalid client id's show a 400 page, not 500.
 ([cd898f5](https://github.com/mozilla/fxa-content-server/commit/cd898f5)), closes [#2850](https://github.com/mozilla/fxa-content-server/issues/2850)
* fix(client): Normalize all errors from the Auth Server.
 ([3a45d1a](https://github.com/mozilla/fxa-content-server/commit/3a45d1a)), closes [#2513](https://github.com/mozilla/fxa-content-server/issues/2513) [#2623](https://github.com/mozilla/fxa-content-server/issues/2623)
* fix(experiments): add train-43 experiments
 ([9fa1fd4](https://github.com/mozilla/fxa-content-server/commit/9fa1fd4))
* fix(metrics): Ensure a screen's name is logged before any of it's events.
 ([25971d1](https://github.com/mozilla/fxa-content-server/commit/25971d1)), closes [#2856](https://github.com/mozilla/fxa-content-server/issues/2856)
* fix(metrics): Only check whether mailcheck is enabled once.
 ([6de03f1](https://github.com/mozilla/fxa-content-server/commit/6de03f1)), closes [#2858](https://github.com/mozilla/fxa-content-server/issues/2858)
* fix(metrics): minimize flush timeout and flush event metrics on blur event
 ([5b22cb3](https://github.com/mozilla/fxa-content-server/commit/5b22cb3)), closes [#2577](https://github.com/mozilla/fxa-content-server/issues/2577)
* fix(metrics): postpone OAuth navigation until metrics are flushed
 ([503e670](https://github.com/mozilla/fxa-content-server/commit/503e670))
* fix(metrics): use sendBeacon where available
 ([d45586e](https://github.com/mozilla/fxa-content-server/commit/d45586e))
* fix(tests): better migration message functional tests
 ([ecb28ea](https://github.com/mozilla/fxa-content-server/commit/ecb28ea))
* fix(tests): use "afterEach" instead of "teardown" for sync settings tests
 ([f49cafb](https://github.com/mozilla/fxa-content-server/commit/f49cafb))

### refactor

* refactor(client): Rename `FX_DESKTOP_CONTEXT` to `FX_DESKTOP_V1_CONTEXT`
 ([146dd54](https://github.com/mozilla/fxa-content-server/commit/146dd54))
* refactor(client): Rename `FX_DESKTOP_SYNC` to `SYNC_SERVICE`.
 ([5dc8b7a](https://github.com/mozilla/fxa-content-server/commit/5dc8b7a))
* refactor(client): Simplify the app-start error reporting/redirection.
 ([918ff9c](https://github.com/mozilla/fxa-content-server/commit/918ff9c))
* refactor(client): The IframeChannel is now DuplexChannel based.
 ([aa15de2](https://github.com/mozilla/fxa-content-server/commit/aa15de2))



<a name="0.42.0"></a>
### 0.42.0 (2015-07-21)


#### Bug Fixes

* **able:** update shrinkwrap ([d8fa3019](https://github.com/mozilla/fxa-content-server/commit/d8fa3019cccd1a60f3f3376b332c145aaa11a40e))
* **avatars:**
  * resize avatars before cropping them ([decc26c8](https://github.com/mozilla/fxa-content-server/commit/decc26c855c603a528ae2859eb84ea9e56260611))
  * error message does not overlap with the default avatar anymore ([5f5284f7](https://github.com/mozilla/fxa-content-server/commit/5f5284f7c304054b7229b5a5ea36f19713f38618))
  * ensure uploaded avatars dimensions are 100x100px at least ([43580105](https://github.com/mozilla/fxa-content-server/commit/4358010543d47ce129659e5cc48fdd2def4a3c63))
  * replace the word Home by Back ([c8b9bb10](https://github.com/mozilla/fxa-content-server/commit/c8b9bb101903c7bfb7b37648e0dcd44c412c7f96))
* **client:**
  * Hide the border around the marketing snippet for the firstrun flow. ([a84e2546](https://github.com/mozilla/fxa-content-server/commit/a84e254682851ef1de1c199e926ed3d558735722))
  * Ensure COPPA errors are logged. ([628b62c8](https://github.com/mozilla/fxa-content-server/commit/628b62c8ec30983909d58a946261ef6c6a76f106))
  * Handle 4xx and 5xx Basket errors. ([bc862acb](https://github.com/mozilla/fxa-content-server/commit/bc862acb9d51f21f72b86a17dc51b66b15fff00e))
  * Ensure the password manager has an email to work with. ([ff38e16a](https://github.com/mozilla/fxa-content-server/commit/ff38e16a81163ee4baa1a04d949bec7f8166646a))
  * Firstrun flow should not halt the screens after login. ([a178fa0b](https://github.com/mozilla/fxa-content-server/commit/a178fa0b75bfa47fc478065a8aa9aa4d37bc245d))
* **config:**
  * add production experiments config file ([8c87743d](https://github.com/mozilla/fxa-content-server/commit/8c87743d048e721451471071c232dc77710e9adb))
  * use dev branch of experiments ([0f3bdbc2](https://github.com/mozilla/fxa-content-server/commit/0f3bdbc225cbcaf2174469ffddc0fd1cee8421a2))
* **cookies:** redirect to /cookies_disabled if storage is disabled ([a24931f2](https://github.com/mozilla/fxa-content-server/commit/a24931f2d803dec2183d8f1292e434477b6df526), closes [#2480](https://github.com/mozilla/fxa-content-server/issues/2480))
* **forms:** fixes regression with the floating placeholder ([d9853f00](https://github.com/mozilla/fxa-content-server/commit/d9853f00cb4afc18b433d4ab6c1c145712930345), closes [#2739](https://github.com/mozilla/fxa-content-server/issues/2739))
* **log:** log errors with no message ([37af6e2a](https://github.com/mozilla/fxa-content-server/commit/37af6e2af4ff1821cb32eb6ed16187e25df7b4c9))
* **metrics:** include coppa errors in metrics ([3b5841a5](https://github.com/mozilla/fxa-content-server/commit/3b5841a5299d2716a7a77172312d57c065151440), closes [#2512](https://github.com/mozilla/fxa-content-server/issues/2512))
* **oauth:** handle short-lived access tokens for profile server requests ([b372c806](https://github.com/mozilla/fxa-content-server/commit/b372c8066cbb6ab27e8af8a2cd20c861d33f5543))
* **server:**
  * remove 'Fxa requires JavaScript' message in ie8/9 Add conditional comment to not ([158c041b](https://github.com/mozilla/fxa-content-server/commit/158c041b50d1c2d848662acb65be80c81a4146f1), closes [#2279](https://github.com/mozilla/fxa-content-server/issues/2279))
  * let server task fail if port is in use ([fb175809](https://github.com/mozilla/fxa-content-server/commit/fb175809f829b31833ca8ccea75fa1b122703763))
* **signin:** Hide the Unauthorized avatar error ([bc17e796](https://github.com/mozilla/fxa-content-server/commit/bc17e79644706f121ad0e928a7ac566bc43ee7d9))
* **styles:** Hide the service name in the firstrun flow. ([4d98dd1a](https://github.com/mozilla/fxa-content-server/commit/4d98dd1a0517b6da938ee59d32b7fd933d9f8d7e))
* **sync:** do not send sessionTokenContext to Firefox Sync ([5b29830b](https://github.com/mozilla/fxa-content-server/commit/5b29830b9f6e7c7f1065b7c4421c7baf04ae6eff), closes [#2766](https://github.com/mozilla/fxa-content-server/issues/2766))
* **tests:**
  * show the firefox --version in test logs ([f1c60a29](https://github.com/mozilla/fxa-content-server/commit/f1c60a29cc7435293d10b2ff169eafef8cbac281))
  * only log "waiting" if too many attempts ([427ef395](https://github.com/mozilla/fxa-content-server/commit/427ef3955eef8180ef02e447ebf89c3486e7e092))
  * set metrics.sample_rate based on FxaDevBox too ([8b7d469e](https://github.com/mozilla/fxa-content-server/commit/8b7d469eb693819dc42794d371c48a85508bee5a))
  * allow override of expected value from remote server ([3e734189](https://github.com/mozilla/fxa-content-server/commit/3e73418950f3d21f8eb22c9485ef8ca2816d52bd))
  * add fxaDevBox config param ([6688dd73](https://github.com/mozilla/fxa-content-server/commit/6688dd73553b18dbde7b2dea35ed4004617de747))
  * only update Fx binaries if they are stale ([989243e5](https://github.com/mozilla/fxa-content-server/commit/989243e502e92db15fe087bcc574d095fe0e911f))
  * add a test runner for intern_server tests ([1e551e37](https://github.com/mozilla/fxa-content-server/commit/1e551e3764a1102915d00625b803beed25fbfac5))


#### Features

* **avatars:** enable the gravatar option with permission prompt ([c2b5d96c](https://github.com/mozilla/fxa-content-server/commit/c2b5d96c658db2ed1f7ff4080fd116eef882f916), closes [#2053](https://github.com/mozilla/fxa-content-server/issues/2053))
* **client:**
  * Send a `signup_must_verify` event to the firstrun page on signup. ([da411363](https://github.com/mozilla/fxa-content-server/commit/da41136348eb0846af50935647d729dd6dc2c223))
  * update to fxa-js-client 0.1.30 ([d81207c5](https://github.com/mozilla/fxa-content-server/commit/d81207c58429b62b1b9c3d5fafc369cc7d564003))
  * firstrun - notify the parent of important events. ([aade4c77](https://github.com/mozilla/fxa-content-server/commit/aade4c77e01207f5c9aa80882ca3155cca46dfbe))
  * Pass Google Analytics query params to metrics. ([b0f273a2](https://github.com/mozilla/fxa-content-server/commit/b0f273a2bc8d44a4a46338dc6c231bca5d01798f))
  * Preserve `uniqueUserId` across email verifiation. ([84063546](https://github.com/mozilla/fxa-content-server/commit/8406354691085ccb748a1cb19607e431bb31717c))
  * `campaign` and `entrypoint` are sent to metrics on verification. ([2c354ae0](https://github.com/mozilla/fxa-content-server/commit/2c354ae0fc7fd063ba8f18ca0bc38f63ae100c0c))
  * Add support for `context=fx_desktop_v2` ([8830562a](https://github.com/mozilla/fxa-content-server/commit/8830562a6f8efbcc340dd36923c7b6ae5cd7f659))
* **metrics:**
  * add server google analytics events ([c549edfb](https://github.com/mozilla/fxa-content-server/commit/c549edfb3eef6056d9ca2c9d65590a7e16d9ad29))
  * Report all metrics to our backend. ([bf71368e](https://github.com/mozilla/fxa-content-server/commit/bf71368efc5d4a409c1c79201dcf8912438930da))
  * add timing metrics to the statsd collector ([90c95c7f](https://github.com/mozilla/fxa-content-server/commit/90c95c7fb339406eb2ae8db45ae0126337bfbb78))


<a name="0.41.1"></a>
## 0.41.1 (2015-07-08)


#### Bug Fixes

* **templates:** fixes issues with 50*.html templates in production mode ([09e95013](https://github.com/mozilla/fxa-content-server/commit/09e95013745f193799ac39f9b41f4bff67ee28cf), closes [#2663](https://github.com/mozilla/fxa-content-server/issues/2663))


<a name="0.41.0"></a>
## 0.41.0 (2015-07-08)


#### Bug Fixes

* **avatars:** Fix float imprecision errors when saving cropped image ([b241c698](https://github.com/mozilla/fxa-content-server/commit/b241c698871e331df7633e7e372fa44da2fd1686))
* **client:** Mozilla Payments flow is not considered an iframe. ([82c1981d](https://github.com/mozilla/fxa-content-server/commit/82c1981d942b839f7e77235cc6a29073be5c94fe))
* **content-server:** open TOS/PP in new tab if inside an iframe Check for presence of link inside ifr ([a556142e](https://github.com/mozilla/fxa-content-server/commit/a556142ec36e2f29a009a573372e885de211f5be), closes [#2351](https://github.com/mozilla/fxa-content-server/issues/2351))
* **icons:** add a precomposed icon for apple devices to avoid extra 404 requests ([df4dccd7](https://github.com/mozilla/fxa-content-server/commit/df4dccd7c0c9c92d177d2864e09715ec57b95e71), closes [#2655](https://github.com/mozilla/fxa-content-server/issues/2655))
* **lint:** Fix the eslint camelcase errors. ([b352476a](https://github.com/mozilla/fxa-content-server/commit/b352476a65b5df815191993b37760bfe56ef41bc))
* **marketing:** add a bit of top margin to the opt in ([042c210f](https://github.com/mozilla/fxa-content-server/commit/042c210f0036b3295cd3821b6bb4c4d8ae0582fc))
* **styles:** Fix the header spacing for the firstrun flow. ([b855a72b](https://github.com/mozilla/fxa-content-server/commit/b855a72ba60be43217af26a1c4c475da0630a893))
* **tests:**
  * check that content in all expected languages is available ([89591f00](https://github.com/mozilla/fxa-content-server/commit/89591f00c0be675e43762d342700fd9322f9a80a))
  * adjust code to support IE10 ([a1c7c203](https://github.com/mozilla/fxa-content-server/commit/a1c7c203893aebc09aa09bcee9aca08731e31875), closes [#2378](https://github.com/mozilla/fxa-content-server/issues/2378))


#### Features

* **avatars:** add metrics for avatar cropping operations ([79c05c97](https://github.com/mozilla/fxa-content-server/commit/79c05c9748eaef5d2073a72111284c2077e978c7))
* **metrics:** add Sentry metrics for front-end errors ([9c11f69a](https://github.com/mozilla/fxa-content-server/commit/9c11f69a9111f469fe72049ae607b7784f70df20))
* **oauth:** allow access_type query parameter ([ebcc10d4](https://github.com/mozilla/fxa-content-server/commit/ebcc10d4806ac8d2c4ae3c718a0e3547af5c9a0e))
* **signup:** adds mailcheck + ab testing ([1553651d](https://github.com/mozilla/fxa-content-server/commit/1553651d6bf5806360c6773b50002a5099e70fbf))


#### Breaking Changes

* Developer's local.json needs to be updated to remove
the `api_proxy` configuration parameter.
 ([d69a64b1](https://github.com/mozilla/fxa-content-server/commit/d69a64b1748aa6a5daf15ae680bd441f1118edab))


<a name="0.40.0"></a>
## 0.40.0 (2015-06-29)


#### Bug Fixes

* **avatars:** rounded camera cropper in google chrome ([5c4a1264](https://github.com/mozilla/fxa-content-server/commit/5c4a12642b52422753c62d7f5298f113adb92178))
* **basket:** add a bit more logging to basket-proxy-server ([2de3d6aa](https://github.com/mozilla/fxa-content-server/commit/2de3d6aa155ba08e1752369dccc1805febd76b61))
* **build:** revert use script and force it to use function mode ([faa0a02d](https://github.com/mozilla/fxa-content-server/commit/faa0a02d459b7c6c67bc774295700422a1cb3882))
* **client:**
  * Supress the malformed WebChannelMessageToContent log for errors ([531a2259](https://github.com/mozilla/fxa-content-server/commit/531a225976155e4a4ffa83d49b7a91452621145e))
  * Fix the submit button on communcation preferences page. ([fa0df9c7](https://github.com/mozilla/fxa-content-server/commit/fa0df9c77bfb3cf33ae62c596aa15bc35926c69a))
* **lint:** remove "use strict" from server code ([745e569b](https://github.com/mozilla/fxa-content-server/commit/745e569b8042858b45f95ebea23f5ae45e91f84f), closes [#2558](https://github.com/mozilla/fxa-content-server/issues/2558))
* **server:** inconsistent use of 'use strict' ([38ab1c05](https://github.com/mozilla/fxa-content-server/commit/38ab1c0516525274f2cec1fe380516c88545a7b0), closes [#1318](https://github.com/mozilla/fxa-content-server/issues/1318))
* **tests:**
  * restore first tests to run are signin and signup ([c3d474a1](https://github.com/mozilla/fxa-content-server/commit/c3d474a153c20a93f2a0086986a8cb0d9df2defd))
  * use the regularly updated firefox binaries ([8bb8e3b4](https://github.com/mozilla/fxa-content-server/commit/8bb8e3b40c16ad152f1f02e88cf78da37d32d37d))
  * fix Basket functional tests ([6adf3c0d](https://github.com/mozilla/fxa-content-server/commit/6adf3c0d837107163d84914ed4214c13d52f51ce))
  * add a run script for beta on latest ([bcb0e699](https://github.com/mozilla/fxa-content-server/commit/bcb0e69998e200b0d3fd0f0246f3ddbf32ae6c9c))


#### Features

* **client:**
  * Notify IFRAME reliers when the content height changes. ([c698324b](https://github.com/mozilla/fxa-content-server/commit/c698324b400a8be66d1b119a3c877b4b3b9da0bd))
  * Add Easter Egg to Content Server ([0a5ea8ed](https://github.com/mozilla/fxa-content-server/commit/0a5ea8ed461575fa4d194a0d1bab857278524bee))
* **metrics:** add uuid for metrics and able purposes ([89ac7a58](https://github.com/mozilla/fxa-content-server/commit/89ac7a587c31741a00cc29c8dca7d9b2042b1b48))
* **server:** Support /v1/reset_password ([043f6221](https://github.com/mozilla/fxa-content-server/commit/043f6221bcab6e396858c10bdde8b222d6ebbd3b))
* **style:** The `chromeless` style hides the header. ([7b12bbf6](https://github.com/mozilla/fxa-content-server/commit/7b12bbf68dd5e8e33d5ec05daa67c56403aa73a5))


<a name="0.39.0"></a>
## 0.39.0 (2015-06-09)


#### Bug Fixes

* **avatars:**
  * allow users to change their avatar if they have/had one ([e6a9cd0d](https://github.com/mozilla/fxa-content-server/commit/e6a9cd0d7b3f3f511d8e960cbb9978b2c5fc41d4))
  * disable the gravatar option on avatar change ([153f3d4c](https://github.com/mozilla/fxa-content-server/commit/153f3d4cfa98df75e9a819e6d5edf4f0aea7d6e9))
* **basket:**
  * only destroy the token if we successfully acquired one ([de4c26c7](https://github.com/mozilla/fxa-content-server/commit/de4c26c785fca0bbc8f6c1f742e3ed6f95ec03b5))
  * URI-encode email address in basket server urls. ([a43061d3](https://github.com/mozilla/fxa-content-server/commit/a43061d3317af3d26c15337c314e07f6ab5dade2))
* **basket-proxy:** tighten up param checking and logging ([fa5aa01d](https://github.com/mozilla/fxa-content-server/commit/fa5aa01d1e19df561b1497fc23aedd0422826abc))
* **client:** Continue email verification flow on Basket server error. ([919e64db](https://github.com/mozilla/fxa-content-server/commit/919e64dbf1389da8f03ef993613a0c7c90838e53))
* **docs:** add verification_redirect to query params ([5dff0821](https://github.com/mozilla/fxa-content-server/commit/5dff08217ae9401010e175900c892e4906cb09bd), closes [#2438](https://github.com/mozilla/fxa-content-server/issues/2438))
* **form:** fixes form autofill for Firefox and paste for iOS ([9b062568](https://github.com/mozilla/fxa-content-server/commit/9b062568ef152694be276488f01b36f203d3b2d8))
* **metrics:** measure when users add or modify their profile picture. ([e5b35659](https://github.com/mozilla/fxa-content-server/commit/e5b356594ee1c596fcfc400aa9671d21a44e797d), closes [#2294](https://github.com/mozilla/fxa-content-server/issues/2294))
* **npm:** move request to production dependency ([dcd6a50c](https://github.com/mozilla/fxa-content-server/commit/dcd6a50c98471a3c53b4798c24cb14219e46a66b))
* **oauth:** sanitize scope of untrusted reliers ([f80a57fb](https://github.com/mozilla/fxa-content-server/commit/f80a57fbe163646d59396d8c3330d162fab259af))
* **test:** Fix refreshes_metrics functional test on Firefox 18 ([52c88e54](https://github.com/mozilla/fxa-content-server/commit/52c88e543d4036733d9bbb53c7f72d7483df573f))
* **tests:**
  * more improvements to avatar tests to avoid remote timeouts ([c7a44841](https://github.com/mozilla/fxa-content-server/commit/c7a448414b7fd03e3ee7d9436504cf91c4be8e8d))
  * improve legal copy tests and update avatar tests ([11104f77](https://github.com/mozilla/fxa-content-server/commit/11104f772790ba63efca3d13a00b848be6df2771))
  * skip functional/email_opt_in test if fxaProduction=true ([c7fbe52c](https://github.com/mozilla/fxa-content-server/commit/c7fbe52cc9901caaea17bcd0c83af4bc829a7977))
  * wait for ".error" to be visible; fixes #2475 ([8ab41765](https://github.com/mozilla/fxa-content-server/commit/8ab4176525520a5125c198b16f3ae46c8b989066))


#### Features

* Email opt-in. ([8c4246ec](https://github.com/mozilla/fxa-content-server/commit/8c4246ec5afdb25a9c2fe6fc290f506ef8c2e896))
* **build:** Compress the HTML files ([39667b9a](https://github.com/mozilla/fxa-content-server/commit/39667b9aa5a599b275546e4a26ce116232e10bcb))
* **server:** add basket proxy server ([4cbfed3d](https://github.com/mozilla/fxa-content-server/commit/4cbfed3d33b70a8e35ac894e2b7ce3c61d1fdbaa))
* **tests:** Add metrics in functional tests ([18658991](https://github.com/mozilla/fxa-content-server/commit/186589914de6cd0db4ce74d81411f1174a4f26d4))


<a name="0.38.1"></a>
### 0.38.1 (2015-05-28)


#### Bug Fixes

* **oauth:** sanitize scope of untrusted reliers ([619b3429](https://github.com/mozilla/fxa-content-server/commit/619b3429a46fdcb1e19ddc53c3ec7cb4a4e3c90b))
* **tests:** wait for ".error" to be visible; fixes #2475 ([436a47c7](https://github.com/mozilla/fxa-content-server/commit/436a47c718400f7d96b89f4832f9e3c936d38a43))


<a name="0.38.0"></a>
## 0.38.0 (2015-05-26)


#### Bug Fixes

* **avatars:**
  * Redirect to settings/avatar/change on error ([6b6a5f77](https://github.com/mozilla/fxa-content-server/commit/6b6a5f77c6cc0f332b4649a22678aa9ef4278644))
  * cache the profile image after fetching ([30601d4f](https://github.com/mozilla/fxa-content-server/commit/30601d4f2ef466f9203bcb31079ada17ab470909), closes [#2429](https://github.com/mozilla/fxa-content-server/issues/2429))
* **client:** `Invalid scopes` is an error message. ([3f42a328](https://github.com/mozilla/fxa-content-server/commit/3f42a32867bcb5a4171f82c489e2e7eb2db0f858))
* **docs:**
  * add <screen_name>.refresh metrics event ([d30a95b2](https://github.com/mozilla/fxa-content-server/commit/d30a95b2838f53aa78253fbecbc63e3572fe6806))
  * add confirm resend metrics event ([492f8bbf](https://github.com/mozilla/fxa-content-server/commit/492f8bbfd77666e97e93a0e40fb3efa309d28fc5))
  * fix metrics documentation headers ([dc24d386](https://github.com/mozilla/fxa-content-server/commit/dc24d3868f1dc398691859b705f4fc6535bb7df1))
* **metrics:**
  * set metrics to 1 in local dev ([5599e91d](https://github.com/mozilla/fxa-content-server/commit/5599e91d708b6df3816aaae9a88cb7cbcaeb245c))
  * metrics for signout. ([455da813](https://github.com/mozilla/fxa-content-server/commit/455da8131ca1f7923b59c110303b19e8322281f0), closes [#2295](https://github.com/mozilla/fxa-content-server/issues/2295))
* **oauth:**
  * strip permissions that are not on the whitelist ([a6a22c0a](https://github.com/mozilla/fxa-content-server/commit/a6a22c0ab74139ed2d8ceef3a7315200e68bfa38))
  * update verification_redirect to always redirect in same browser or show "proceed ([3be6da92](https://github.com/mozilla/fxa-content-server/commit/3be6da9263abe05754ffd8e2244c114c695da94f), closes [#2436](https://github.com/mozilla/fxa-content-server/issues/2436), [#2402](https://github.com/mozilla/fxa-content-server/issues/2402))
* **tests:**
  * improve progress indicator coverage ([51cb1058](https://github.com/mozilla/fxa-content-server/commit/51cb1058bcf1f81e298d26609e11092a229685a0), closes [#2465](https://github.com/mozilla/fxa-content-server/issues/2465))
  * remove Test lib from verification_redirect ([a38d8082](https://github.com/mozilla/fxa-content-server/commit/a38d80828bca01c16406183dffd0194fb5ffe836))
  * update travis to firefox 38 ([35d0027f](https://github.com/mozilla/fxa-content-server/commit/35d0027fb8e56b35346e847c84fe26532412085a))
  * Update the submit button selector for the permissions screen tests. ([e67cbc30](https://github.com/mozilla/fxa-content-server/commit/e67cbc305513c7d945396c0cbd4cbc8223345e16))


#### Features

* `/` can be framed by allowed reliers. ([aedfae9e](https://github.com/mozilla/fxa-content-server/commit/aedfae9e1ca1c1891d9cb3b7430390bdfdcc1d98))
* **client:** Pass along a `service` and `reason` whenever signing a user in. ([32812392](https://github.com/mozilla/fxa-content-server/commit/32812392012ae583541daf9c4fa0caf1b462abc3))
* **lib:** storage lib is now able to use sessionStorage ([33c53def](https://github.com/mozilla/fxa-content-server/commit/33c53defb91f2bd8ac96e025191fd3c825945024))
* **metrics:** measure page reloads by user ([29ede010](https://github.com/mozilla/fxa-content-server/commit/29ede010010eb14ca994fba78d49674fb0d0f3d5))
* **oauth:** signal action=signup or action=signin at end of oauth flow. ([9016164b](https://github.com/mozilla/fxa-content-server/commit/9016164b7742c04ddf15169c1ccceac2a2634941))


<a name="0.37.1"></a>
### 0.37.1 (2015-05-14)


#### Bug Fixes

* **metrics:** track account deleted events ([2c296a44](https://github.com/mozilla/fxa-content-server/commit/2c296a445ed7d613ec99e3711311c122ae989a9e), closes [#2297](https://github.com/mozilla/fxa-content-server/issues/2297))
* **oauth:** serviceUri is not used for now so remove it ([b361aba3](https://github.com/mozilla/fxa-content-server/commit/b361aba35df3215105e8d57f108db3f64007e886))
* **tests:** increase timeout for password reset tests ([10a3fc6c](https://github.com/mozilla/fxa-content-server/commit/10a3fc6c340446097d9b5ebd8b50f9a573fa6f72))


<a name="0.37.0"></a>
## 0.37.0 (2015-05-13)


#### Bug Fixes

* **client:**
  * Ensure ask-password metrics are only logged once. ([bc336543](https://github.com/mozilla/fxa-content-server/commit/bc336543a7f99998f2b32d7f698934e38c8d03c0))
  * getUserMedia check for avatar change. ([0a0405bd](https://github.com/mozilla/fxa-content-server/commit/0a0405bd6f0bd4f74cb9cd0bc4634ddbeb041832))
* **oauth:**
  * bring back oauth session clearing to WebChannels ([7487fe65](https://github.com/mozilla/fxa-content-server/commit/7487fe6582b8bf946275a2452bcbb0fa8d483ae9))
  * Ensure we can derive relier keys during the signup flow. ([fd2fc72d](https://github.com/mozilla/fxa-content-server/commit/fd2fc72d3af8abaa7acff61f026c166fc306d3c3))
* **signup:** make email suggestion tooltip keyboard accessible ([6d40efbb](https://github.com/mozilla/fxa-content-server/commit/6d40efbb9153fed8d88d2aa455b43eaaf591637a), closes [#2185](https://github.com/mozilla/fxa-content-server/issues/2185))
* **tests:**
  * Fix the oauth permissions tests. ([2b479e1e](https://github.com/mozilla/fxa-content-server/commit/2b479e1e563790d442951e4989cc303e71bca85f))
  * more timeout and fix element .end() for OAuth tests ([6296db62](https://github.com/mozilla/fxa-content-server/commit/6296db621dafe10de8808bd992957495484ad783))
  * add untrusted app to TeamCity configs ([33a97662](https://github.com/mozilla/fxa-content-server/commit/33a97662990370e8d4e46d65fabc4038f90f347d))
  * stabilize tos and pp functional tests ([50994dc6](https://github.com/mozilla/fxa-content-server/commit/50994dc6c73120deeea5f70a93ade904878e3701))


#### Features

* **client:**
  * Sync over WebChannel glue ([92b118c9](https://github.com/mozilla/fxa-content-server/commit/92b118c9711e3d69078e9fe68b10d83b0f243715))
  * Add a DuplexChannel, convert the WebChannel to a duplex channel. ([9b1ebb1e](https://github.com/mozilla/fxa-content-server/commit/9b1ebb1e83b1a795f1a249884992ed316b7d3329))
* **metrics:**
  * Log metrics about whether we ask for a password at signin: ([838c365e](https://github.com/mozilla/fxa-content-server/commit/838c365ec5528141c178f1d03deae665141e9b06))
  * adds DataDog integration ([d10b0de0](https://github.com/mozilla/fxa-content-server/commit/d10b0de0fba0679dd12028e7dad1370bc051ace0))
* **oauth:**
  *  'verification_redirect' option for OAuth reliers ([a5fdaee9](https://github.com/mozilla/fxa-content-server/commit/a5fdaee90b61b7aa3ecc5c39e6d2499a19632750))
  * show permission screen for untrusted reliers ([123821de](https://github.com/mozilla/fxa-content-server/commit/123821de702f59b813bb0900a18fd3c25dcc1886))
  * suggest account to use during sign up if possible ([7fc06358](https://github.com/mozilla/fxa-content-server/commit/7fc06358cdd525793047b5370ae13977dbade618))
* **test:** Print unit test names when they fail in travis. ([08932c5a](https://github.com/mozilla/fxa-content-server/commit/08932c5adc2956cf0b05a9a820e97b1965e4d6dd))


<a name="0.36.3"></a>
### 0.36.3 (2015-05-01)


#### Bug Fixes

* **tests:** stabilize tos and pp functional tests ([d14d608a](https://github.com/mozilla/fxa-content-server/commit/d14d608a1e9b487dc296b75c9c957d465e3d144e))


<a name="0.36.2"></a>
### 0.36.2 (2015-04-30)


#### Features

* **oauth:** suggest account to use during sign up if possible ([186b2d74](https://github.com/mozilla/fxa-content-server/commit/186b2d742d3d628dc4f79a3d94d1a44029f2a5ba))


<a name="0.36.1"></a>
### 0.36.1 (2015-04-29)


#### Bug Fixes

* **client:** If a relier wants keys, give them keys. ([519ca117](https://github.com/mozilla/fxa-content-server/commit/519ca117ecdbb05211041d352bb0f0b6d99f68e7))


<a name="0.36.0"></a>
## 0.36.0 (2015-04-27)


#### Bug Fixes

* **csp:** use only the origin part of fxaccount_url (with /v1 is a csp violation) ([db55881b](https://github.com/mozilla/fxa-content-server/commit/db55881b596136e4a3d5d39a5b99dac1381f6110))
* **css:** Show links in TOS/PP text next to the original anchor text. ([5fcb9664](https://github.com/mozilla/fxa-content-server/commit/5fcb9664d9e54a6878c940eaf6dfcd2d6b0c8ea9))
* **icons:** fixes 404s for iOS icons ([e488c8af](https://github.com/mozilla/fxa-content-server/commit/e488c8af54b432ec9030692c4027c73f7a8425cb), closes [#2062](https://github.com/mozilla/fxa-content-server/issues/2062))
* **l10n:**
  * missing legal template redirect should start with "/" ([0498008a](https://github.com/mozilla/fxa-content-server/commit/0498008a2a658de3d58efe0c3f190d76be8cb4b3))
  * copy es-ES legal templates to es ([76d895a1](https://github.com/mozilla/fxa-content-server/commit/76d895a147e21c48bbf033fe824609dcf6ad5f4c), closes [#2305](https://github.com/mozilla/fxa-content-server/issues/2305))
* **styles:** Hide the top-right Mozilla link if signing into Sync on Fx for iOS ([a536e557](https://github.com/mozilla/fxa-content-server/commit/a536e5575d94ae9a015ac034e3b60cd80bf5be79))
* **test:** make asyncTimeout settable from the intern command line ([77ddde9b](https://github.com/mozilla/fxa-content-server/commit/77ddde9bc36888f3320aa020652e092471ce26c0))


#### Features

* **client:** Add the `change_password` and `delete_account` messages to the FxDesktop broker. ([56306f10](https://github.com/mozilla/fxa-content-server/commit/56306f10d214df3cb3e7327715a1e3ae8cab60f7))
* **test:** Add env-test.js unit tests. ([207a84ce](https://github.com/mozilla/fxa-content-server/commit/207a84ceb409fd32889659169d9e5dde27927495))


<a name="0.35.0"></a>
## 0.35.0 (2015-04-13)


#### Bug Fixes

* **auth-broker:** fixes fx-desktop channel tests for FF18 and FxOS 1.* ([2cadc2bd](https://github.com/mozilla/fxa-content-server/commit/2cadc2bd378aff2d27704e063b19ef7ca61b4cca))
* **avatars:** show a default avatar if a uploaded avatar does not load ([cbdc5a11](https://github.com/mozilla/fxa-content-server/commit/cbdc5a11a2822738176a0938c4c2290a8eef242b), closes [#1804](https://github.com/mozilla/fxa-content-server/issues/1804))
* **client:** Replace the `ﬁ` with `fi` (no ligature). ([43a402ef](https://github.com/mozilla/fxa-content-server/commit/43a402ef32086e9abfac2d3d7b2e6a8273e2d98b))
* **csp:**
  * use camelCase option keys instead of e.g., "img-src" ([730939aa](https://github.com/mozilla/fxa-content-server/commit/730939aac69145af76a153b29cb4ea6c2be42417))
  * improve content-security-policy configuration ([bad1e80d](https://github.com/mozilla/fxa-content-server/commit/bad1e80dc5fda0a3f1b432f8b1e596417fc93939))
* **jscs:** allow the 'other' quote mark to be used, but only to avoid having to escape ([b4fc1fda](https://github.com/mozilla/fxa-content-server/commit/b4fc1fdaef199922ed2518071b7ae7008095b0af))
* **server:**
  * Serve HTML templates for TOS/PP if Accept header is not `text/partial` ([3207c1d8](https://github.com/mozilla/fxa-content-server/commit/3207c1d84ca1ac3189a3f82ab4966127db77bf9f))
  * migrate to Express 4 ([bc008ce4](https://github.com/mozilla/fxa-content-server/commit/bc008ce488e6df56498909418f172422c586b0d9), closes [#2214](https://github.com/mozilla/fxa-content-server/issues/2214))
* **settings:** allow settings page redirect to work with extra query params ([4f8d64c0](https://github.com/mozilla/fxa-content-server/commit/4f8d64c025fcaffb95f1453b2f39a3b48fec1ef4), closes [#2301](https://github.com/mozilla/fxa-content-server/issues/2301))
* **teamcity:** replace execSync with sync-exec module ([57cf75a1](https://github.com/mozilla/fxa-content-server/commit/57cf75a1b9c50f71db1f157c052cb68ff1c57640))
* **test:** add missing "/v1" on FXA_AUTH_ROOT ([09b8ca91](https://github.com/mozilla/fxa-content-server/commit/09b8ca91ab627dd707d277f8804e54ff7fe421c8))
* **tests:**
  * tasks for running latest-beta and latest-esr builds in stage ([1c84e7f8](https://github.com/mozilla/fxa-content-server/commit/1c84e7f8203290c6011f4bd60444244ec2a55d90))
  * create a task to ensure latest release, beta and esr builds are available ([bceb2e22](https://github.com/mozilla/fxa-content-server/commit/bceb2e223ebf8a9867bba14553389f534b962eb5))


#### Features

* **client:** Add "Chromeless" styling - remove all the extra stuff. ([b17dc56b](https://github.com/mozilla/fxa-content-server/commit/b17dc56b838d74cf98bfe03a3fce2fb83663a11f))
* **docs:** Add documentation about the accepted query parameters. ([295fc00e](https://github.com/mozilla/fxa-content-server/commit/295fc00eb839f3026ed833b825b6328696071e28))


<a name="0.34.0"></a>
## 0.34.0 (2015-03-31)


#### Bug Fixes

* **client:**
  * Only send postMessages to and from the expected parent when using the iframe. ([0a453d1c](https://github.com/mozilla/fxa-content-server/commit/0a453d1cb5375390558bd34d0b75b4c3775d4468))
  * Channel timeouts are informative, they no longer throw errors. ([0b7770c1](https://github.com/mozilla/fxa-content-server/commit/0b7770c1139519965261898750ae281ca4200f76))
  * Extract the COPPA datepicker logic into its own module. ([a368072d](https://github.com/mozilla/fxa-content-server/commit/a368072d8790cd5dae78fa2af2ea6d580da3d1d4))
* **l10n:** sv is no longer maintained, copy strings from sv-SE ([7d28bfcd](https://github.com/mozilla/fxa-content-server/commit/7d28bfcdc4a4bd697bedcd5555ea233312cbde81), closes [#1773](https://github.com/mozilla/fxa-content-server/issues/1773))
* **server:** Translate static pages (in dev mode too!). ([28e5759d](https://github.com/mozilla/fxa-content-server/commit/28e5759dfa71b1476233f200ff68bfee6da993b1))
* **test:** Fix the account locked tests when run against latest. ([45073cf6](https://github.com/mozilla/fxa-content-server/commit/45073cf66cf69118251c85846f6ce0e330f8bafd))


#### Features

* **client:** Add the account locked flows. ([8e405298](https://github.com/mozilla/fxa-content-server/commit/8e405298b8fee3b1e5c4e495a006d42580432c49))
* **settings:** redirect to avatar change page when query param setting=avatar ([344f9c70](https://github.com/mozilla/fxa-content-server/commit/344f9c70ebd7fc7bae9eb9ab31c8682e42c64b47), closes [#2249](https://github.com/mozilla/fxa-content-server/issues/2249))


<a name="0.33.0"></a>
## 0.33.0 (2015-03-16)


#### Bug Fixes

* **client:**
  * Use standard error formats for expired and damaged verification links. ([86384b2f](https://github.com/mozilla/fxa-content-server/commit/86384b2fe95e6cac0d36ca3258884116f689a784))
  * Opt in to the iframe broker. ([09b9bac2](https://github.com/mozilla/fxa-content-server/commit/09b9bac2a7c8aea37b2a79a67a1008d3132d6f73))
  * Ensure console errors are displayed in Firefox on catastrophic startup error. ([47a8c299](https://github.com/mozilla/fxa-content-server/commit/47a8c2995cee27f9d1f5bb78383682b0b4708cee))
* **docs:**
  * Update docs for the new iframe message format. ([20121dc7](https://github.com/mozilla/fxa-content-server/commit/20121dc793a7d7fe7a375d293d348c561d4447b8))
  * Correct the documentation of the afterResetPasswordConfirmationPoll function. ([033ad26e](https://github.com/mozilla/fxa-content-server/commit/033ad26e07fc88b9c0ffe662233826d7e787bbab))
* **tests:** Start the auth-db server for travis. ([8f21f017](https://github.com/mozilla/fxa-content-server/commit/8f21f01701a361b16ea5a6ebd4d63829c4d5cd6d))


#### Features

* **channels:** broadcast messages across across all channels ([dfacd358](https://github.com/mozilla/fxa-content-server/commit/dfacd3581558d08a1e803fe0a50dc0e45d64437a), closes [#2095](https://github.com/mozilla/fxa-content-server/issues/2095))
* **docs:** Document the email suggestion events. ([29b0fadb](https://github.com/mozilla/fxa-content-server/commit/29b0fadb69f641f8df3226280fabb16e96bb2c8e))


<a name="0.32.0"></a>
## 0.32.0 (2015-03-03)


#### Bug Fixes

* **avatars:**
  * show error if avatar removal fails ([9dcd9b65](https://github.com/mozilla/fxa-content-server/commit/9dcd9b650cc4d30d907987f78ac419e88587270d))
  * fix avatar image uploads ([1e6ecd8a](https://github.com/mozilla/fxa-content-server/commit/1e6ecd8a2c8a41f7354748df398024c3413ab91e))
  * prevent flicker when loading avatars on settings pages ([c3be4f45](https://github.com/mozilla/fxa-content-server/commit/c3be4f45b3b7793261b552d4bdc4b9a66ca27f35), closes [#2105](https://github.com/mozilla/fxa-content-server/issues/2105))
* **build:** simple default grunt command ([9f101ee1](https://github.com/mozilla/fxa-content-server/commit/9f101ee196b706cd3519ad29b18416b25d0ced77))
* **client:**
  * Simplify the message serialization for the iframe channel. ([1af5009d](https://github.com/mozilla/fxa-content-server/commit/1af5009d092935f345ce19f3c6e9befccb2780df))
  * Add "successfully" to most success messages. ([ec4b4fcc](https://github.com/mozilla/fxa-content-server/commit/ec4b4fcc6c00a26c8241d550c322b8e88dd4642c))
* **errors:** reverts the "Invalid verification code" string back to normal. r=vladikoff ([14cbf41d](https://github.com/mozilla/fxa-content-server/commit/14cbf41d78d918382fc414d67abc0a4fa6d81619))
* **l10n:** join server templates so email strings are not overwritten ([b0898f76](https://github.com/mozilla/fxa-content-server/commit/b0898f76f700bceda4f3d18816d69d62ed8a4fb8))
* **pages:** 502 pages should be allowed to be iframed ([00e69196](https://github.com/mozilla/fxa-content-server/commit/00e69196560a3d335443ff0cc64bd8fcd04c4208), closes [#2056](https://github.com/mozilla/fxa-content-server/issues/2056))
* **router:**
  * make sure loaded message is still sent after a view render error ([79c93978](https://github.com/mozilla/fxa-content-server/commit/79c93978bd4e8859a5156b89d3ed09b52d5ba5d1))
  * anchor event handler should handle event bubbling ([cd4a64ca](https://github.com/mozilla/fxa-content-server/commit/cd4a64cadcbba51ea862e1a8ebc13fa4e6bed724))
* **server:** Ensure templates render text in dev mode. ([b7c5eb0a](https://github.com/mozilla/fxa-content-server/commit/b7c5eb0a400974e54d78571f2888adbaca4f3ed2))


#### Features

* **docker:** Dockerfile and README update for basic docker development workflow ([4b244644](https://github.com/mozilla/fxa-content-server/commit/4b2446441b6da3805cc7a03d98c1f0d7268a5b58))
* **docs:** Document the iframe protocol. ([02e0fc49](https://github.com/mozilla/fxa-content-server/commit/02e0fc49eed086ebe12e46394d861077634e86e9))
* **login:** indicate whether the account is verified in the fx-desktop channel ([6c5c0c42](https://github.com/mozilla/fxa-content-server/commit/6c5c0c429e89cea7fb78a7cf894a4d6b9c67b00e), closes [#2094](https://github.com/mozilla/fxa-content-server/issues/2094))
* **oauth:** Expose relier-specific encryption keys to OAuth WebChannel reliers. ([a0318c28](https://github.com/mozilla/fxa-content-server/commit/a0318c28a5daf1d311ef926715c6a9dad391dab0), closes [#2088](https://github.com/mozilla/fxa-content-server/issues/2088))
* **signup:** suggest proper email spelling ([a825a83f](https://github.com/mozilla/fxa-content-server/commit/a825a83f4903231c1316d6ba14b3b219dba2e737), closes [#871](https://github.com/mozilla/fxa-content-server/issues/871))
* **tests:** Boost the test coverage of router.js ([0e7d06e6](https://github.com/mozilla/fxa-content-server/commit/0e7d06e68f43fedf7370dd596600b3637b742d93))


<a name="0.31.0"></a>
## 0.31.0 (2015-02-17)


#### Bug Fixes

* **client:** Redirect to `/settings` for direct access users who verify signup or password re ([31e4b2c6](https://github.com/mozilla/fxa-content-server/commit/31e4b2c64b593c73c7447bf6eb7b51b4357603c7))
* **metrics:** track window.onerror ([4f9bd296](https://github.com/mozilla/fxa-content-server/commit/4f9bd2963cb422b3dc47551fdd7306157e4c46bd))


#### Features

* **metrics:** Log more screen info ([85a05e41](https://github.com/mozilla/fxa-content-server/commit/85a05e4113aef899e2ebb3e113076232b5b25a22))


<a name="0.30.0"></a>
## 0.30.0 (2015-02-02)


#### Bug Fixes

* **avatars:** fixes Firefox 18 dataType json request ([005c9f5d](https://github.com/mozilla/fxa-content-server/commit/005c9f5d6376c1654d8751592baa45d03a3b2d40), closes [#1930](https://github.com/mozilla/fxa-content-server/issues/1930))
* **l10n:** use en as the default language instead of en-US ([8f599d54](https://github.com/mozilla/fxa-content-server/commit/8f599d54a340ba9168ae6f77c00ceeac67d94efe), closes [#2072](https://github.com/mozilla/fxa-content-server/issues/2072))
* **xhr:** send correct JSON content-type and accept headers to api servers ([8dc69d0b](https://github.com/mozilla/fxa-content-server/commit/8dc69d0bc012b1e788958f7eb8e595650d5d249b))


#### Features

* **avatars:** set the account by uid when visiting avatar pages ([d9f5649e](https://github.com/mozilla/fxa-content-server/commit/d9f5649e8c80b76af98a08dcbdaf94cd51e21bf8), closes [#1974](https://github.com/mozilla/fxa-content-server/issues/1974), [#1876](https://github.com/mozilla/fxa-content-server/issues/1876))
* **client:** Add a `loaded` message for the fx-desktop and iframe brokers. ([c9ca23e8](https://github.com/mozilla/fxa-content-server/commit/c9ca23e837b43a8b08c055766dd66a43ab82acfe))
* **l10n:** add az locale to list ([0acd097e](https://github.com/mozilla/fxa-content-server/commit/0acd097e36395a42ba0e55f18685778f592dc2ea), closes [#1774](https://github.com/mozilla/fxa-content-server/issues/1774))
* **metrics:**
  * Add `signup.customizeSync.(true|false)` metrics. ([919f9281](https://github.com/mozilla/fxa-content-server/commit/919f928178488dc4d022242704d77cbb4e56aa15))
  * Log whether the user changes the password visibility. ([13b2b835](https://github.com/mozilla/fxa-content-server/commit/13b2b83534106482f43877e3e0dd1fe042e33dbd))


<a name="0.29.0"></a>
## 0.29.0 (2015-01-20)


#### Bug Fixes

* **avatars:** make avatar navigation l10n friendly ([014b4ec5](https://github.com/mozilla/fxa-content-server/commit/014b4ec59871b4c831689c146b732ed83141bbb1), closes [#1729](https://github.com/mozilla/fxa-content-server/issues/1729))
* **client:**
  * Do not display errors after window.beforeunload is triggerred. ([2e080e81](https://github.com/mozilla/fxa-content-server/commit/2e080e817496767811fb73b9ba317b3dc538e1e1))
  * Disable the sign up confirmation poll for Sync. ([e6421a71](https://github.com/mozilla/fxa-content-server/commit/e6421a711c883cb098b2014674c4e4b7a60f5589))
  * Only request keys from the server for Sync users. ([283b41b4](https://github.com/mozilla/fxa-content-server/commit/283b41b44ce32f60ce50f9273bc583265ca7324a))
* **iframe:** fixes styling issues caused by the iframe environment #2 ([9347d818](https://github.com/mozilla/fxa-content-server/commit/9347d8184b098649de166a1ccad10d3e0f79a3bb), closes [#2010](https://github.com/mozilla/fxa-content-server/issues/2010))
* **logging:** switch to mozlog ([a346b9d1](https://github.com/mozilla/fxa-content-server/commit/a346b9d102eb5ef20430cb15f69535dc4ec2af8b), closes [#1994](https://github.com/mozilla/fxa-content-server/issues/1994))
* **signin:** better reject with errors ([2e6c3bbd](https://github.com/mozilla/fxa-content-server/commit/2e6c3bbd34b227bd2379648963c0958f1d8d134d), closes [#2031](https://github.com/mozilla/fxa-content-server/issues/2031))
* **tests:**
  * fail when not enough coverage, add more oauth-errors coverage ([87be18f7](https://github.com/mozilla/fxa-content-server/commit/87be18f79e4c01ee7670647ca86b93488feb0ca6))
  * better functional tests for age dropdowns ([01c70f95](https://github.com/mozilla/fxa-content-server/commit/01c70f95bc886b142cca787307e991594815ecbb))


#### Features

* Check for required OAuth parameters on startup. ([52f65f78](https://github.com/mozilla/fxa-content-server/commit/52f65f78c1ec2b95db2c7cc2cfa135280c2bf204))
* **client:**
  * force_auth action for oauth! ([82a6c0be](https://github.com/mozilla/fxa-content-server/commit/82a6c0be7973056a73b6c6de067638d3b816cda7))
  * Give the relier the ability to overrule cached credentials. ([74cb38e1](https://github.com/mozilla/fxa-content-server/commit/74cb38e11c955e3a1537fabc4454e3c73782bab0))
* **docs:** Start on an architecture doc ([4a3c0540](https://github.com/mozilla/fxa-content-server/commit/4a3c05400dc85f83a473509e441e24b30652a493))
* **error-pages:** add a static 502.html error page for nginx to route to ([fe343454](https://github.com/mozilla/fxa-content-server/commit/fe343454d2064327df3c866f12085ea38aca5e51))


<a name="0.28.0"></a>
## 0.28.0 (2015-01-05)


#### Bug Fixes

* **account:** filter account.toJSON ([6044aa6d](https://github.com/mozilla/fxa-content-server/commit/6044aa6dfdccf4e88a3c2859d63ca3cf27008904))
* **build:** generate sourcemaps ([fdcf92fd](https://github.com/mozilla/fxa-content-server/commit/fdcf92fda50a98cf3a706616de997d0ef8455589), closes [#258](https://github.com/mozilla/fxa-content-server/issues/258))
* **client:**
  * We broke password managers with `autocomplete=off` on password fields! ([7df783f2](https://github.com/mozilla/fxa-content-server/commit/7df783f2fce77db869cd4c9076a75be0bc87e112))
  * OAuth/redirect users who paste the verification link into the original tab shoul ([86b1c5cb](https://github.com/mozilla/fxa-content-server/commit/86b1c5cb0649129dbdad8ddbbc4a1467f21c4771))
  * Allow Fx18 to use the iframe flow. ([c2020f85](https://github.com/mozilla/fxa-content-server/commit/c2020f856ffc31034b1fe124031cc5f232e8d2ea))
* **docs:** update AUTHORS list ([09aec587](https://github.com/mozilla/fxa-content-server/commit/09aec587119c54332c87fd5c0984420a59e2f036), closes [#1981](https://github.com/mozilla/fxa-content-server/issues/1981))
* **iframe:** fixes styling issues caused by the iframe environment ([740006de](https://github.com/mozilla/fxa-content-server/commit/740006de68e291412399c9e275bb888c0cf11eca), closes [#2010](https://github.com/mozilla/fxa-content-server/issues/2010))
* **metrics:** Convert all `_` in screen names to `-`. ([726d9017](https://github.com/mozilla/fxa-content-server/commit/726d90170beee05b3c7d22c069d8bb6ba0a0d403))
* **server:** Allow the 500 and 503 pages to be iframed. ([b25faa2c](https://github.com/mozilla/fxa-content-server/commit/b25faa2c2ff1e99c1628b0ba210fd0914639fd52))
* **signin:**
  * set the current account after logging in with cached sync account ([9732f05f](https://github.com/mozilla/fxa-content-server/commit/9732f05fa5ede4142b0c4b9187945edc1f145c83))
  * pass account data to broker instead of using currentUser ([aeb4aa15](https://github.com/mozilla/fxa-content-server/commit/aeb4aa15d6a228166339de7a40c7991f644d7440), closes [#1973](https://github.com/mozilla/fxa-content-server/issues/1973))
* **styles:** make sure normalize.css is used in production ([28ff205e](https://github.com/mozilla/fxa-content-server/commit/28ff205e648e99b4e2d60ced78551a910175763a), closes [#1997](https://github.com/mozilla/fxa-content-server/issues/1997))
* **sync:** correct a typo that voided the customize sync option ([8f78e1d6](https://github.com/mozilla/fxa-content-server/commit/8f78e1d6ffadea035d75764d5b3f33118ac69d69))
* **tests:** fix up select dropdown ([995a8a5a](https://github.com/mozilla/fxa-content-server/commit/995a8a5a75fe6698145a09a998a423710ae28ee2))


#### Features

* **client:** An Fx Sync relier can specify `customizeSync=true` to force the Customize Sync c ([a4a26f91](https://github.com/mozilla/fxa-content-server/commit/a4a26f9189ca1776f1b0f8087b42eba9a3ef3eef))
* **metrics:** Report distinct metrics codes for missing and invalid emails ([71489471](https://github.com/mozilla/fxa-content-server/commit/71489471a0916f0a1b17dec36096ad7d1b30adbb))


<a name="0.27.0"></a>
## 0.27.0 (2014-12-08)


#### Bug Fixes

* **client:**
  * WebChannel/Hello screen and event fixes. ([e67d2158](https://github.com/mozilla/fxa-content-server/commit/e67d2158e6e0264a4c58a78c8474f408ac9c5dba))
  * Ensure the web-channel flows match expected behavior. ([0cbcf9a6](https://github.com/mozilla/fxa-content-server/commit/0cbcf9a6ffa39a4f2996615b4c79a6425ea0f670))
  * Show the back button for reset_password, even if an email is on the URL query st ([9e293664](https://github.com/mozilla/fxa-content-server/commit/9e29366405dd2f828975ad3608da86f1bb37c1bb))
  * Go to the /cookies_disabled screen instead of the /500 screen if cookies are dis ([e9433b7a](https://github.com/mozilla/fxa-content-server/commit/e9433b7ac8f16db89335d513fdc46f7081f16067))
* **confirm:** redirect to signup on bounced email error ([bb3c8d8c](https://github.com/mozilla/fxa-content-server/commit/bb3c8d8c6cec414d3b09c753f31bafb0029b0619), closes [#1902](https://github.com/mozilla/fxa-content-server/issues/1902))
* **docs:** add Bower usage to CONTRIBUTING ([dc9db2d7](https://github.com/mozilla/fxa-content-server/commit/dc9db2d78170d7d1e3efdc0985d5b750721742f1))
* **l10n:** use a less spammy email headline ([f2efc82b](https://github.com/mozilla/fxa-content-server/commit/f2efc82b57d4bc76d2ce2b0fe496736d9735ccb4), closes [#1849](https://github.com/mozilla/fxa-content-server/issues/1849))
* **metrics:** Show the correct screen name in the iframe flow metrics. ([44c630b5](https://github.com/mozilla/fxa-content-server/commit/44c630b5d96643329e82273c2d6622bff0eb6e81))
* **signup:** block signup attempts with @firefox.com emails. ([b41389fc](https://github.com/mozilla/fxa-content-server/commit/b41389fcdb6a7ae7a909c4862a43b17939c4a07b), closes [#1859](https://github.com/mozilla/fxa-content-server/issues/1859))
* **style:** marketing snippet offset ([ddbacce7](https://github.com/mozilla/fxa-content-server/commit/ddbacce7fe238dfbf6c27242fb3c470a6fe4814d))
* **styles:** no more underscored classes ([46e0cc0e](https://github.com/mozilla/fxa-content-server/commit/46e0cc0e916c705dbc8c5fe6249277c305e889e4))
* **test:**
  * allow custom Firefox binary locations for tests ([4338d193](https://github.com/mozilla/fxa-content-server/commit/4338d1931075fe52276030a788c8422701863d7b))
  * check that signin is complete before proceeding ([ad07160d](https://github.com/mozilla/fxa-content-server/commit/ad07160d5169f8169aed339098bae28187d746a2))
  * No longer redirect on the web channel tests. ([21863591](https://github.com/mozilla/fxa-content-server/commit/2186359155692c5bddf1d21d749dc5a8b1800082))
  * Fix the 'Unexpected error' flash in the sign_in tests. ([58780398](https://github.com/mozilla/fxa-content-server/commit/587803989ee847fa6071f83deaa2b38e0ff2d6a0))
  * Remove the inter-test dependencies in the reset-password tests. ([1a198fdd](https://github.com/mozilla/fxa-content-server/commit/1a198fddc3521b7dec7a1d2fb1cd92624373b5a5))
* **tests:**
  * add iframe app to latest tester ([d5216304](https://github.com/mozilla/fxa-content-server/commit/d5216304f11bc43dc6756ef35d2529e131213b6e), closes [#1959](https://github.com/mozilla/fxa-content-server/issues/1959))
  * update sauce tests to firefox 33 ([d5884034](https://github.com/mozilla/fxa-content-server/commit/d5884034890031c2ae9a808de776cb7869194e92))
  * fix avatar crop transition. ([89b8225c](https://github.com/mozilla/fxa-content-server/commit/89b8225c1179f0d3ccb49073f8645975bb617287), closes [#1836](https://github.com/mozilla/fxa-content-server/issues/1836))


#### Features

* **client:**
  * Add the iframe flow. ([8561ec3c](https://github.com/mozilla/fxa-content-server/commit/8561ec3c1d06763f454f4ac7cb8ef142eb0c01b0))
  * Allow TLD only domain names in email addresses ([e3487a04](https://github.com/mozilla/fxa-content-server/commit/e3487a04f78eba4920b3c78cb20c29e777099624))
* **metrics:**
  * Add the `campaign` metric. ([21e18a96](https://github.com/mozilla/fxa-content-server/commit/21e18a96eb607fbfe412d3dfc3c2ea12918f5afe))
  * Add the `isMigration` field to the reported metrics. ([d9f7ddd1](https://github.com/mozilla/fxa-content-server/commit/d9f7ddd18d8a5e2964949cd9dbf562368e689cfc))
* **test:** Add more functional tests! ([a43d65f9](https://github.com/mozilla/fxa-content-server/commit/a43d65f933e32bd711c1ec50ec83520e3d9d66ee))


<a name="0.26.2"></a>
### 0.26.2 (2014-11-20)


#### Bug Fixes

* **client:** Go to the /cookies_disabled screen instead of the /500 screen if cookies are dis ([d12d6ec8](https://github.com/mozilla/fxa-content-server/commit/d12d6ec88de44bb1b8e0774b0b190089a0672c54))


<a name="0.26.1"></a>
### 0.26.1 (2014-11-17)


#### Bug Fixes

* **l10n:** update the header font mixin name for locales that use system fonts ([60d05bb9](https://github.com/mozilla/fxa-content-server/commit/60d05bb9192c38c57a74364cf5e3c680b4aa2fc4))


<a name="0.26.0"></a>
## 0.26.0 (2014-11-14)


#### Bug Fixes

* **accounts:** only fetch access token if verified ([d3168850](https://github.com/mozilla/fxa-content-server/commit/d3168850a23a314cdf6477c5d74794e819561c84))
* **avatars:**
  * ensure the default image background is covered by the profile image ([387e3246](https://github.com/mozilla/fxa-content-server/commit/387e3246a9f5fcd3bd474d7df7c93f6ce2f0444f))
  * load profile image on settings and sign in pages if available ([382c9db9](https://github.com/mozilla/fxa-content-server/commit/382c9db980753300b38b3f767aa071a1163ccf73), closes [#1727](https://github.com/mozilla/fxa-content-server/issues/1727))
* **broker:** fix desktop broker to forward account data before confirm ([0492140e](https://github.com/mozilla/fxa-content-server/commit/0492140e90cc85535681dce1e2daf24d456f44c6))
* **client:**
  * Fixed missing spinner on subsequent requests. ([910ff4dd](https://github.com/mozilla/fxa-content-server/commit/910ff4ddad0768c2d5d796a7abb6701381308271))
  * Notify Sync of unverified logins and signups before the user verifies her email  ([8943f1f7](https://github.com/mozilla/fxa-content-server/commit/8943f1f7e58f13c1e4297e0c8268be80c8ea41d1))
  * The Sync flow should not notify the browser of login after the signup confirmati ([3ba53720](https://github.com/mozilla/fxa-content-server/commit/3ba5372020c32fb0eace40e8530137f70c77da56))
  * Autofocus on /signup works again. ([7f142421](https://github.com/mozilla/fxa-content-server/commit/7f142421495d74f5bd13e4dd3a7f31bab2ac69ea))
  * The FxDesktop broker no longer sends the `session_status` message on startup. ([8f414c4a](https://github.com/mozilla/fxa-content-server/commit/8f414c4a0b9cc70d2c243897c102368d79021be2))
  * Ensure the spinner stays spinning after signin for Sync/OAuth. ([5c74b8a2](https://github.com/mozilla/fxa-content-server/commit/5c74b8a228120314412917db1531602f8cdb4c45))
  * Do not fail on startup if cookies or access to dom.storage is disabled. ([e084cba7](https://github.com/mozilla/fxa-content-server/commit/e084cba7ffc8ba8b2f950024b9576368921c3631))
  * Ensure the Loop initiated reset password verification flow sends OAuth credentia ([a91e27b5](https://github.com/mozilla/fxa-content-server/commit/a91e27b5ad74798fbf99c5974966da7c0b0469c0))
* **images:** optimize images with new optipng ([780ff760](https://github.com/mozilla/fxa-content-server/commit/780ff76029cfcd15911ded01ccd80fef977a4135))
* **style:**
  * remove end padding from text inputs ([07dacd9d](https://github.com/mozilla/fxa-content-server/commit/07dacd9d423e10bf30c8c7b000de40bf03a8a7ac))
  * tos/pn layout overlap ([53d8a7b3](https://github.com/mozilla/fxa-content-server/commit/53d8a7b38d220c9323af57a4cb06cf9f258cfc77))
* **styles:**
  * spinning wheel affects button height ([3d536417](https://github.com/mozilla/fxa-content-server/commit/3d536417bd96c6d291a848c5459e821e25b77db1))
  * show password border radius ([20270acd](https://github.com/mozilla/fxa-content-server/commit/20270acd423387cc4deb5826b2d0b020230d2434))
  * odd wrapping on choose account and reset pwd links on sign in in some l10ns ([f454d9d3](https://github.com/mozilla/fxa-content-server/commit/f454d9d3c86c77d162498a18f2129a59d926cb22))
* **test:** Ensure the web channel tests complete. ([46b578d6](https://github.com/mozilla/fxa-content-server/commit/46b578d67e01a6fc4eb17f59ab4c0c22c510706a))


#### Features

* **client:**
  * Allow the user to restart the signup flow on email bounce. ([896d1f47](https://github.com/mozilla/fxa-content-server/commit/896d1f470fc70614feb8e66a1bd57a1e0dedb3fb))
  * Add some brokers! ([83ee1861](https://github.com/mozilla/fxa-content-server/commit/83ee186129cf28e49d88942aaef47bd5d48e6eb1))
* **test:** Add functional test for web channel flow when user signs up, closes original tab ([c2b51b9d](https://github.com/mozilla/fxa-content-server/commit/c2b51b9d5e580fa1575d73236a00dc445cc77c51))


<a name="0.25.0"></a>
## 0.25.0 (2014-10-29)


#### Bug Fixes

* **chrome:** fix a "read-only" strict mode error in Chrome ([c15de01b](https://github.com/mozilla/fxa-content-server/commit/c15de01b706e5cadeb59965182267c3bdb73cbc9))
* **client:**
  * Fix CORS requests not being decoded for Fx<21 ([a92ab607](https://github.com/mozilla/fxa-content-server/commit/a92ab607cd8e14068b44a6f12c2fbf693446246c))
  * COPPA - make learn more link target _blank only on sync ([ae06e403](https://github.com/mozilla/fxa-content-server/commit/ae06e403931f26bf3370140313c77e9f7baced3d))
  * Allow leading/trailing whitespace on email addresses. ([2385500d](https://github.com/mozilla/fxa-content-server/commit/2385500df7b9895b509dbd098d1ee9015e8a9d53))
* **coppa:** better align error message in pop up ([7bc43ca4](https://github.com/mozilla/fxa-content-server/commit/7bc43ca432c5a41c566509abebf68cde0f585057))
* **oauth:**
  * fixes WebChannel double submit during password reset ([c4ad6289](https://github.com/mozilla/fxa-content-server/commit/c4ad6289303190c87b6559a6270faba4408e138d))
  * validate that redirect param exists. ([a8c63fd0](https://github.com/mozilla/fxa-content-server/commit/a8c63fd0991dacaf4a944fe7c0ae4d8ed4cafa4c), closes [#1786](https://github.com/mozilla/fxa-content-server/issues/1786))
* **test:** fixes setTimeout tests in FF18 ([ab270636](https://github.com/mozilla/fxa-content-server/commit/ab2706363f33068ad0e7ab9f1b4f50d169546a1f))


#### Features

* **metrics:** Add three new auth-errors ([ca2e1c46](https://github.com/mozilla/fxa-content-server/commit/ca2e1c46639aaf84041c7b79985dedb7f191e050))


<a name="0.24.0"></a>
## 0.24.0 (2014-10-20)


#### Bug Fixes

* **client:**
  * Change the "Next" button to say "Sign up" ([08a008c0](https://github.com/mozilla/fxa-content-server/commit/08a008c069ca226f28ce7ca4136d7ea89496f6a6))
  * Add a "forgot password?" link when using cached credentials. ([99754f76](https://github.com/mozilla/fxa-content-server/commit/99754f76adb340cff02c831196ec9e4e53e39f62))
* **oauth:** use the correct client_id for local oauth server ([8e1c288c](https://github.com/mozilla/fxa-content-server/commit/8e1c288c46f7dd1434cd50e637358a0b4543a725))
* **signin:** choosing to use a different account clears cached credentials ([4919e1d1](https://github.com/mozilla/fxa-content-server/commit/4919e1d18bf9a7346e315615436f6911f44bf82e), closes [#1721](https://github.com/mozilla/fxa-content-server/issues/1721))
* **styles:** Ensure the year of birth select box uses Clear Sans. ([4f796b29](https://github.com/mozilla/fxa-content-server/commit/4f796b29070f38bb103fb0de163b298390e95360))
* **test:** Fix `test-latest` functional tests. ([37696cb0](https://github.com/mozilla/fxa-content-server/commit/37696cb0c337e112151bd473ba7df428114d0a04))
* **tests:** remove about:prefs tests from full testing ([cccdeb09](https://github.com/mozilla/fxa-content-server/commit/cccdeb09b1d89b926a60fa6134a3ad74d66c6c54))
* **trusted-ui-style:** make layout shorter ([02c7d7fb](https://github.com/mozilla/fxa-content-server/commit/02c7d7fb559b054be522110c4e8430860d4b1fc1))


#### Features

* **client:** Create and send a resume token to the OAuth server. ([8dd01b07](https://github.com/mozilla/fxa-content-server/commit/8dd01b072ceda0d868056aab9b4de9771f88696a))
* **metrics:** Add metrics for signup, preverified signup, signin, hide the resend button. ([76ecb248](https://github.com/mozilla/fxa-content-server/commit/76ecb24855cb9112d72e60c73369c1c42df2bf80))
* **test:** Add more functional tests sign up/reset password flows. ([483ba166](https://github.com/mozilla/fxa-content-server/commit/483ba16602010006eda5d7725fc8fdd945d88fe7))


<a name="0.23.0"></a>
## 0.23.0 (2014-10-07)


#### Bug Fixes

* **appStart:** show an error screen when errors occur during app start ([e457eae4](https://github.com/mozilla/fxa-content-server/commit/e457eae409c8b5674c3bfb7a888025781c1f94f4))
* **avatars:** redirect unverified users to confirm screen ([d440e4d7](https://github.com/mozilla/fxa-content-server/commit/d440e4d74a1893d50a38bf7fd615e1ed4ab57130), closes [#1662](https://github.com/mozilla/fxa-content-server/issues/1662))
* **fxa-client:** update to latest client ([fdb6dbbb](https://github.com/mozilla/fxa-content-server/commit/fdb6dbbbaf392d6a9e28120c9170dfbf8bcedb22))
* **style:** ensure legal pages are no taller than /signup ([1698922b](https://github.com/mozilla/fxa-content-server/commit/1698922bda64dd09e50e59bb91b014a768db6fd7))
* **tests:**
  * run tos and pp test for saving information separately - fixes #1640 ([d2f52126](https://github.com/mozilla/fxa-content-server/commit/d2f5212642f4b8275f9eaca94bc0e3503fad5df6))
  * Only set the autofocus timeout if the element to be focused is hidden. ([ce2ce9d0](https://github.com/mozilla/fxa-content-server/commit/ce2ce9d03e428fcb7ba1be021114482d0bd7fd4a))


#### Features

* **client:**
  * Smooth out the verification flow. ([02b0d351](https://github.com/mozilla/fxa-content-server/commit/02b0d3514586fc2759c1af7cecd3ba420d16385d))
  * Fix the COPPA flow to allow 13 year olds that are born this year to register. ([61ec08bd](https://github.com/mozilla/fxa-content-server/commit/61ec08bd98cf21605b95b284c60156ac9f580e20))


<a name="0.22.0"></a>
## 0.22.0 (2014-09-22)


#### Bug Fixes

* **avatars:**
  * show a spinner icon when loading images with latency ([ae1e17f1](https://github.com/mozilla/fxa-content-server/commit/ae1e17f1b1878469bc08add6cc3112d801e76c84), closes [#1527](https://github.com/mozilla/fxa-content-server/issues/1527))
  * set the correct OAuth client ID for fxa-dev environment ([f6374760](https://github.com/mozilla/fxa-content-server/commit/f637476099cecca239f6bd4ba2146d86acdbfb1e), closes [#1683](https://github.com/mozilla/fxa-content-server/issues/1683))
  * integrate profile server backend for profile images ([66ebc83a](https://github.com/mozilla/fxa-content-server/commit/66ebc83a45c42ac10b10791cfb5e7f8c59f36dd9))
  * disable remote URL option ([17e76acd](https://github.com/mozilla/fxa-content-server/commit/17e76acdb274c9842658acb8786caded78fbdc87))
* **client:**
  * autofocus the password field on /oauth/signin if the user already has a session. ([c4228b2f](https://github.com/mozilla/fxa-content-server/commit/c4228b2fcbae528cdc6e02807d7ccc1d06c2c2e6))
  * Auto-focus the password field on the /delete_account page. ([31fc11d2](https://github.com/mozilla/fxa-content-server/commit/31fc11d260d60dbb67ed465028b001846a4c677b))
* **errors:** use the correct context for error messages ([a3c4f2a2](https://github.com/mozilla/fxa-content-server/commit/a3c4f2a2063a3c61ee455ebcc6ad0182fd427386), closes [#1660](https://github.com/mozilla/fxa-content-server/issues/1660))
* **oauth:** increase the assertion lifetime to avoid clock skew issues ([132bbf57](https://github.com/mozilla/fxa-content-server/commit/132bbf572d71b3f8d58c909fb23f8aba8a7fd45e))
* **test:** Fix and enable the oauth-preverified-sign-up functional test. ([7cade58a](https://github.com/mozilla/fxa-content-server/commit/7cade58a6147a28bf40ec76d50e76a7e432afba6))
* **tests:**
  * Fix some places that race with an XHR response return ([f49e3de6](https://github.com/mozilla/fxa-content-server/commit/f49e3de67d55d22e8c81b260f0222ae95be3bb96))
  * Fix the oauth_webchannel tests when run by themselves. ([f19d2d58](https://github.com/mozilla/fxa-content-server/commit/f19d2d58f615081672627a7dbada8d816af22246))


#### Features

* **metrics:** Log `entrypoint` to the metrics. ([9ecf71bb](https://github.com/mozilla/fxa-content-server/commit/9ecf71bb514e42072c23ea0e1f256ab43b665d07))
* **test:** Add the ability to run `npm run-script test-functional-oauth` from the command l ([6ca4fe4d](https://github.com/mozilla/fxa-content-server/commit/6ca4fe4dc802272eaf1d8ed78e53e7c2b9e36802))


<a name="0.21.0"></a>
## 0.21.0 (2014-09-08)


#### Bug Fixes

* **avatars:** allow mobile browsers to reposition the image during crop ([74202ea1](https://github.com/mozilla/fxa-content-server/commit/74202ea1b9127786834d8bf387efdd0fd8eb1a63))
* **hsts:** force hsts headers and use milliseconds ([138756b1](https://github.com/mozilla/fxa-content-server/commit/138756b1df4a12878b67b4c3992e6f9003c73eb2))
* **signin:** cache credentials for desktop sign-ins, otherwise only cache email ([33675ae8](https://github.com/mozilla/fxa-content-server/commit/33675ae8863a85bf530c4b3bcbd9703b027524df), closes [#1621](https://github.com/mozilla/fxa-content-server/issues/1621))
* **styles:** Un-nesting some CSS to fix /signin links ([1878d120](https://github.com/mozilla/fxa-content-server/commit/1878d120928ecce25373327a392e90801c4a7fd2))


#### Features

* **client:** Add support for `preVerfiyToken`. ([d30dd6d3](https://github.com/mozilla/fxa-content-server/commit/d30dd6d3f4d65ceeb6a195b16cf6fd689eb1f7a4))
* **signin:** Add cached signin ([7780e49a](https://github.com/mozilla/fxa-content-server/commit/7780e49aa007db60d12e29ea791d60489298ad3a))


<a name="0.20.0"></a>
## 0.20.0 (2014-08-25)


#### Bug Fixes

* **build:**
  * Remove imagemin for dependencies ([bddf83fe](https://github.com/mozilla/fxa-content-server/commit/bddf83fe80296ddfabe6330eeb1fb260c6f4d59a))
  * Wait for config to load. Move draggable into a require.js packge. ([b2a0be17](https://github.com/mozilla/fxa-content-server/commit/b2a0be177fe3dbb24e7cc9832939187a02822096))
* **l10n:** remove the en i18n symlink ([9c2e5ba0](https://github.com/mozilla/fxa-content-server/commit/9c2e5ba0c707f8a20bcef5a7ea17462531d58937))
* **teats:** Use execute to clear browser state ([f56aa45e](https://github.com/mozilla/fxa-content-server/commit/f56aa45e2e0a9d09f199f175ee376bde3fbe446c))
* **tests:**
  * Avatar functional test updates ([ceb5561d](https://github.com/mozilla/fxa-content-server/commit/ceb5561d2ba9f64846ddd9d556b704099e02ef3e))
  * Update service-mixin tests. ([37d6c371](https://github.com/mozilla/fxa-content-server/commit/37d6c371db3d7442d6742e5ba79fd24b68d7ca92), closes [#1400](https://github.com/mozilla/fxa-content-server/issues/1400))
* **travis:** Run functional tests first, move sleep. ([23f124cc](https://github.com/mozilla/fxa-content-server/commit/23f124cce5b9e38d8621097ec398716f06b3f0d6))


#### Features

* **oauth:** Support for URN redirects ([dc2cefd6](https://github.com/mozilla/fxa-content-server/commit/dc2cefd658f7ad8fc0c70b39d174b9b42f3a4101))


<a name="0.19.0"></a>
## 0.19.0 (2014-08-11)


#### Bug Fixes

* **avatars:**
  * add profile server client to proxy remote images ([899f1895](https://github.com/mozilla/fxa-content-server/commit/899f18956b3f6cdb12de6a920b561ea030d6612d))
  * clean up numerous issues from comments in #1405 ([916044d6](https://github.com/mozilla/fxa-content-server/commit/916044d668305d3a94b698ec226b4a9130dca5d5))
* **bug:**
  * IE9: browser unsupported message is very wide ([488f5108](https://github.com/mozilla/fxa-content-server/commit/488f510878be6a788b70b0f6c79d10c9951bfd53))
  * fixed snippet layout error ([0e3dcd9e](https://github.com/mozilla/fxa-content-server/commit/0e3dcd9eb8bc533202757ee202a1dae1b7b82d3d))
* **client:**
  * Show the /force_auth error message on startup, if one exists. ([e61bf17e](https://github.com/mozilla/fxa-content-server/commit/e61bf17e5083788f355d9753abaa6474aa4265ca))
  * Remove the survey material all together, it's not being used. ([04249936](https://github.com/mozilla/fxa-content-server/commit/04249936f85cb64421f0a2a7b5557f7383549b3f))
  * If logError/displayError/displayErrorUnsafe is called without an error, log an ` ([d3bf9552](https://github.com/mozilla/fxa-content-server/commit/d3bf95521ecd6f86daa18f7c6766d12477959bd6))
  * Display `Service Unavailable` if the user visits `/oauth/sign(in|up)` and the OA ([fe599744](https://github.com/mozilla/fxa-content-server/commit/fe599744d5c7d191136616ea49744be2a6ee50d4))
  * Ensure a down OAuth server does not cause an `undefined` error. ([7224d952](https://github.com/mozilla/fxa-content-server/commit/7224d9528c73c02d24afada320901ed5ce122284))
* **csp:**
  * allow image sources from gravatar ([cfd7ce84](https://github.com/mozilla/fxa-content-server/commit/cfd7ce84f5213eca4ffff7a488e6173d05b3b130))
  * allow data uris for images ([9a880661](https://github.com/mozilla/fxa-content-server/commit/9a880661e1e5272cd26aa48eacde3736a93eaa49))
* **deps:** update express and request dependencies to patched versions ([5e990731](https://github.com/mozilla/fxa-content-server/commit/5e9907315cf22e5447af8794e5760ab4c515064e))
* **fxa-client:** remove lang from fxa-client requests ([93c3384d](https://github.com/mozilla/fxa-content-server/commit/93c3384d80d913a5a1a746b2e2213240f9b404b0), closes [#1404](https://github.com/mozilla/fxa-content-server/issues/1404))
* **l10n:**
  * ensure that supported languages are a subset of the default supported languages ([d0d14176](https://github.com/mozilla/fxa-content-server/commit/d0d141761f51ed7b0397d92d0f90fcf219b34d06))
  * add hsb and dsb to default supported languag list for asset generation ([c726205d](https://github.com/mozilla/fxa-content-server/commit/c726205d62649df14f6dcefd2ee97861759ddd02))
* **legal:**
  * show home button on legal pages when loaded directly ([8bf43a37](https://github.com/mozilla/fxa-content-server/commit/8bf43a37d40febaaab93d597ed4ecd2b06e5c7b0))
  * fix layout of statically rendered legal pages ([f59d82b1](https://github.com/mozilla/fxa-content-server/commit/f59d82b1c5a7694c932f836ab398304ae284ac71))
* **logger:** fix for express logger api change ([dfa60957](https://github.com/mozilla/fxa-content-server/commit/dfa609575339e903969fdabe9e91657b468e17a9))
* **metrics:** Log a screen once, childviews should not cause the parent to be lgoged. ([5964e0ba](https://github.com/mozilla/fxa-content-server/commit/5964e0badb1495c62a44e807ea604e43b8543f3f))
* **router:** show error screen when view rendering fails ([49eb7063](https://github.com/mozilla/fxa-content-server/commit/49eb70631f261cf7deecaf15e5c324edf51e704f))
* **sync:** show Sync brand name when signin up/in for Sync ([c15a2761](https://github.com/mozilla/fxa-content-server/commit/c15a276112883834a46b7c7b50cebe39db941214), closes [#1339](https://github.com/mozilla/fxa-content-server/issues/1339))
* **test:** Ensure requirejs configuration is loaded before any other scripts. ([10eddcb4](https://github.com/mozilla/fxa-content-server/commit/10eddcb4bd11eeadb50b21577272ecd00882c31e))
* **tos-pp:** rely on accept headers instead of naviagor.language for partial requests ([fdceab5a](https://github.com/mozilla/fxa-content-server/commit/fdceab5a0aad420e0c000bb920b121ce05bd99d5), closes [#1412](https://github.com/mozilla/fxa-content-server/issues/1412))


#### Features

* **metrics:** Add screen width and height to the metrics. ([0f5f3513](https://github.com/mozilla/fxa-content-server/commit/0f5f35135098b0502a9276549d4d74160a28279a))
* **oauth:**
  * Add WebChannel support ([97b714b6](https://github.com/mozilla/fxa-content-server/commit/97b714b6705ba7f719febe9ca7c814bf768207f8))
  * message to native flows ([00c1c0f7](https://github.com/mozilla/fxa-content-server/commit/00c1c0f7a054fa690b0af00f52aa5f526dc0b127))
* **settings:** profile images ([fe0b8770](https://github.com/mozilla/fxa-content-server/commit/fe0b8770c8bfe0b719a947f193a827d03bf747e6))


<a name="0.18.0"></a>
## 0.18.0 (2014-07-28)


#### Bug Fixes

* **bug:**
  * IE9: browser unsupported message is very wide ([488f5108](https://github.com/mozilla/fxa-content-server/commit/488f510878be6a788b70b0f6c79d10c9951bfd53))
  * fixed snippet layout error ([0e3dcd9e](https://github.com/mozilla/fxa-content-server/commit/0e3dcd9eb8bc533202757ee202a1dae1b7b82d3d))
* **client:**
  * If logError/displayError/displayErrorUnsafe is called without an error, log an ` ([d3bf9552](https://github.com/mozilla/fxa-content-server/commit/d3bf95521ecd6f86daa18f7c6766d12477959bd6))
  * Display `Service Unavailable` if the user visits `/oauth/sign(in|up)` and the OA ([fe599744](https://github.com/mozilla/fxa-content-server/commit/fe599744d5c7d191136616ea49744be2a6ee50d4))
  * Ensure a down OAuth server does not cause an `undefined` error. ([7224d952](https://github.com/mozilla/fxa-content-server/commit/7224d9528c73c02d24afada320901ed5ce122284))
* **fxa-client:** remove lang from fxa-client requests ([93c3384d](https://github.com/mozilla/fxa-content-server/commit/93c3384d80d913a5a1a746b2e2213240f9b404b0), closes [#1404](https://github.com/mozilla/fxa-content-server/issues/1404))
* **l10n:** add hsb and dsb to default supported languag list for asset generation ([c726205d](https://github.com/mozilla/fxa-content-server/commit/c726205d62649df14f6dcefd2ee97861759ddd02))
* **legal:** fix layout of statically rendered legal pages ([f59d82b1](https://github.com/mozilla/fxa-content-server/commit/f59d82b1c5a7694c932f836ab398304ae284ac71))
* **metrics:** Log a screen once, childviews should not cause the parent to be lgoged. ([5964e0ba](https://github.com/mozilla/fxa-content-server/commit/5964e0badb1495c62a44e807ea604e43b8543f3f))
* **router:** show error screen when view rendering fails ([49eb7063](https://github.com/mozilla/fxa-content-server/commit/49eb70631f261cf7deecaf15e5c324edf51e704f))
* **sync:** show Sync brand name when signin up/in for Sync ([c15a2761](https://github.com/mozilla/fxa-content-server/commit/c15a276112883834a46b7c7b50cebe39db941214), closes [#1339](https://github.com/mozilla/fxa-content-server/issues/1339))
* **tos-pp:** rely on accept headers instead of naviagor.language for partial requests ([fdceab5a](https://github.com/mozilla/fxa-content-server/commit/fdceab5a0aad420e0c000bb920b121ce05bd99d5), closes [#1412](https://github.com/mozilla/fxa-content-server/issues/1412))


#### Features

* **metrics:** Add screen width and height to the metrics. ([0f5f3513](https://github.com/mozilla/fxa-content-server/commit/0f5f35135098b0502a9276549d4d74160a28279a))
* **settings:** profile images ([fe0b8770](https://github.com/mozilla/fxa-content-server/commit/fe0b8770c8bfe0b719a947f193a827d03bf747e6))


<a name="0.17.0"></a>
## 0.17.0 (2014-07-14)


#### Bug Fixes

* **fonts:** Update connect-fonts-firasans and grunt-connect-fonts. ([e5a2fdcd](https://github.com/mozilla/fxa-content-server/commit/e5a2fdcd74659ff0f0465b2c831dfedf212e8a53))
* **l10n:** use correct locale if specified in url for legal pages ([02c287cb](https://github.com/mozilla/fxa-content-server/commit/02c287cb055558e4b8ada3394fbb08a91a6c2f9c), closes [#1337](https://github.com/mozilla/fxa-content-server/issues/1337))
* **legal:** fix rendering of legal pages when loaded directly via url ([70b17b37](https://github.com/mozilla/fxa-content-server/commit/70b17b375d1a6e3184b3724c786284241cd6131b), closes [#1372](https://github.com/mozilla/fxa-content-server/issues/1372))
* **styles:** sassify border radii ([10f53c09](https://github.com/mozilla/fxa-content-server/commit/10f53c099a62ebf159d317f3555b0bf495a3aec2))
* **tests:** Make IE10/IE11 pass all the mocha tests. ([074c7246](https://github.com/mozilla/fxa-content-server/commit/074c724640e5987e89961d657333cd38ef02ac5d))


#### Features

* **metrics:** Log which marketing material is shown to a user. ([afa111ac](https://github.com/mozilla/fxa-content-server/commit/afa111ac163b9103ea32ce0db7bb099f6ca78a41))
* **server:** Add a forwarding proxy for IE8. ([50060ce3](https://github.com/mozilla/fxa-content-server/commit/50060ce3305d2e720d32b6247df65301bba3d8d3))


<a name="0.16.0"></a>
## 0.16.0 (2014-06-30)


#### Bug Fixes

* **client:**
  * Firefox for Android Sync marketing material is only available to desktop sync us ([c5e62fa6](https://github.com/mozilla/fxa-content-server/commit/c5e62fa6b48af641210a95514bc14b888bdd984d))
  * Only send a `link_expired` event if the password reset link is expired. ([38310417](https://github.com/mozilla/fxa-content-server/commit/38310417567662bb37e07a3d973f86400a9ffb78))
  * Fix the IE8 password toggle test for real this time. ([8cdecd14](https://github.com/mozilla/fxa-content-server/commit/8cdecd14d48945120b005132724859b6d56f57f3))
  * Check the user's old password before attempting a change password. ([b78bfaa5](https://github.com/mozilla/fxa-content-server/commit/b78bfaa56b77afd991cc459d7b58fa8ab804a2c5))
  * Remove the ability for IE8 and IE10+ to show the password field. ([b257333f](https://github.com/mozilla/fxa-content-server/commit/b257333fff061ef85bd0d4f3b457520bea8b935f))
  * Abort autofocus events if no element exists with the `autofocus` attribute. ([07a12642](https://github.com/mozilla/fxa-content-server/commit/07a126429d2eb36115eb40ef44fa823ca8186c13))
  * Throw an exception if invokeHandler is passed an invalid handler. ([0f58af47](https://github.com/mozilla/fxa-content-server/commit/0f58af478a7a31c81d770a7dfb695601976cab6b))
  * Remove keyboard accessibility for the show/hide button. ([09fc7a96](https://github.com/mozilla/fxa-content-server/commit/09fc7a96066cb3541566fca5822df2a5c8ee367d))
  * Replace calls to [].indexOf with _.indexOf for IE8 support. ([b5430e1b](https://github.com/mozilla/fxa-content-server/commit/b5430e1b44014e6f019aa329bf387715680773fe))
* **csp:** turn on report only mode until CSP issues are resolved ([e39e4128](https://github.com/mozilla/fxa-content-server/commit/e39e41289048d84b520f3451039240929f0b09ec))
* **css:** Remove the blue background on select element focus in IE10+ ([b8300f9f](https://github.com/mozilla/fxa-content-server/commit/b8300f9fdab2ea7749efaaa0113518cd3e8467ba))
* **desktop:** keep desktop context after password change ([df187b8d](https://github.com/mozilla/fxa-content-server/commit/df187b8d655de93d62638d36ac5be26cae9813df), closes [#812](https://github.com/mozilla/fxa-content-server/issues/812))
* **ie8:** use a standard font so the password field renders correctly ([48c7e807](https://github.com/mozilla/fxa-content-server/commit/48c7e8076bc3a6304fc32d0f5529a29ee16f1cd1), closes [#1266](https://github.com/mozilla/fxa-content-server/issues/1266))
* **l10n:**
  * disable fira sans for unsupported locales ([46dedd04](https://github.com/mozilla/fxa-content-server/commit/46dedd04ebf5b9871d8cbd74566f8b498c089d04))
  * build json locale bundles on server start ([1ba744c3](https://github.com/mozilla/fxa-content-server/commit/1ba744c3fbe431c6e6f2e641426d5cdc3fcb4364), closes [#1295](https://github.com/mozilla/fxa-content-server/issues/1295))
  * upgrade jsxgettext to handle nested handlebar clocks ([229303ac](https://github.com/mozilla/fxa-content-server/commit/229303ace2303efa0bcebeb9d6cf004ecb8ed9c0), closes [#1306](https://github.com/mozilla/fxa-content-server/issues/1306))
* **oauth:**
  * ensure oauth forms are enabled if valid on afterRender ([f46e435c](https://github.com/mozilla/fxa-content-server/commit/f46e435ce59b94d9bdbd80f8ae86cb9bd7ebaec9))
  * only show service name if it is defined ([dc5775ee](https://github.com/mozilla/fxa-content-server/commit/dc5775ee2f318efa69462349168d9d2a1c1b8bd0), closes [#1216](https://github.com/mozilla/fxa-content-server/issues/1216))
  * keep the oauth context after a page refresh ([a548e575](https://github.com/mozilla/fxa-content-server/commit/a548e5758c9bd382ee0bf7a515f22f224020c5e1))
* **server:** Add a 'connect-src' directive to allow contact with the auth-server and oauth-se ([28d9a90d](https://github.com/mozilla/fxa-content-server/commit/28d9a90dce2f1d2088ee0b55327c941f08922a8e))
* **strings:** fix reset password link error messages ([cf525dcf](https://github.com/mozilla/fxa-content-server/commit/cf525dcfbb7b6c0cd7719b0a4f357c4f0484cca5))
* **test:**
  * fix functional test remote for slow connections ([8f0d0025](https://github.com/mozilla/fxa-content-server/commit/8f0d0025496ae8012469161de0e8ae14daaccd46))
  * Remove cache busting URLs in dev mode. ([ffc0de84](https://github.com/mozilla/fxa-content-server/commit/ffc0de84a06cad81ffe9fde0e70f06f30228e7d1))
* **tests:** Fix throttled test.. ([6e3430f3](https://github.com/mozilla/fxa-content-server/commit/6e3430f318794c19cb625911324eb7668c75ef9e), closes [#1144](https://github.com/mozilla/fxa-content-server/issues/1144))


#### Features

* **client:**
  * Add email prefill on the `/signin` page if the email address is passed as a sear ([f7049063](https://github.com/mozilla/fxa-content-server/commit/f7049063a128906f88b4a9b780ec77afbba6cac8))
  * Add email prefil on the `/signup` page if an email is passed as a URL search par ([af7ad386](https://github.com/mozilla/fxa-content-server/commit/af7ad386c30edf61e86eef4a5671368dd7320e3e))
  * add expired verification link message and a email resend link ([12b1fe71](https://github.com/mozilla/fxa-content-server/commit/12b1fe7178cbd5d6741d0d60c6eeb554bdcc5f05))
* **server:** Add `x-content-type-options: nosniff` headers to prevent browser content type sn ([3bdc2584](https://github.com/mozilla/fxa-content-server/commit/3bdc25841204fd316e65f41281191845ddef4cbb))


<a name="0.15.0"></a>
## 0.15.0 (2014-06-16)


#### Bug Fixes

* **client:**
  * Convert all inline error strings to use an error object. ([73231273](https://github.com/mozilla/fxa-content-server/commit/7323127309fd663b1d6b5d74778619305867f946))
  * Fix disabled cookies screen not showing correctly. ([6442364e](https://github.com/mozilla/fxa-content-server/commit/6442364e8362d90f6cdf63904e9c04bfb6258f12))
* **config:** don't alter process.env.CONFIG_FILES from the config script ([11653d4c](https://github.com/mozilla/fxa-content-server/commit/11653d4c3bf9501f8f7ae206a347770d2dcd2b67))
* **csp:** update p-promise library to version that is CSP compatible ([a82e51f3](https://github.com/mozilla/fxa-content-server/commit/a82e51f3e958a21afa71fe28bd55c25c94ab4f8a))
* **form:** a regression was hiding sign up/in suggestions ([6466370d](https://github.com/mozilla/fxa-content-server/commit/6466370d36e0f62729eabed068781be08b08fba8))
* **forms:** labels should not shift unless values change ([2811d0a9](https://github.com/mozilla/fxa-content-server/commit/2811d0a90d68c2a7dff46bc50999873d4a2fd549), closes [#1008](https://github.com/mozilla/fxa-content-server/issues/1008))
* **style:** make tooltips work for the select list hack ([30d91076](https://github.com/mozilla/fxa-content-server/commit/30d9107641a62eeedc836e6f214be1ccd2f0c67d))
* **test:** Run Mocha tests in order ([8d0d58a3](https://github.com/mozilla/fxa-content-server/commit/8d0d58a3a94fe7e49e1554424e74c5f455cdac54))
* **tests:** update legal and tos tests to work under slow conditions ([17006989](https://github.com/mozilla/fxa-content-server/commit/17006989d1c09e243bd0464f0ab0cbe1bda40acd))


#### Features

* **ux:** show messaging when response takes longer than expected ([e4d13330](https://github.com/mozilla/fxa-content-server/commit/e4d13330afc13ca321c05435f0a59974d33ca464))


<a name="0.14.0"></a>
## 0.14.0 (2014-06-02)


#### Bug Fixes

* **bug:** modify select css to remediate bug 1017864 ([c15d8f47](https://github.com/mozilla/fxa-content-server/commit/c15d8f47c29d4a2735a9472c30f3efe5fff34792))
* **build:**
  * Exclude testing tools from production build ([84658550](https://github.com/mozilla/fxa-content-server/commit/846585508e5b71b5440c41623cf165364e20d503))
  * Downgrade imagemin ([e04c9e9a](https://github.com/mozilla/fxa-content-server/commit/e04c9e9a9384e229ab9c521b27dcf7d868841a50))
* **config:**
  * Add oauth_url to awsbox ([3e2c5576](https://github.com/mozilla/fxa-content-server/commit/3e2c5576dbfb743940704085d03cea43cfa3957e))
  * set default oauth url to dev deployment ([63237fe7](https://github.com/mozilla/fxa-content-server/commit/63237fe7e1f645588b723d10cd88eb1723508e11))
* **logs:** Set metrics sample_date to 0 ([037c0da4](https://github.com/mozilla/fxa-content-server/commit/037c0da4b64b429be6a61127049cfe0c9c1e2300))
* **oauth:** Adding functional oauth tests and fixing oauth bugs ([8e941318](https://github.com/mozilla/fxa-content-server/commit/8e94131802eb72717781848c739cc61c2ac4d864))
* **server:** Remove X-FRAME-OPTIONS for Legal and Terms ([9eff994f](https://github.com/mozilla/fxa-content-server/commit/9eff994fb32bba07140da8204782d8a09abeca4a))
* **test:**
  * Update oauth client name, jshint ([566355fb](https://github.com/mozilla/fxa-content-server/commit/566355fbcb6514375e424bb790bf244f78bd04e1))
  * Force focus in Mocha tests. ([23bead9a](https://github.com/mozilla/fxa-content-server/commit/23bead9a30d4b6059055f93deb0c4440a02392a6))
  * Removed 'npm run test-browser'. Combined into 'npm test' ([38cb00b2](https://github.com/mozilla/fxa-content-server/commit/38cb00b2b3316413bf98e66f027af8f78e8a813a))
* **tests:**
  * Exclude functional tests from Travis ([e84daa75](https://github.com/mozilla/fxa-content-server/commit/e84daa7555960866374195f81922bfc89366c384))
  * fix hanging email issues ([04b186ea](https://github.com/mozilla/fxa-content-server/commit/04b186eac3d005392db1cc44e8d7ba33759a7354))
* **views:** strip spaces in uid, token, code when pasted ([1d1919ac](https://github.com/mozilla/fxa-content-server/commit/1d1919ac5b427ea8568ae9c04bd8380334db93b4))


#### Features

* Add front end metrics gathering. ([084fce06](https://github.com/mozilla/fxa-content-server/commit/084fce06ae1bb1acde9fb71e1ccdfce90ad9ea11))
* **server:** serve directly over https ([1216ab0d](https://github.com/mozilla/fxa-content-server/commit/1216ab0de5fd5223b0425e19f1226141f38cfe54))


<a name="0.13.0"></a>
## 0.13.0 (2014-05-19)


#### Bug Fixes

* **build:**
  * Remove Sync browser pages from distribution build ([50ddf022](https://github.com/mozilla/fxa-content-server/commit/50ddf0227bd2c13bb14647e7c012dad71423f58b))
  * Exclude env-test.js from the copyright check, it has its own from the Modernizr  ([7ae249dd](https://github.com/mozilla/fxa-content-server/commit/7ae249dd118e7def6e468cdde2a417d8795bc2dd))
  * Fix IE 404s when requesting .eot fonts in prod. ([ef28093f](https://github.com/mozilla/fxa-content-server/commit/ef28093fc50af4b103458643836670572231d134))
* **client:**
  * update js-client so xhr works in IE ([15a75cee](https://github.com/mozilla/fxa-content-server/commit/15a75cee270c8f453646fc8b538c3b13112fd69b))
  * Fix form validation on browsers that do not have HTML5 form field validation. ([aa8992eb](https://github.com/mozilla/fxa-content-server/commit/aa8992eb46bf1feb7a98ee4cda4fb447094116d4))
  * Disable IE9 support until we get IE9's CORS situation situated. ([717fbcf2](https://github.com/mozilla/fxa-content-server/commit/717fbcf210a643b0ad58764fabddf6fd8adfbc28))
  * Fix the styling on outdated browsers. ([9b1ef4ef](https://github.com/mozilla/fxa-content-server/commit/9b1ef4efc36437427bbdcb6b569a4dfc0e8824e3))
  * update js-client to 0.1.19 for request timeouts ([48d6a637](https://github.com/mozilla/fxa-content-server/commit/48d6a6375ee9949e1e657b9c1d8432a3c74c9fe4))
  * Fix email field focus in Chrome. No more exceptions. ([d1ed5334](https://github.com/mozilla/fxa-content-server/commit/d1ed53349b2d95d47f8eb6605dca309065fcb646))
  * Prefill the user's email on /signin if the user clicks the "sign in" link from " ([efaa0ab8](https://github.com/mozilla/fxa-content-server/commit/efaa0ab83ee7cb36ba50d625c0ecd164ff5da259))
  * Fix the "Sign in" link on `/confirm_reset_password` if the user is in the force  ([9fbe392f](https://github.com/mozilla/fxa-content-server/commit/9fbe392fbc957cdd41284a7a59fae314997dec59))
  * No longer automatically sign in existing users on signup. ([ae625d93](https://github.com/mozilla/fxa-content-server/commit/ae625d934192c0b11b11bacc50eecf2421a32947))
* **email:**
  * generated templates should escape email and link variables ([7bf2b225](https://github.com/mozilla/fxa-content-server/commit/7bf2b22556e2c0f1047037e71ccc3b6d6337a838))
  * don't escape template strings with smart quotes ([886ef989](https://github.com/mozilla/fxa-content-server/commit/886ef989de687f4f7a25da3a4451360d23d4dfe3))
* **emails:** no need to HTML escape text based emails ([fdecafb2](https://github.com/mozilla/fxa-content-server/commit/fdecafb2356c17210ad6d8acd1172543f80dc14e))
* **marketing:** add breakpoints for marketing snippet ([cf9c7698](https://github.com/mozilla/fxa-content-server/commit/cf9c7698da6cd87709106a325659bf6d806fa4a1))
* **server:** Fix IE9 not showing any content. ([cca162d0](https://github.com/mozilla/fxa-content-server/commit/cca162d06489b06fb6743bb5803d5aa38fa7514b))
* **test:** Fix the reset password related tests that were broken by the new form prefill fe ([686533f6](https://github.com/mozilla/fxa-content-server/commit/686533f6fec9b7429799de4a33bf0940b0e72647))
* **tests:**
  * Fixed a regex typo in the reset password tests ([c28bdfc5](https://github.com/mozilla/fxa-content-server/commit/c28bdfc5e8580e6921f4f6f75a7ed19b49cfc9ed))
  * Fix Safari focus issues. ([ef7f760e](https://github.com/mozilla/fxa-content-server/commit/ef7f760efb56d6363d84d45699e1be45de551443), closes [#1049](https://github.com/mozilla/fxa-content-server/issues/1049))
  * Add a missing semicolon. ([85a795e6](https://github.com/mozilla/fxa-content-server/commit/85a795e6024725d62b6d73f2be638f891d7cb088))
  * Fix the jshint errors and warnings in all of the tests. ([ad82aac6](https://github.com/mozilla/fxa-content-server/commit/ad82aac66cc2bb82c6bac3b52d7097b9133fdbf1))
* **ui:** word-break long email addresses ([1d1efbbf](https://github.com/mozilla/fxa-content-server/commit/1d1efbbf289e915cd740309d04f6e44e64834745))


<a name="0.12.0"></a>
## 0.12.0 (2014-05-05)


#### Bug Fixes

* **build:** Use the custom version of Modernizr in prod, not the full version. ([7c31d07a](https://github.com/mozilla/fxa-content-server/commit/7c31d07aeb22e7e95db2114111390a9c6bef689b))
* **client:**
  * Do not show Fx for Android marketing material if completing sign up on B2G or Fe ([23a08b4a](https://github.com/mozilla/fxa-content-server/commit/23a08b4a2008a6a12a80469c5ab3b872255a681f))
  * Gracefully handle server errors when fetching translations. ([24d95825](https://github.com/mozilla/fxa-content-server/commit/24d958252ff31e111930f2d10c2d2bff30d11345))
* **l10n:** normalize locale when fetching client.json ([7a3ce02c](https://github.com/mozilla/fxa-content-server/commit/7a3ce02ce5b90e4b0a4cc3b9214648a4b64bd1f1), closes [#1024](https://github.com/mozilla/fxa-content-server/issues/1024))
* **server:** Ensure the browsehappy text is translated ([ae1cc9e9](https://github.com/mozilla/fxa-content-server/commit/ae1cc9e950596bb4d1ce7abed917206f558283a2))


<a name="0.11.2"></a>
### 0.11.2 (2014-04-29)


#### Bug Fixes

* **email:** Pass {{link}} url into outlook-specific markup in email templates. ([ec231c25](https://github.com/mozilla/fxa-content-server/commit/ec231c2527944b6dbaea9d1370a3e72e2ed7cf8d))


<a name="0.11.1"></a>
### 0.11.1 (2014-04-28)


#### Bug Fixes

* **client:** Gracefully handle server errors when fetching translations. ([768b5926](https://github.com/mozilla/fxa-content-server/commit/768b5926c99246216317a83a01efdd59c9757841))
* **l10n:** revert untranslated strings ([faf5651e](https://github.com/mozilla/fxa-content-server/commit/faf5651ee78956bc540a3856285b4e2cdc393b3e))


<a name="0.11.0"></a>
## 0.11.0 (2014-04-21)


#### Bug Fixes

* **client:**
  * Replaced cookie checks with localStorage checks as a work around for 3rd party c ([4442d1ab](https://github.com/mozilla/fxa-content-server/commit/4442d1ab0186e6141ef47c6761295b202405c196))
  * Correctly handle the THROTTLED error from fxa-client.js->signUp ([5ebe34c2](https://github.com/mozilla/fxa-content-server/commit/5ebe34c24be23a10b65b8eea0ac182251ed3e826))
  * Fix disappearing error messages when toggling password visibility. ([5c71c26f](https://github.com/mozilla/fxa-content-server/commit/5c71c26f8f4aaad4a4c7c883bba7a35460737acd))
* **emails:** make emails responsive + work with outlook ([f2af56c0](https://github.com/mozilla/fxa-content-server/commit/f2af56c02f90879e96a54d352bf58625294dd2a1))
* **i18n:** Ensure i18n works in Chrome. ([a5fa583a](https://github.com/mozilla/fxa-content-server/commit/a5fa583a3d0340aeb9ca168aa784e84574c3b1bf))
* **l10n:**
  * config should return the language not locale ([3d90a4b7](https://github.com/mozilla/fxa-content-server/commit/3d90a4b78b576f86564cc21148a93797a2c1c551))
  * ensure the default locale is listed as supported ([07a07a6c](https://github.com/mozilla/fxa-content-server/commit/07a07a6ccd36c6263c1e1ddd36fe70f5c7c301c5))
* **server:**
  * add cache-control header for /config ([21f992f9](https://github.com/mozilla/fxa-content-server/commit/21f992f9dc52463309529116d4c647bece0a9b71))
  * Add maxAge cache control for static assets ([581531e6](https://github.com/mozilla/fxa-content-server/commit/581531e6c1891c1ef035d58d6be1964b1e5c1368))
* **templates:** make firefox logo visible on templates and add mozilla logo ([9b9a5039](https://github.com/mozilla/fxa-content-server/commit/9b9a5039783b0ccaa11143c743bf6190b28f8bc9))


<a name="0.10.2"></a>
### 0.10.2 (2014-04-18)

#### Bug Fixes

* **tests:** fix privacy heading ID ([4fd3139e](https://github.com/mozilla/fxa-content-server/commit/4fd3139e4a4044e45bd6d06ebc680c4d1f1c667c))


<a name="0.10.1"></a>
### 0.10.1 (2014-04-18)


#### Bug Fixes

* **client:** Replaced cookie checks with localStorage checks as a work around for 3rd party c ([c75bf680](https://github.com/mozilla/fxa-content-server/commit/c75bf6801eb764bfd773c0b831381dd6a58157ea))


<a name="0.10.0"></a>
## 0.10.0 (2014-04-14)


#### Bug Fixes

* **build:** Fix the typo when copying fonts. ([cec3e6eb](https://github.com/mozilla/fxa-content-server/commit/cec3e6eb81dea2f83d243e17c9d76c844c1ee55e))
* **client:** Enable back button functionality when visiting `/`. ([35ba88e2](https://github.com/mozilla/fxa-content-server/commit/35ba88e2656c5fcb57828e6a122505032499eb65))
* **server:** Ensure fonts have cacheable URLs. ([c66e6ef1](https://github.com/mozilla/fxa-content-server/commit/c66e6ef10bb395269c64b9e0dae8d9a234b674f4))


#### Features

* **client:** updating js client to 0.1.18 ([db4764e3](https://github.com/mozilla/fxa-content-server/commit/db4764e381468f7b7edd036a2c5476c59bfa41a5))


<a name="0.9.0"></a>
## 0.9.0 (2014-04-07)


#### Bug Fixes

* **client:**
  * Redirect to start page if resend email token is invalid. ([28217658](https://github.com/mozilla/fxa-content-server/commit/282176589dc4c6737a5db98ed37343620ed920b5))
  * Use sentance casing on placeholder text. ([4d4142f9](https://github.com/mozilla/fxa-content-server/commit/4d4142f9a068c8366c6740c343e789d45341d96d))
  * transition from password reset confirmation to signin once reset is complete ([23311db0](https://github.com/mozilla/fxa-content-server/commit/23311db08271c4b1122e9246b5380d20592d66b1))
  * All error strings should have a Capitalized first letter. ([a1a74b18](https://github.com/mozilla/fxa-content-server/commit/a1a74b18e4320553533eb85679a0a69b6c99be68))
  * Ensure auth-server errors are displayed on confirm pages. ([ba156c2b](https://github.com/mozilla/fxa-content-server/commit/ba156c2b46105f72f051d5cdc8eda425f2a94c36))
* **tests:**
  * Ensure all tests pass. ([a6d0c31c](https://github.com/mozilla/fxa-content-server/commit/a6d0c31c0a5fce37d3dd51302d3b79861d8cb5c2))
  * Use `assert(false, <message>)` instead of `assert.fail(<message>)`. ([e541e3fb](https://github.com/mozilla/fxa-content-server/commit/e541e3fb95b720849ffe036ac1294eeab4417a62))
  * Fix test failures by reducing shared global state. ([f6948cd4](https://github.com/mozilla/fxa-content-server/commit/f6948cd4181ca4c149e041c814affe53350388c8))
  * Update unit and functional tests to handle throttled password reset email reques ([190ba0b5](https://github.com/mozilla/fxa-content-server/commit/190ba0b576d12b9d673b359dd67dc1f4fdf8cbeb))


<a name="0.8.0"></a>
## 0.8.0 (2014-03-31)


#### Bug Fixes

* **build:**
  * Use lowercase extensions on output files in marked. ([bff7ad71](https://github.com/mozilla/fxa-content-server/commit/bff7ad710f0768dee9c6b14dd9b6dfcf2a1a069b))
  * Normalize TOS/PP filenames to use the `_` separator. ([19095a44](https://github.com/mozilla/fxa-content-server/commit/19095a44181911b8b8496a5f85225bcc9f7242a5))
* **client:**
  * Ensure the client specifies a language when requesting TOS/PP templates. ([eef61de4](https://github.com/mozilla/fxa-content-server/commit/eef61de4202d0f22432da5f679db02d0221fa1c0))
  * remove retry functionality over desktop channel ([e722a204](https://github.com/mozilla/fxa-content-server/commit/e722a204f029efe3d269d6f0b7eb76658de8b3ed))
  * automatically add version to auth-server url if missing ([79237efb](https://github.com/mozilla/fxa-content-server/commit/79237efb748185ff1bf99f428e686c9227574662))
  * Enabled autocomplete='off' for all password input boxes. ([51d77028](https://github.com/mozilla/fxa-content-server/commit/51d7702865ebaabd5b4496d4e10fd2c68bf29d61))
* **server:** Redirect with locale name that abide understands. ([b430cd7c](https://github.com/mozilla/fxa-content-server/commit/b430cd7c15c4f10c57330257ebdbc92643b3121c))
* **signup:** choose what to sync checkbox should persist on the signup page ([0570ccdb](https://github.com/mozilla/fxa-content-server/commit/0570ccdb14f54f9ace440e740a1fc9b9d2d5ad12))
* **styles:**
  * kill webkit default inset shadow ([bbf6f856](https://github.com/mozilla/fxa-content-server/commit/bbf6f856b3176a5f5e0c7a01a2aca997e0146e45))
  * user older standard for bg-pos to work with ios7 ([0c2b7e73](https://github.com/mozilla/fxa-content-server/commit/0c2b7e73c62aa42036ea03e4530c168053719a9a))
* **tests:**
  * Fix the failing fxaClient->signIn test. ([3e484316](https://github.com/mozilla/fxa-content-server/commit/3e4843166b6af829a0892eede13724366b97bc81))
  * Ensure a real locale is used for TOS/PP template requests. ([1825b321](https://github.com/mozilla/fxa-content-server/commit/1825b321a09ff542f1c46fbe858056bc7716b9b8))


#### Features

* Translated TOS/PP text! ([26f680b3](https://github.com/mozilla/fxa-content-server/commit/26f680b3d1fc7c2110a2b663d7305fbe2524b80d))
* **client:**
  * Add support for "can_link_account" Desktop Channel message. ([fecbe20d](https://github.com/mozilla/fxa-content-server/commit/fecbe20d3515b890d544646904fd1fa50dbb1f85))
  * updating js client to 0.1.17 ([11e8f398](https://github.com/mozilla/fxa-content-server/commit/11e8f39846d3549e238779390443b15d4e6cbe54))


<a name="0.0.7"></a>
### 0.0.7 (2014-03-24)


#### Bug Fixes

* **client:**
  * Session values only last as long as the browsing session now by default. ([d22e5680](https://github.com/mozilla/fxa-content-server/commit/d22e5680f2268afd6dc1bd2b23341d4be84621d9))
  * put a fixed limit on email resend api calls ([1b3c8b37](https://github.com/mozilla/fxa-content-server/commit/1b3c8b371dc63c3c0644b994c099a8d225c1d18d))
* **fxa-client:** trim leading/trailing whitespace from user's email ([2b5bf630](https://github.com/mozilla/fxa-content-server/commit/2b5bf630553b413fe0c0f70a849dc2f24097053e))
* **l10n:** normalize locale name when generating json strings ([fb1cedff](https://github.com/mozilla/fxa-content-server/commit/fb1cedff7f37094f65cef76084ad55d893e36834))
* **style:**
  * fix android chrome select box ([9b889146](https://github.com/mozilla/fxa-content-server/commit/9b8891468f60a999c570fb56e3dab51bbfa6797b))
  * removes flicker from post email verification screen ([185d0e80](https://github.com/mozilla/fxa-content-server/commit/185d0e80a0825d99ec45fc3d011b8e32f57222de))


<a name="0.0.6"></a>
### 0.0.6 (2014-03-17)


#### Bug Fixes

* **awsbox:** fix awsbox authserver config ([f0134f15](https://github.com/mozilla/fxa-content-server/commit/f0134f1501a630fcede82363c4979955209f11f2))
* **build:** Use fxa-content Sauce Labs account ([4f383524](https://github.com/mozilla/fxa-content-server/commit/4f383524f962106ebc99ad3f52b78bf6d0d11d04))
* **channel:**
  * call 'done' callback in Session.send if given ([f92a6deb](https://github.com/mozilla/fxa-content-server/commit/f92a6debb959ef20625ea5b835f3ba26f0f32f8f))
  * Make sure the web channel invokes the 'done' callback in Channel.send if it's gi ([b8435bf9](https://github.com/mozilla/fxa-content-server/commit/b8435bf9bf4479f4ac32ba8f5bf59bf8ce357269))
* **client:**
  * Hide sign out from users who signed in from Firefox desktop. ([5d8699de](https://github.com/mozilla/fxa-content-server/commit/5d8699de9a1d1a99efd5dc86ff2a8e114dba4e33))
  * Re-enable "delete account" in settings. ([9d6cf483](https://github.com/mozilla/fxa-content-server/commit/9d6cf48356851694281c3ecd8ba5984c90e6e203))
  * Use /settings as the landing page when logging in to the accounts portal. ([9dba7e5a](https://github.com/mozilla/fxa-content-server/commit/9dba7e5a3a232cce9570932e735f48ea990dfab6))
* **constants:** Added a constant for the Fx Desktop context ([582b86e4](https://github.com/mozilla/fxa-content-server/commit/582b86e4a16a31bc32a102e84bbf55ed6bd5af31))
* **l10n:**
  * fix configuration typo causing default language to be undefined ([4cb85819](https://github.com/mozilla/fxa-content-server/commit/4cb85819f9e000d516c9b6de0c9d4cdbd5e0122a))
  * find best locale when region not available ([bb67db05](https://github.com/mozilla/fxa-content-server/commit/bb67db05879608bf86243b10eddc0ce094d6d886))
  * fix string copy task ([8f0b338a](https://github.com/mozilla/fxa-content-server/commit/8f0b338a8befdeccdf94c3aa575475d253a0143f))
  * fetch strings from the l10n repo and fix supported languages config ([dfaa76d7](https://github.com/mozilla/fxa-content-server/commit/dfaa76d758d0e49b80021b6935a377d1e6743249))
* **routes:** allow direct loading of delete_account page ([e4defe45](https://github.com/mozilla/fxa-content-server/commit/e4defe454891bc0b0d649f149c30601ea1c78316))
* **styles:**
  * issue 678 ([12f43c94](https://github.com/mozilla/fxa-content-server/commit/12f43c94ce8aa8ec2622e73d15615bdfabb84b82))
  * Removing explicit Show button width ([7d925a30](https://github.com/mozilla/fxa-content-server/commit/7d925a30ab3ff5497d75b51f391d2307f7d20483))
* **templates:** Remove ip address restriction on email templates ([edd4c0a9](https://github.com/mozilla/fxa-content-server/commit/edd4c0a929d47e3aef5d10a2599057c02c74d251))
* **view:** update delete account view and associated template ([76635cc8](https://github.com/mozilla/fxa-content-server/commit/76635cc8a4cf10a4c8d7e995241d8660ce9150ed))


#### Features

* **client:** Don't show 'settings' when context=desktop and user is verified ([768cd7f7](https://github.com/mozilla/fxa-content-server/commit/768cd7f742c9d0f6a39a550728eaa9f23656a26b))
* **session:** Make the Session aware of the 'context' ([3d7f1b6a](https://github.com/mozilla/fxa-content-server/commit/3d7f1b6adbf84a14dfcb49c2e6f8afea5d200b64))


<a name="0.0.5"></a>
### 0.0.5 (2014-03-10)


#### Bug Fixes

* **client:**
  * signOut is always a success, even if it is a failure. ([7adb896a](https://github.com/mozilla/fxa-content-server/commit/7adb896a176dbbaaebe600a84654e1d393444116), closes [#616](https://github.com/mozilla/fxa-content-server/issues/616))
  * Show "Service unavailable" error message if auth server is unavailable or return ([6c0dc629](https://github.com/mozilla/fxa-content-server/commit/6c0dc62921ca84d53bb0bb304316b6039cc29865), closes [#601](https://github.com/mozilla/fxa-content-server/issues/601))
* **l10n:** add missing debug locale to local config ([15e0403e](https://github.com/mozilla/fxa-content-server/commit/15e0403ef4658af5aa8302d8fff2791bfd669c80))
* **router:**
  * handle an extra slash when loading the index ([bf1a5e24](https://github.com/mozilla/fxa-content-server/commit/bf1a5e2410beea7ad5d660d14868b396039f58c2))
  * allow optional trailing slash on routes - fixes #641 ([0c28907c](https://github.com/mozilla/fxa-content-server/commit/0c28907c5efff8a5688982abdcecb576ee589523))
* **server:**
  * run_locally.js - just pipe the child streams to stdout/stderr ([0a80fbad](https://github.com/mozilla/fxa-content-server/commit/0a80fbad3838a6813a5110c63bb5551185cfc243))
  * add timestamps to log lines - fixes GH-662 ([32f64b30](https://github.com/mozilla/fxa-content-server/commit/32f64b304b37ce8b8265a9d6f576d14b01a24097))
  * Use correct production path for config/version.json ([5211df72](https://github.com/mozilla/fxa-content-server/commit/5211df72d82a8b8fe06621ec95b1385677934cbb), closes [#530](https://github.com/mozilla/fxa-content-server/issues/530))
* **tests:** Update to handle unverified users re-signing up. ([32175d6e](https://github.com/mozilla/fxa-content-server/commit/32175d6e2722a079b7466856d5231a9c3a332f5a), closes [#666](https://github.com/mozilla/fxa-content-server/issues/666))


#### Features

* **client:** Password reset email prefill & /force_auth simplification. ([8259981a](https://github.com/mozilla/fxa-content-server/commit/8259981ac3e9768a1df434255d5f63e1ebeb8544), closes [#549](https://github.com/mozilla/fxa-content-server/issues/549), [#637](https://github.com/mozilla/fxa-content-server/issues/637))


<a name="0.0.2"></a>
### 0.0.2 (2014-03-03)


#### Bug Fixes

* keyframe animations should go to 360 degrees, not 365 ([065ab83c](https://github.com/mozilla/fxa-content-server/commit/065ab83c5fd843ba969d6b2fc9ff384794e22d79))
* remove grunt-contrib-connect dependency. ([77d91393](https://github.com/mozilla/fxa-content-server/commit/77d913933a439a1cad85f14036beabce11b52c62))
* show the focus ring on anchors ([f4694627](https://github.com/mozilla/fxa-content-server/commit/f469462785cf9709ed13f0e1a9a70f7c11f925bf))
* interpolate error string variables with data from backend. ([93c672c5](https://github.com/mozilla/fxa-content-server/commit/93c672c54a8b1dfa5769d5e1535e5a7427ef0c7a))
* **awsbox:** fix awsbox configuration ([2560de4d](https://github.com/mozilla/fxa-content-server/commit/2560de4dfcaaea39aa5d9f6819595fc5f5a91f2c))
* **build:**
  * Use static version numbers for bower deps ([1f07875d](https://github.com/mozilla/fxa-content-server/commit/1f07875d9f4b6161c55592436b9b0cc88c092c1c))
  * Update lockdown.json with new dependencies ([6192bcc8](https://github.com/mozilla/fxa-content-server/commit/6192bcc837d8f49697f316865a2085f3f2067c35))
* **client:**
  * validate emails against IETF rfc5321 ([d7d3a0ba](https://github.com/mozilla/fxa-content-server/commit/d7d3a0ba93b48abd7d5c343633da6fb3461a3a14), closes [#563](https://github.com/mozilla/fxa-content-server/issues/563))
  * Add /signin_complete endpoint. ([083d7734](https://github.com/mozilla/fxa-content-server/commit/083d77344fbb496c52dc5ec18f6e8e9f26185a0b), closes [#546](https://github.com/mozilla/fxa-content-server/issues/546))
* **l10n:** use underscores instead of dashes in locale directory names; enable all locales  ([5fc24fc3](https://github.com/mozilla/fxa-content-server/commit/5fc24fc3a4f549f4d99c5a99a28e2a029664eebd))
* **styles:**
  * Fiding duplicated selector in main.scss ([c23f9f9e](https://github.com/mozilla/fxa-content-server/commit/c23f9f9e22a1f3ad61d866edd54b89bfba0fdae4))
  * Removing unneeded vendor prefixes ([f7e5373c](https://github.com/mozilla/fxa-content-server/commit/f7e5373c507070bb9b44877a3999b9f0f1bc7a12))


#### Features

* Add a styled 404 page, rendered on the back end. ([cc2a024b](https://github.com/mozilla/fxa-content-server/commit/cc2a024bfb72efe5457cbdfc829b1a4cb4620f9e))
* **build:**
  * Adding npm-lockdown ([d60699d7](https://github.com/mozilla/fxa-content-server/commit/d60699d789c3519eefb0caa2f03acb5f40bdb941))
  * Add a `grunt version` task to stamp a new version. ([aaa6e9d8](https://github.com/mozilla/fxa-content-server/commit/aaa6e9d8ecd805bb0f2ed71030c1c4fb448fc703), closes [#496](https://github.com/mozilla/fxa-content-server/issues/496))
* **client:** update document title on screen transition. ([8973b1a3](https://github.com/mozilla/fxa-content-server/commit/8973b1a3ffe60a70d1f55dac950d9fff4fd26e2f), closes [#531](https://github.com/mozilla/fxa-content-server/issues/531))


#### Breaking Changes

* The production configuration script must add a new option to its config :
```
   page_template_subdirectory: 'dist'
```

issue #554

.
 ([cc2a024b](https://github.com/mozilla/fxa-content-server/commit/cc2a024bfb72efe5457cbdfc829b1a4cb4620f9e))

<|MERGE_RESOLUTION|>--- conflicted
+++ resolved
@@ -1,4 +1,3 @@
-<<<<<<< HEAD
 ## 1.136.2
 
 No changes.
@@ -42,14 +41,13 @@
 * f5a4759e4 removed select-row (f5a4759e4)
 * ui: Lowercased the S on Manage subscriptions button (ef6889c74)
 * docs: Update README/CONTRIBUTING for monorepo/commit signing. (597f0b816)
-=======
+
 ## 1.135.6
 
 ### Bug fixes
 
 * pairing: fix issues with unverified sessions and lack of sessionToken (a27895d07)
 * signin: allow email first users w/ invalid sessions to sign in (f2ca188a7)
->>>>>>> 599874fd
 
 ## 1.135.5
 
